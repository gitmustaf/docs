title: Android
alias:
  - Android
language:
  - Java
  - C
hybrid: false
image: /media/platforms/android.png
tags:
  - quickstart
snippets:
  dependencies: native-platforms/android/dependencies
  setup: native-platforms/android/setup
  use: native-platforms/android/use
seo_alias: android
articles:
  - 00-introduction
  - 01-login
  - 02-custom-login
<<<<<<< HEAD
  - 04-user-profile
  - 05-linking-accounts
  - 10-customizing-lock
  
=======
  - 03-session-handling
  - 06-rules
  - 07-authorization
  - 08-calling-apis
  - 09-mfa
>>>>>>> 733c468b
<|MERGE_RESOLUTION|>--- conflicted
+++ resolved
@@ -17,15 +17,11 @@
   - 00-introduction
   - 01-login
   - 02-custom-login
-<<<<<<< HEAD
+  - 03-session-handling
   - 04-user-profile
   - 05-linking-accounts
-  - 10-customizing-lock
-  
-=======
-  - 03-session-handling
   - 06-rules
   - 07-authorization
   - 08-calling-apis
   - 09-mfa
->>>>>>> 733c468b
+  - 10-customizing-lock