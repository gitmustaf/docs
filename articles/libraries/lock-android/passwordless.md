---
section: libraries
toc_title: Passwordless Authentication with Lock for Android
description: Guide on implementing Passwordless authentication with Lock for Android
---

# Lock Passwordless

Lock Passwordless authenticates users by sending them an Email or SMS with a one-time password that the user must enter and confirm to be able to log in, similar to how WhatsApp authenticates you. This article will explain how to send a **CODE** using the `Lock.Android` library.

> You can achieve a similar result by sending a **LINK** that the user can click to finish the passwordless authentication automatically, but a few more configuration steps are involved. You can check that article [here](/libraries/lock-android/passwordless-magic-link).

In order to be able to authenticate the user, your application must have the Email/SMS connection enabled and configured in your [Auth0 Dashboard](${manage_url}/#/connections/passwordless).


## Implementing CODE Passwordless

The first step is to add the `PasswordlessLockActivity` to your `AndroidManifest.xml` inside the `application` tag.

```xml
<activity
    android:name="com.auth0.android.lock.PasswordlessLockActivity"
    android:theme="@style/Lock.Theme"
    android:label="@string/app_name"
    android:screenOrientation="portrait"
    android:launchMode="singleTask"/>
```

> If your client has Social connections enabled you must add the corresponding Intent-Filter in the `PasswordlessLockActivity` to capture the call to the expected callback URL.

When the Passwordless connection is SMS you must also add the `CountryCodeActivity` to allow the user to change the **Country Code** prefix of the phone number.

```xml
<activity
  android:name="com.auth0.android.lock.CountryCodeActivity"
  android:theme="@style/Lock.Theme.ActionBar" />
```

Next, add the **Internet** permission to your application:

```xml
<uses-permission android:name="android.permission.INTERNET" />
```


## Usage

In any of your activities, you need to initialize `PasswordlessLock` and tell it to send a **CODE**. We'll indicate this by calling the `useCode()` method.


```java
public class MainActivity extends Activity {

  private PasswordlessLock lock;

  protected void onCreate(Bundle savedInstanceState) {
    super.onCreate(savedInstanceState);
    // Your own Activity code
    Auth0 account = new Auth0("${account.clientId}", "${account.namespace}");
<<<<<<< HEAD
    account.setOIDCConformant(true);
    lock = PasswordlessLock.newBuilder(account, callback)
      .useCode()
=======
    auth0.setOIDCConformant(true);
    lock = PasswordlessLock.newBuilder(auth0, callback)
      //Customize Lock
>>>>>>> 79472e37
      .build(this);
  }

  @Override
  protected void onDestroy() {
    super.onDestroy();
    // Your own Activity code
    lock.onDestroy(this);
    lock = null;
  }

  private LockCallback callback = new AuthenticationCallback() {
     @Override
     public void onAuthentication(Credentials credentials) {
        //Authenticated
     }

     @Override
     public void onCanceled() {
        //User pressed back
     }

     @Override
     public void onError(LockException error) {
        //Exception occurred
     }
  };
}
```

Finally, just start `PasswordlessLock` from inside your activity and perform the login.

```java
startActivity(lock.newIntent(this));
```

Depending on which passwordless connections are enabled, Lock will send the CODE in an Email or SMS. The 'email' connection is selected first if available. Then the user must input the CODE in the confirmation step. If the value equals to the one the server is expecting, the authentication will be successful.<|MERGE_RESOLUTION|>--- conflicted
+++ resolved
@@ -56,16 +56,10 @@
   protected void onCreate(Bundle savedInstanceState) {
     super.onCreate(savedInstanceState);
     // Your own Activity code
-    Auth0 account = new Auth0("${account.clientId}", "${account.namespace}");
-<<<<<<< HEAD
-    account.setOIDCConformant(true);
-    lock = PasswordlessLock.newBuilder(account, callback)
-      .useCode()
-=======
+    Auth0 auth0 = new Auth0("${account.clientId}", "${account.namespace}");
     auth0.setOIDCConformant(true);
     lock = PasswordlessLock.newBuilder(auth0, callback)
-      //Customize Lock
->>>>>>> 79472e37
+      .useCode()
       .build(this);
   }
 
