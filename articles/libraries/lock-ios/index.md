--- conflicted
+++ resolved
@@ -219,179 +219,6 @@
 A very cool thing you can do with Lock is use SSO. Imagine you want to create 2 apps. However, you want that if the user is logged in in app A, he will be already logged in in app B as well. Something similar to what happens with Messenger and Facebook as well as Foursquare and Swarm.
 
 Read [this guide](/libraries/lock-ios/sso-on-mobile-apps) to learn how to accomplish this with this library.
-
-<<<<<<< HEAD
-## API
-
-### A0Lock
-
-#### A0Lock#newLock
-```objc
-+ (instancetype)newLock;
-```
-Creates a new `A0Lock` instance using account information from Info.plist file.
-```objc
-A0Lock *lock = [A0Lock newLock];
-```
-
-#### A0Lock#newLockWithClientId:domain:
-```objc
-+ (instancetype)newLockWithClientId:(NSString *)clientId domain:(NSString *)domain;
-```
-Creates a new `A0Lock` instance with Auth0 clientId and domain.
-```objc
-A0Lock *lock = [A0Lock newLockWithClientId:@"YOUR_CLIENT_ID" domain:@"YOUR_DOMAIN"];
-```
-
-#### A0Lock#newLockWithClientId:domain:configurationDomain:
-```objc
-+ (instancetype)newLockWithClientId:(NSString *)clientId domain:(NSString *)domain configurationDomain:(NSString *)configurationDomain;
-```
-Creates a new `A0Lock` instance with Auth0 clientId, domain and configurationDomain.
-```objc
-A0Lock *lock = [A0Lock newLockWithClientId:@"YOUR_CLIENT_ID" domain:@"YOUR_DOMAIN" configurationDomain:@"YOUR_CONFIG_DOMAIN"];
-```
-
-#### A0Lock#apiClient
-```objc
-- (A0APIClient *)apiClient;
-```
-Returns an instance of the API client for Authentication API configured for your application.
-```objc
-A0APIClient *client = [lock apiClient];
-```
-
-#### A0Lock#newUserAPIClientWithIdToken
-```objc
-- (A0UserAPIClient *)newUserAPIClientWithIdToken:(NSString *)idToken;
-```
-Returns a new instance of the API client for Auth0 API with the credentials of a authenticated user obtained from the **id_token**
-```objc
-A0UserAPIClient *client = [lock newUserAPIClientWithIdToken:@"AN ID TOKEN"];
-```
-
-#### A0Lock#handleURL:sourceApplication:
-```objc
-- (BOOL)handleURL:(NSURL *)url sourceApplication:(NSString *)sourceApplication;
-```
-Handle URL received from AppDelegate when application is called from a third party at the end of an authentication flow.
-```objc
-[lock handleURL:URL sourceApplication:sourceApplication];
-```
-
-#### A0Lock#registerAuthenticators
-```objc
-- (void)registerAuthenticators:(NSArray *)authenticators;
-```
-Register IdP authenticators that will be used for Social & Enterprise connections. By default all Social & Enterprise authentications are performed by using the web flow with Safari but you can plug your own authenticator for a connection. e.g.: you can register `A0FacebookAuthenticator` in order to login with FB native SDK.
-```objc
-[lock registerAuthenticators:@[facebook, twitter]];
-```
-
-#### A0Lock#applicationLaunchedWithOptions
-```objc
-- (void)applicationLaunchedWithOptions:(NSDictionary *)launchOptions;
-```
-Handle application launched event.
-```objc
-[lock applicationLaunchedWithOptions:launchOptions];
-```
-
-#### A0Lock#clearSessions
-```objc
-- (void)clearSessions;
-```
-Remove all stored sessions of any IdP in your application. If the user logged in using Safari, those sessions will not be cleaned.
-```objc
-[lock clearSessions];
-```
-
-### A0LockViewController
-
-#### A0LockViewController#init
-```objc
-- (instancetype)initWithLock:(A0Lock *)lock;
-```
-Initialise 'A0LockViewController' using a `A0Lock` instance.
-```objc
-A0LockViewController *controller = [[A0LockViewController alloc] initWithLock:lock];
-```
-
-#### A0LockViewController#onAuthenticationBlock
-```objc
-@property (copy, nonatomic) void(^onAuthenticationBlock)(A0UserProfile *profile, A0Token *token);
-```
-Block that is called on successful authentication. It has two parameters profile and token, which will be non-nil unless login is disabled after signup.
-```objc
-controller.onAuthenticationBlock = ^(A0UserProfile *profile, A0Token *token) {
-  NSLog(@"Auth successful: profile %@, token %@", profile, token);
-};
-```
-
-#### A0LockViewController#onUserDismissBlock
-```objc
-@property (copy, nonatomic) void(^onUserDismissBlock)();
-```
-Block that is called on when the user dismisses the Login screen. Only when `closable` property is `YES`.
-```objc
-controller.onUserDismissBlock = ^() {
-  NSLog(@"User dismissed login screen.");
-};
-```
-
-#### A0LockViewController#usesEmail
-```objc
-@property (assign, nonatomic) BOOL usesEmail;
-```
-Enable the username to be treated as an email (and validated as one too) in all Auth0 screens. Default is `YES`
-```objc
-controller.usesEmail = NO;
-```
-
-#### A0LockViewController#closable
-```objc
-@property (assign, nonatomic) BOOL closable;
-```
-Allows the `A0LockViewController` to be dismissed by adding a button. Default is `NO`
-```objc
-controller.closable = YES;
-```
-
-#### A0LockViewController#loginAfterSignup
-```objc
-@property (assign, nonatomic) BOOL loginAfterSignUp;
-```
-After a successful Signup, `A0LockViewController` will attempt to login the user if this property is `YES` otherwise will call `onAuthenticationBlock` with both parameters nil. Default value is `YES`
-```objc
-controller.loginAfterSignup = NO;
-```
-
-#### A0LockViewController#authenticationParameters
-```objc
-@property (assign, nonatomic) A0AuthParameters *authenticationParameters;
-```
-List of optional parameters that will be used for every authentication request with Auth0 API. By default it only has  'openid' and 'offline_access' scope values. For more information check out our [Wiki](/libraries/lock-ios/sending-authentication-parameters)
-```objc
-controller.authenticationParameters.scopes = @[A0ScopeOfflineAccess, A0ScopeProfile];
-```
-
-### A0LockViewController#signupDisclaimerView
-```objc
-@property (strong, nonatomic) UIView *signUpDisclaimerView;
-```
-View that will appear in the bottom of Signup screen. It should be used to show Terms & Conditions of your app.
-```objc
-UIView *view = //..
-controller.signupDisclaimerView = view;
-```
-#### A0LockViewController#useWebView
-```objc
-@property (assign, nonatomic) BOOL useWebView;
-```
-When the authentication requires to open a web login, for example Linkedin, it will use an embedded UIWebView instead of Safari if it's `YES`. We recommend using Safari for Authentication since it will always save the User session. This means that if he's already signed in, for example in Linkedin, and he clicks in the Linkedin button, it will just work. Default values is `NO`
-```objc
-controller.useWebView = YES
-```
 
 > For more information please check Lock's documentation in [CocoaDocs](http://cocoadocs.org/docsets/Lock).
 
@@ -409,7 +236,4 @@
   </li>
   <% } %>
 <% }); %>
-</ul>
-=======
-> For more information please check Lock's documentation in [CocoaDocs](http://cocoadocs.org/docsets/Lock).
->>>>>>> 9905b191
+</ul>