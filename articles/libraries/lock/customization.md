## Lock: User configurable options
The **Auth0Lock** can be customized through the `options` parameter sent to the `.show()` methods.

```js
var lock = new Auth0Lock('clientID', 'account.auth0.com');

// default signin with signup and reset actions
lock.show(options);

// only signin
lock.showSignin(options);

// only signup
lock.showSignup(options);

// only reset
lock.showReset(options);
```

#### Table of Contents

**For display customization**:
<<<<<<< HEAD
- [connections](#connections-array-)
- [dict](#dict-string-object-)
- [container](#container-string-)
- [icon](#icon-string-)
- [closable](#closable-boolean-)
- [socialBigButtons](#socialbigbuttons-boolean-)
- [focusInput](#focusinput-boolean-)
- [usernameStyle](#usernamestyle-string-)
- [gravatar](#gravatar-boolean-)
- [disableSignupAction](#disablesignupaction-boolean-)
- [signupLink](#signuplink-string-)
- [disableResetAction](#disableresetaction-boolean-)
- [resetLink](#resetlink-string-)
- [popup](#popup-boolean-)
- [popupOptions](#popupoptions-object-)
- [loginAfterSignup](#loginaftersignup-boolean-)
- [rememberLastLogin](#rememberlastlogin-boolean-)
- [integratedWindowsLogin](#integratedwindowslogin-boolean-)
- [defaultUserPasswordConnection](#defaultuserpasswordconnection-string-)
- [defaultADUsernameFromEmailPrefix](#defaultadusernamefromemailprefix-boolean-)
- [theme](#theme-string-)
=======
- [connections](#3)
- [dict](#4)
- [container](#5)
- [icon](#6)
- [closable](#7)
- [socialBigButtons](#8)
- [focusInput](#9)
- [usernameStyle](/libraries/lock/customization#rememberlastlogin-boolean-0)
- [gravatar](/libraries/lock/customization#rememberlastlogin-boolean-1)
- [disableSignupAction](/libraries/lock/customization#rememberlastlogin-boolean-2)
- [signupLink](/libraries/lock/customization#rememberlastlogin-boolean-3)
- [disableResetAction](/libraries/lock/customization#rememberlastlogin-boolean-4)
- [resetLink](/libraries/lock/customization#rememberlastlogin-boolean-5)
- [popup](/libraries/lock/customization#rememberlastlogin-boolean-6)
- [popupOptions](/libraries/lock/customization#rememberlastlogin-boolean-7)
- [loginAfterSignup](/libraries/lock/customization#rememberlastlogin-boolean-8)
- [rememberLastLogin](/libraries/lock/customization#rememberlastlogin-boolean-9)
- [integratedWindowsLogin](#20)
- [defaultUserPasswordConnection](#21)
- [defaultADUsernameFromEmailPrefix](#22)
- [theme](#23)
>>>>>>> 93a27884

**For authentication setup**:
- [callbackURL](#callbackurl-string-)
- [responseType](#responsetype-string-)
- [forceJSONP](#forcejsonp-boolean-)
- [authParams](#authparams-object-)
- [sso](#sso-boolean-)

### connections {Array}
Array of connections that will be used for the `signin|signup|reset` actions. Defaults to all enabled connections.

```js
// The following will only display
// username and password signin form
lock.show({
  connections: ['Username-Password-Authentication']
});

// ... social connections only
lock.show({
  connections: ['twitter', 'facebook', 'linkedin']
});

// ... enterprise connections only
lock.show({
  connections: ['qraftlabs.com']
});
```

![][connections-image]

### dict {String|Object}

The `dict` option can be either a string matching any [supported language][lock-i18n] (`'en'`, `'es'`, `'it'`, ...) or an object containing your customized text labels. By using the last approach you can modify [any text label][lock-i18n] or even [customize error messages][lock-custom-errors].


```js
// select a supported language
lock.show({
  dict: 'es'
});

// or customize the text labels yourself
lock.show({
  dict: {
    signin: {
      title: "Login me in",
      emailPlaceholder: "something@youremail.com"
    }
  }
});
```
![][dict-image]

### container {String}

The `id` of the html element where the widget will be shown. This makes the widget appear inline instead of in a popup.

````html
<div id="hiw-login-container"></div>

<script>
  // initialize
  var lock = new Lock('xxxxxx', '<account>.auth0.com');

  // render in `#hiw-login-container` element
  lock.show({
    container: 'hiw-login-container'
  });
</script>
````

![container][container-image]

### icon {String}

`Url` for an image to load in place of the *Auth0Lock* header badge. Recommended max height of `58px` for a better user experience. Defaults to placeholder image.

```js
// Show default placeholder
lock.show();

// customize with own logo/badge
lock.show({
  icon: 'https://auth0.com/boot/badge.png'
});
```

![][icon-image]

> Note: To disable the header badge at all UI customizations are required. Read the wiki [[article|ui-customization]] on this topic.

### closable {Boolean}

Enable/disable closable feature. Defaults to `true` for modal show and false for embedded.

```js
// closable action enabled by default
lock.show();

// disable the closable action
lock.show({
  closable: false
});
```

![][closable-image]

### socialBigButtons {Boolean}

Force large/small social buttons. Defaults to `true` when no `database` or `ad/ldap` connections enabled and `false` when at least one is configured. Note: setting this property will override previous defaults.

```js
// `false` when at least
// 1 database connection
lock.show();

// `true` when none
lock.show({
  connections: ['facebook', 'linkedin', 'amazon']
});

// force big buttons
lock.show({
  socialBigButtons: true
});

// force small icons
lock.show({
  connections: ['facebook', 'linkedin', 'amazon'],
  socialBigButtons: false
});
```

![][socialbuttons-image]

### focusInput {Boolean}

If true, the focus is set to the email field on the widget. Defaults to `false` when mobile or embedded mode, `true` in other cases.

```js
lock.show({
  focusInput: false
});
```

### usernameStyle {String}

If you don't want to validate that the user enters an email, just set this to `username`. Defaults to `email`

```js
// email as default username style
lock.show();

// force `username` input style
lock.show({
  usernameStyle: 'username'
});
```

![][username-image]

### gravatar {Boolean}

Default: `true`

In `show`, `showSignin` and `showSignup` methods, when user types their email, their associated gravatar picture is displayed in the Lock header.

![][gravatar-image]

### disableSignupAction {Boolean}

Hides the Signup button. Defaults to `true` on `show*()` options and `false` on `.show`.

```js
//
lock.show({
  disableSignupAction: true
});
```

![][disablesignup-image]

### signupLink {String}

Set the URL to be requested when clicking on the Signup button. When set, forces `disableSignupAction` to `false`.

```js
//
lock.show({
  signupLink: 'https://yoursite.com/signup'
});
```

### disableResetAction {Boolean}

Hides the reset password button. Defaults to `true` on `show*()` options and `false` on `.show`.

```js
//
lock.show({
  disableResetAction: true
});
```

![][disablereset-image]

### resetLink {String}

Set the URL to be requested when clicking on the Reset password button. When set, forces `disableSignupAction` to `false`.

```js
//
lock.show({
  resetLink: 'https://yoursite.com/reset-password'
});
```

### popup {Boolean}

If set to true, shows a popup when trying to login with a Social or Enterprise IdP. For more information, [read this](/libraries/lock/authentication-modes#popup-mode). Defaults to `true` when a `callback` is set, otherwise `false`.

```js
lock.show({
  popup: true
});

lock.show({}, function(err, profile) {
  // Popup automatically set to true in this case
});
```

![][popup-image]

### popupOptions {Object}

Options for the `window.open` [position and size][windowopen-link] features. This only applies if `popup` is set to true.

```js
lock.show({
  popup: true,
  popupOptions: { width: 300, height: 400, left: 200, top: 300 }
});
```

![][popupoptions-image]

### loginAfterSignup {Boolean}

Triggers a sign in call after sign up. Defaults to `true`.

```
// will sign in user after sign up
lock.show();

// won't sign in user after sign up
lock.show({
  loginAfterSignup: false
});
```

### rememberLastLogin {Boolean}

Request for SSO data and enable **Last time you signed in with[...]** message. Defaults to `true`.

```js
// rememberLastLogin is enabled by default
lock.show();

// and this way you can disable it
// to force for input credentials
lock.show({
  rememberLastLogin: false
});
```

![][remember-image]

### integratedWindowsLogin {Boolean}

Allows for Realm discovery by `AD`, `LDAP` connections. Defaults to `true`.

```js
// AD|LDAP Realm discovery enabled by default
lock.show();

// disable Realm discovery to force
// input of credentials
lock.show({
  integratedWindowsLogin: false
});
```

### defaultUserPasswordConnection {String}

When multiple Database/AD-LDAP connections, specify which one should be used with the Email/Password fields. Defaults to the first Database connection found (if exists) or the first AD-LDAP connection found.
> Shall be renamed to just `forceDatabase`.

```js
// defaults to the first configured
// database connection in Auth0's dashboard
// configured are `production-database`,
// `staging-database` and `test-database`
lock.show();

// defaults to the first on the list
// of provided database connections
lock.show({
  // `production-database` not listed
  connections: ['staging-database', 'test-database']
});

// force `test-database`
lock.show({
  defaultUserPasswordConnection: 'test-database'
});
```

### defaultADUsernameFromEmailPrefix {Boolean}

Resolve the AD placeholder username from the email's prefix. Defaults to `true`.

```js
// default username from email prefix
lock.show();

// does not fill username input
lock.show({
  defaultADUsernameFromEmailPrefix: false
});
```

![][defaultadusernamefromemailprefix-image]

### theme {String}

This property allows to change the default `a0-theme-default` class to whatever delivered by this option. The result will be a containing CSS class like `a0-theme-<theme-value>`. The result of this will be a complete style reset of the Lock allowing to set your own theme/styles. Defaults to `default`.

```js
// Default theme out of the box
lock.show();

// Theme reset
lock.show({ theme: false });

// Theme rename to `a0-theme-mycroft`
lock.show({ theme: 'mycroft' });
```

### callbackURL {String}

The url auth0 will redirect back after authentication. If not set, it defaults to `location.href`. If you don't set `callbackURL`, [responseType](#responsetype-string) will default to `token`.

```js
lock.show({
  callbackURL: 'http://mydomain.com/callback'
});
```

### responseType {String}

Should be set to `token` for *Single Page Applications*, otherwise `code`. Defaults to `token` if `callbackURL` is __not__ set, `popup` mode is set to true or if a `callback` is supplied. Otherwise, it'll be `code`.

```js
lock.show({
  responseType: 'token'
});
```

### forceJSONP {Boolean}

Force JSONP requests for all `auth0-js` instance requests. This setup is useful when no CORS allowed. Defaults to `false`.

```js
lock.show({
  forceJSONP: true
});
```

### authParams {Object}

You can send parameters when starting a login by adding them to the options object. The example below adds a `state` parameter with a value equal to `foo`. [[Read here|Sending-authentication-parameters]] to learn more about what `authParams` can be set.

```js
lock.show({
  // ... other options ...
  authParams: {
    state: 'foo'
  }
});
```

> Note: For a full spec on every supported parameter check the wiki [article][authparams-link] on this topic.

### sso {Boolean}

Sets a cookie used for single sign on. The cookie will be used later to allow `rememberLastLogin` display the **Last time you signed in with ...** message. This only applies to Database Connections when using `popup: true` and fires a popup where authentication takes place. Last but not least, it prompts for a multifactor authentication code, if enabled.

> Warning: Failing to set this to true will result in multifactor authentication not working correctly.

```js
lock.show({
  sso: true
});
```

***

## Internally resolved

The following are all internal options. The only reason they are listed here is to have a full documentation for the options object.

> Note: passing any of the following to the `options` object will be overridden by `Auth0Lock`s options manager. Do not attempt to modify these... it won't happen.

### mode {String}

Set the `show` mode for the display. Allowed values are `signin`, `signup` and `reset`. Defaults to `signin`.

### popupCallback {Function}

Internally set from `callback` parameter



[connections-image]: https://cloudup.com/c5lcry6Cj9C+
[container-image]: https://cloudup.com/cs2FwrQg-Fh+
[icon-image]: https://cloudup.com/ca-expy_GvW+
[dict-image]: https://cloudup.com/cfQWrtVACO3+
[remember-image]: https://cloudup.com/cUqUZgG_apa+
[disablesignup-image]: https://cloudup.com/cdHWtzNrCAi+
[disablereset-image]: https://cloudup.com/cnolm6HqGMq+
[username-image]: https://cloudup.com/cYAiKnsV_EQ+
[authparams-link]: /libraries/lock/sending-authentication-parameters
[closable-image]: https://cloudup.com/cySs9OP6yUc+
[socialbuttons-image]: https://cloudup.com/cMsyrifz46s+
[popup-image]: https://cloudup.com/cY08amfJ1yh+
[windowopen-link]: https://developer.mozilla.org/en-US/docs/Web/API/Window.open#Position_and_size_features
[popupoptions-image]: https://cloudup.com/cqvq_Gz5VUZ+
[gravatar-image]: https://cldup.com/yt3vJ2UQzq.png
[defaultadusernamefromemailprefix-image]: https://cldup.com/IWdks93Oh5.png

[lock-i18n]: /libraries/lock/i18n
[lock-custom-errors]: /libraries/lock/customizing-error-messages
<|MERGE_RESOLUTION|>--- conflicted
+++ resolved
@@ -1,510 +1,486 @@
-## Lock: User configurable options
-The **Auth0Lock** can be customized through the `options` parameter sent to the `.show()` methods.
-
-```js
-var lock = new Auth0Lock('clientID', 'account.auth0.com');
-
-// default signin with signup and reset actions
-lock.show(options);
-
-// only signin
-lock.showSignin(options);
-
-// only signup
-lock.showSignup(options);
-
-// only reset
-lock.showReset(options);
-```
-
-#### Table of Contents
-
-**For display customization**:
-<<<<<<< HEAD
+## Lock: User configurable options
+The **Auth0Lock** can be customized through the `options` parameter sent to the `.show()` methods.
+
+```js
+var lock = new Auth0Lock('clientID', 'account.auth0.com');
+
+// default signin with signup and reset actions
+lock.show(options);
+
+// only signin
+lock.showSignin(options);
+
+// only signup
+lock.showSignup(options);
+
+// only reset
+lock.showReset(options);
+```
+
+#### Table of Contents
+
+**For display customization**:
 - [connections](#connections-array-)
-- [dict](#dict-string-object-)
-- [container](#container-string-)
-- [icon](#icon-string-)
-- [closable](#closable-boolean-)
-- [socialBigButtons](#socialbigbuttons-boolean-)
-- [focusInput](#focusinput-boolean-)
-- [usernameStyle](#usernamestyle-string-)
-- [gravatar](#gravatar-boolean-)
-- [disableSignupAction](#disablesignupaction-boolean-)
-- [signupLink](#signuplink-string-)
-- [disableResetAction](#disableresetaction-boolean-)
-- [resetLink](#resetlink-string-)
-- [popup](#popup-boolean-)
-- [popupOptions](#popupoptions-object-)
-- [loginAfterSignup](#loginaftersignup-boolean-)
-- [rememberLastLogin](#rememberlastlogin-boolean-)
-- [integratedWindowsLogin](#integratedwindowslogin-boolean-)
-- [defaultUserPasswordConnection](#defaultuserpasswordconnection-string-)
-- [defaultADUsernameFromEmailPrefix](#defaultadusernamefromemailprefix-boolean-)
-- [theme](#theme-string-)
-=======
-- [connections](#3)
-- [dict](#4)
-- [container](#5)
-- [icon](#6)
-- [closable](#7)
-- [socialBigButtons](#8)
-- [focusInput](#9)
-- [usernameStyle](/libraries/lock/customization#rememberlastlogin-boolean-0)
-- [gravatar](/libraries/lock/customization#rememberlastlogin-boolean-1)
-- [disableSignupAction](/libraries/lock/customization#rememberlastlogin-boolean-2)
-- [signupLink](/libraries/lock/customization#rememberlastlogin-boolean-3)
-- [disableResetAction](/libraries/lock/customization#rememberlastlogin-boolean-4)
-- [resetLink](/libraries/lock/customization#rememberlastlogin-boolean-5)
-- [popup](/libraries/lock/customization#rememberlastlogin-boolean-6)
-- [popupOptions](/libraries/lock/customization#rememberlastlogin-boolean-7)
-- [loginAfterSignup](/libraries/lock/customization#rememberlastlogin-boolean-8)
-- [rememberLastLogin](/libraries/lock/customization#rememberlastlogin-boolean-9)
-- [integratedWindowsLogin](#20)
-- [defaultUserPasswordConnection](#21)
-- [defaultADUsernameFromEmailPrefix](#22)
-- [theme](#23)
->>>>>>> 93a27884
-
-**For authentication setup**:
-- [callbackURL](#callbackurl-string-)
-- [responseType](#responsetype-string-)
-- [forceJSONP](#forcejsonp-boolean-)
-- [authParams](#authparams-object-)
-- [sso](#sso-boolean-)
-
-### connections {Array}
-Array of connections that will be used for the `signin|signup|reset` actions. Defaults to all enabled connections.
-
-```js
-// The following will only display
-// username and password signin form
-lock.show({
-  connections: ['Username-Password-Authentication']
-});
-
-// ... social connections only
-lock.show({
-  connections: ['twitter', 'facebook', 'linkedin']
-});
-
-// ... enterprise connections only
-lock.show({
-  connections: ['qraftlabs.com']
-});
-```
-
-![][connections-image]
-
-### dict {String|Object}
-
-The `dict` option can be either a string matching any [supported language][lock-i18n] (`'en'`, `'es'`, `'it'`, ...) or an object containing your customized text labels. By using the last approach you can modify [any text label][lock-i18n] or even [customize error messages][lock-custom-errors].
-
-
-```js
-// select a supported language
-lock.show({
-  dict: 'es'
-});
-
-// or customize the text labels yourself
-lock.show({
-  dict: {
-    signin: {
-      title: "Login me in",
-      emailPlaceholder: "something@youremail.com"
-    }
-  }
-});
-```
-![][dict-image]
-
-### container {String}
-
-The `id` of the html element where the widget will be shown. This makes the widget appear inline instead of in a popup.
-
-````html
-<div id="hiw-login-container"></div>
-
-<script>
-  // initialize
-  var lock = new Lock('xxxxxx', '<account>.auth0.com');
-
-  // render in `#hiw-login-container` element
-  lock.show({
-    container: 'hiw-login-container'
-  });
-</script>
-````
-
-![container][container-image]
-
-### icon {String}
-
-`Url` for an image to load in place of the *Auth0Lock* header badge. Recommended max height of `58px` for a better user experience. Defaults to placeholder image.
-
-```js
-// Show default placeholder
-lock.show();
-
-// customize with own logo/badge
-lock.show({
-  icon: 'https://auth0.com/boot/badge.png'
-});
-```
-
-![][icon-image]
-
-> Note: To disable the header badge at all UI customizations are required. Read the wiki [[article|ui-customization]] on this topic.
-
-### closable {Boolean}
-
-Enable/disable closable feature. Defaults to `true` for modal show and false for embedded.
-
-```js
-// closable action enabled by default
-lock.show();
-
-// disable the closable action
-lock.show({
-  closable: false
-});
-```
-
-![][closable-image]
-
-### socialBigButtons {Boolean}
-
-Force large/small social buttons. Defaults to `true` when no `database` or `ad/ldap` connections enabled and `false` when at least one is configured. Note: setting this property will override previous defaults.
-
-```js
-// `false` when at least
-// 1 database connection
-lock.show();
-
-// `true` when none
-lock.show({
-  connections: ['facebook', 'linkedin', 'amazon']
-});
-
-// force big buttons
-lock.show({
-  socialBigButtons: true
-});
-
-// force small icons
-lock.show({
-  connections: ['facebook', 'linkedin', 'amazon'],
-  socialBigButtons: false
-});
-```
-
-![][socialbuttons-image]
-
-### focusInput {Boolean}
-
-If true, the focus is set to the email field on the widget. Defaults to `false` when mobile or embedded mode, `true` in other cases.
-
-```js
-lock.show({
-  focusInput: false
-});
-```
-
-### usernameStyle {String}
-
-If you don't want to validate that the user enters an email, just set this to `username`. Defaults to `email`
-
-```js
-// email as default username style
-lock.show();
-
-// force `username` input style
-lock.show({
-  usernameStyle: 'username'
-});
-```
-
-![][username-image]
-
-### gravatar {Boolean}
-
-Default: `true`
-
-In `show`, `showSignin` and `showSignup` methods, when user types their email, their associated gravatar picture is displayed in the Lock header.
-
-![][gravatar-image]
-
-### disableSignupAction {Boolean}
-
-Hides the Signup button. Defaults to `true` on `show*()` options and `false` on `.show`.
-
-```js
-//
-lock.show({
-  disableSignupAction: true
-});
-```
-
-![][disablesignup-image]
-
-### signupLink {String}
-
-Set the URL to be requested when clicking on the Signup button. When set, forces `disableSignupAction` to `false`.
-
-```js
-//
-lock.show({
-  signupLink: 'https://yoursite.com/signup'
-});
-```
-
-### disableResetAction {Boolean}
-
-Hides the reset password button. Defaults to `true` on `show*()` options and `false` on `.show`.
-
-```js
-//
-lock.show({
-  disableResetAction: true
-});
-```
-
-![][disablereset-image]
-
-### resetLink {String}
-
-Set the URL to be requested when clicking on the Reset password button. When set, forces `disableSignupAction` to `false`.
-
-```js
-//
-lock.show({
-  resetLink: 'https://yoursite.com/reset-password'
-});
-```
-
-### popup {Boolean}
-
-If set to true, shows a popup when trying to login with a Social or Enterprise IdP. For more information, [read this](/libraries/lock/authentication-modes#popup-mode). Defaults to `true` when a `callback` is set, otherwise `false`.
-
-```js
-lock.show({
-  popup: true
-});
-
-lock.show({}, function(err, profile) {
-  // Popup automatically set to true in this case
-});
-```
-
-![][popup-image]
-
-### popupOptions {Object}
-
-Options for the `window.open` [position and size][windowopen-link] features. This only applies if `popup` is set to true.
-
-```js
-lock.show({
-  popup: true,
-  popupOptions: { width: 300, height: 400, left: 200, top: 300 }
-});
-```
-
-![][popupoptions-image]
-
-### loginAfterSignup {Boolean}
-
-Triggers a sign in call after sign up. Defaults to `true`.
-
-```
-// will sign in user after sign up
-lock.show();
-
-// won't sign in user after sign up
-lock.show({
-  loginAfterSignup: false
-});
-```
-
-### rememberLastLogin {Boolean}
-
-Request for SSO data and enable **Last time you signed in with[...]** message. Defaults to `true`.
-
-```js
-// rememberLastLogin is enabled by default
-lock.show();
-
-// and this way you can disable it
-// to force for input credentials
-lock.show({
-  rememberLastLogin: false
-});
-```
-
-![][remember-image]
-
-### integratedWindowsLogin {Boolean}
-
-Allows for Realm discovery by `AD`, `LDAP` connections. Defaults to `true`.
-
-```js
-// AD|LDAP Realm discovery enabled by default
-lock.show();
-
-// disable Realm discovery to force
-// input of credentials
-lock.show({
-  integratedWindowsLogin: false
-});
-```
-
-### defaultUserPasswordConnection {String}
-
-When multiple Database/AD-LDAP connections, specify which one should be used with the Email/Password fields. Defaults to the first Database connection found (if exists) or the first AD-LDAP connection found.
-> Shall be renamed to just `forceDatabase`.
-
-```js
-// defaults to the first configured
-// database connection in Auth0's dashboard
-// configured are `production-database`,
-// `staging-database` and `test-database`
-lock.show();
-
-// defaults to the first on the list
-// of provided database connections
-lock.show({
-  // `production-database` not listed
-  connections: ['staging-database', 'test-database']
-});
-
-// force `test-database`
-lock.show({
-  defaultUserPasswordConnection: 'test-database'
-});
-```
-
-### defaultADUsernameFromEmailPrefix {Boolean}
-
-Resolve the AD placeholder username from the email's prefix. Defaults to `true`.
-
-```js
-// default username from email prefix
-lock.show();
-
-// does not fill username input
-lock.show({
-  defaultADUsernameFromEmailPrefix: false
-});
-```
-
-![][defaultadusernamefromemailprefix-image]
-
-### theme {String}
-
-This property allows to change the default `a0-theme-default` class to whatever delivered by this option. The result will be a containing CSS class like `a0-theme-<theme-value>`. The result of this will be a complete style reset of the Lock allowing to set your own theme/styles. Defaults to `default`.
-
-```js
-// Default theme out of the box
-lock.show();
-
-// Theme reset
-lock.show({ theme: false });
-
-// Theme rename to `a0-theme-mycroft`
-lock.show({ theme: 'mycroft' });
-```
-
-### callbackURL {String}
-
-The url auth0 will redirect back after authentication. If not set, it defaults to `location.href`. If you don't set `callbackURL`, [responseType](#responsetype-string) will default to `token`.
-
-```js
-lock.show({
-  callbackURL: 'http://mydomain.com/callback'
-});
-```
-
-### responseType {String}
-
-Should be set to `token` for *Single Page Applications*, otherwise `code`. Defaults to `token` if `callbackURL` is __not__ set, `popup` mode is set to true or if a `callback` is supplied. Otherwise, it'll be `code`.
-
-```js
-lock.show({
-  responseType: 'token'
-});
-```
-
-### forceJSONP {Boolean}
-
-Force JSONP requests for all `auth0-js` instance requests. This setup is useful when no CORS allowed. Defaults to `false`.
-
-```js
-lock.show({
-  forceJSONP: true
-});
-```
-
-### authParams {Object}
-
-You can send parameters when starting a login by adding them to the options object. The example below adds a `state` parameter with a value equal to `foo`. [[Read here|Sending-authentication-parameters]] to learn more about what `authParams` can be set.
-
-```js
-lock.show({
-  // ... other options ...
-  authParams: {
-    state: 'foo'
-  }
-});
-```
-
-> Note: For a full spec on every supported parameter check the wiki [article][authparams-link] on this topic.
-
-### sso {Boolean}
-
-Sets a cookie used for single sign on. The cookie will be used later to allow `rememberLastLogin` display the **Last time you signed in with ...** message. This only applies to Database Connections when using `popup: true` and fires a popup where authentication takes place. Last but not least, it prompts for a multifactor authentication code, if enabled.
-
-> Warning: Failing to set this to true will result in multifactor authentication not working correctly.
-
-```js
-lock.show({
-  sso: true
-});
-```
-
-***
-
-## Internally resolved
-
-The following are all internal options. The only reason they are listed here is to have a full documentation for the options object.
-
-> Note: passing any of the following to the `options` object will be overridden by `Auth0Lock`s options manager. Do not attempt to modify these... it won't happen.
-
-### mode {String}
-
-Set the `show` mode for the display. Allowed values are `signin`, `signup` and `reset`. Defaults to `signin`.
-
-### popupCallback {Function}
-
-Internally set from `callback` parameter
-
-
-
-[connections-image]: https://cloudup.com/c5lcry6Cj9C+
-[container-image]: https://cloudup.com/cs2FwrQg-Fh+
-[icon-image]: https://cloudup.com/ca-expy_GvW+
-[dict-image]: https://cloudup.com/cfQWrtVACO3+
-[remember-image]: https://cloudup.com/cUqUZgG_apa+
-[disablesignup-image]: https://cloudup.com/cdHWtzNrCAi+
-[disablereset-image]: https://cloudup.com/cnolm6HqGMq+
-[username-image]: https://cloudup.com/cYAiKnsV_EQ+
-[authparams-link]: /libraries/lock/sending-authentication-parameters
-[closable-image]: https://cloudup.com/cySs9OP6yUc+
-[socialbuttons-image]: https://cloudup.com/cMsyrifz46s+
-[popup-image]: https://cloudup.com/cY08amfJ1yh+
-[windowopen-link]: https://developer.mozilla.org/en-US/docs/Web/API/Window.open#Position_and_size_features
-[popupoptions-image]: https://cloudup.com/cqvq_Gz5VUZ+
-[gravatar-image]: https://cldup.com/yt3vJ2UQzq.png
-[defaultadusernamefromemailprefix-image]: https://cldup.com/IWdks93Oh5.png
-
-[lock-i18n]: /libraries/lock/i18n
-[lock-custom-errors]: /libraries/lock/customizing-error-messages
+- [dict](#dict-string-object-)
+- [container](#container-string-)
+- [icon](#icon-string-)
+- [closable](#closable-boolean-)
+- [socialBigButtons](#socialbigbuttons-boolean-)
+- [focusInput](#focusinput-boolean-)
+- [usernameStyle](#usernamestyle-string-)
+- [gravatar](#gravatar-boolean-)
+- [disableSignupAction](#disablesignupaction-boolean-)
+- [signupLink](#signuplink-string-)
+- [disableResetAction](#disableresetaction-boolean-)
+- [resetLink](#resetlink-string-)
+- [popup](#popup-boolean-)
+- [popupOptions](#popupoptions-object-)
+- [loginAfterSignup](#loginaftersignup-boolean-)
+- [rememberLastLogin](#rememberlastlogin-boolean-)
+- [integratedWindowsLogin](#integratedwindowslogin-boolean-)
+- [defaultUserPasswordConnection](#defaultuserpasswordconnection-string-)
+- [defaultADUsernameFromEmailPrefix](#defaultadusernamefromemailprefix-boolean-)
+- [theme](#theme-string-)
+
+**For authentication setup**:
+- [callbackURL](#callbackurl-string-)
+- [responseType](#responsetype-string-)
+- [forceJSONP](#forcejsonp-boolean-)
+- [authParams](#authparams-object-)
+- [sso](#sso-boolean-)
+
+### connections {Array}
+Array of connections that will be used for the `signin|signup|reset` actions. Defaults to all enabled connections.
+
+```js
+// The following will only display
+// username and password signin form
+lock.show({
+  connections: ['Username-Password-Authentication']
+});
+
+// ... social connections only
+lock.show({
+  connections: ['twitter', 'facebook', 'linkedin']
+});
+
+// ... enterprise connections only
+lock.show({
+  connections: ['qraftlabs.com']
+});
+```
+
+![][connections-image]
+
+### dict {String|Object}
+
+The `dict` option can be either a string matching any [supported language][lock-i18n] (`'en'`, `'es'`, `'it'`, ...) or an object containing your customized text labels. By using the last approach you can modify [any text label][lock-i18n] or even [customize error messages][lock-custom-errors].
+
+
+```js
+// select a supported language
+lock.show({
+  dict: 'es'
+});
+
+// or customize the text labels yourself
+lock.show({
+  dict: {
+    signin: {
+      title: "Login me in",
+      emailPlaceholder: "something@youremail.com"
+    }
+  }
+});
+```
+![][dict-image]
+
+### container {String}
+
+The `id` of the html element where the widget will be shown. This makes the widget appear inline instead of in a popup.
+
+````html
+<div id="hiw-login-container"></div>
+
+<script>
+  // initialize
+  var lock = new Lock('xxxxxx', '<account>.auth0.com');
+
+  // render in `#hiw-login-container` element
+  lock.show({
+    container: 'hiw-login-container'
+  });
+</script>
+````
+
+![container][container-image]
+
+### icon {String}
+
+`Url` for an image to load in place of the *Auth0Lock* header badge. Recommended max height of `58px` for a better user experience. Defaults to placeholder image.
+
+```js
+// Show default placeholder
+lock.show();
+
+// customize with own logo/badge
+lock.show({
+  icon: 'https://auth0.com/boot/badge.png'
+});
+```
+
+![][icon-image]
+
+> Note: To disable the header badge at all UI customizations are required. Read the wiki [[article|ui-customization]] on this topic.
+
+### closable {Boolean}
+
+Enable/disable closable feature. Defaults to `true` for modal show and false for embedded.
+
+```js
+// closable action enabled by default
+lock.show();
+
+// disable the closable action
+lock.show({
+  closable: false
+});
+```
+
+![][closable-image]
+
+### socialBigButtons {Boolean}
+
+Force large/small social buttons. Defaults to `true` when no `database` or `ad/ldap` connections enabled and `false` when at least one is configured. Note: setting this property will override previous defaults.
+
+```js
+// `false` when at least
+// 1 database connection
+lock.show();
+
+// `true` when none
+lock.show({
+  connections: ['facebook', 'linkedin', 'amazon']
+});
+
+// force big buttons
+lock.show({
+  socialBigButtons: true
+});
+
+// force small icons
+lock.show({
+  connections: ['facebook', 'linkedin', 'amazon'],
+  socialBigButtons: false
+});
+```
+
+![][socialbuttons-image]
+
+### focusInput {Boolean}
+
+If true, the focus is set to the email field on the widget. Defaults to `false` when mobile or embedded mode, `true` in other cases.
+
+```js
+lock.show({
+  focusInput: false
+});
+```
+
+### usernameStyle {String}
+
+If you don't want to validate that the user enters an email, just set this to `username`. Defaults to `email`
+
+```js
+// email as default username style
+lock.show();
+
+// force `username` input style
+lock.show({
+  usernameStyle: 'username'
+});
+```
+
+![][username-image]
+
+### gravatar {Boolean}
+
+Default: `true`
+
+In `show`, `showSignin` and `showSignup` methods, when user types their email, their associated gravatar picture is displayed in the Lock header.
+
+![][gravatar-image]
+
+### disableSignupAction {Boolean}
+
+Hides the Signup button. Defaults to `true` on `show*()` options and `false` on `.show`.
+
+```js
+//
+lock.show({
+  disableSignupAction: true
+});
+```
+
+![][disablesignup-image]
+
+### signupLink {String}
+
+Set the URL to be requested when clicking on the Signup button. When set, forces `disableSignupAction` to `false`.
+
+```js
+//
+lock.show({
+  signupLink: 'https://yoursite.com/signup'
+});
+```
+
+### disableResetAction {Boolean}
+
+Hides the reset password button. Defaults to `true` on `show*()` options and `false` on `.show`.
+
+```js
+//
+lock.show({
+  disableResetAction: true
+});
+```
+
+![][disablereset-image]
+
+### resetLink {String}
+
+Set the URL to be requested when clicking on the Reset password button. When set, forces `disableSignupAction` to `false`.
+
+```js
+//
+lock.show({
+  resetLink: 'https://yoursite.com/reset-password'
+});
+```
+
+### popup {Boolean}
+
+If set to true, shows a popup when trying to login with a Social or Enterprise IdP. For more information, [read this](/libraries/lock/authentication-modes#popup-mode). Defaults to `true` when a `callback` is set, otherwise `false`.
+
+```js
+lock.show({
+  popup: true
+});
+
+lock.show({}, function(err, profile) {
+  // Popup automatically set to true in this case
+});
+```
+
+![][popup-image]
+
+### popupOptions {Object}
+
+Options for the `window.open` [position and size][windowopen-link] features. This only applies if `popup` is set to true.
+
+```js
+lock.show({
+  popup: true,
+  popupOptions: { width: 300, height: 400, left: 200, top: 300 }
+});
+```
+
+![][popupoptions-image]
+
+### loginAfterSignup {Boolean}
+
+Triggers a sign in call after sign up. Defaults to `true`.
+
+```
+// will sign in user after sign up
+lock.show();
+
+// won't sign in user after sign up
+lock.show({
+  loginAfterSignup: false
+});
+```
+
+### rememberLastLogin {Boolean}
+
+Request for SSO data and enable **Last time you signed in with[...]** message. Defaults to `true`.
+
+```js
+// rememberLastLogin is enabled by default
+lock.show();
+
+// and this way you can disable it
+// to force for input credentials
+lock.show({
+  rememberLastLogin: false
+});
+```
+
+![][remember-image]
+
+### integratedWindowsLogin {Boolean}
+
+Allows for Realm discovery by `AD`, `LDAP` connections. Defaults to `true`.
+
+```js
+// AD|LDAP Realm discovery enabled by default
+lock.show();
+
+// disable Realm discovery to force
+// input of credentials
+lock.show({
+  integratedWindowsLogin: false
+});
+```
+
+### defaultUserPasswordConnection {String}
+
+When multiple Database/AD-LDAP connections, specify which one should be used with the Email/Password fields. Defaults to the first Database connection found (if exists) or the first AD-LDAP connection found.
+> Shall be renamed to just `forceDatabase`.
+
+```js
+// defaults to the first configured
+// database connection in Auth0's dashboard
+// configured are `production-database`,
+// `staging-database` and `test-database`
+lock.show();
+
+// defaults to the first on the list
+// of provided database connections
+lock.show({
+  // `production-database` not listed
+  connections: ['staging-database', 'test-database']
+});
+
+// force `test-database`
+lock.show({
+  defaultUserPasswordConnection: 'test-database'
+});
+```
+
+### defaultADUsernameFromEmailPrefix {Boolean}
+
+Resolve the AD placeholder username from the email's prefix. Defaults to `true`.
+
+```js
+// default username from email prefix
+lock.show();
+
+// does not fill username input
+lock.show({
+  defaultADUsernameFromEmailPrefix: false
+});
+```
+
+![][defaultadusernamefromemailprefix-image]
+
+### theme {String}
+
+This property allows to change the default `a0-theme-default` class to whatever delivered by this option. The result will be a containing CSS class like `a0-theme-<theme-value>`. The result of this will be a complete style reset of the Lock allowing to set your own theme/styles. Defaults to `default`.
+
+```js
+// Default theme out of the box
+lock.show();
+
+// Theme reset
+lock.show({ theme: false });
+
+// Theme rename to `a0-theme-mycroft`
+lock.show({ theme: 'mycroft' });
+```
+
+### callbackURL {String}
+
+The url auth0 will redirect back after authentication. If not set, it defaults to `location.href`. If you don't set `callbackURL`, [responseType](#responsetype-string) will default to `token`.
+
+```js
+lock.show({
+  callbackURL: 'http://mydomain.com/callback'
+});
+```
+
+### responseType {String}
+
+Should be set to `token` for *Single Page Applications*, otherwise `code`. Defaults to `token` if `callbackURL` is __not__ set, `popup` mode is set to true or if a `callback` is supplied. Otherwise, it'll be `code`.
+
+```js
+lock.show({
+  responseType: 'token'
+});
+```
+
+### forceJSONP {Boolean}
+
+Force JSONP requests for all `auth0-js` instance requests. This setup is useful when no CORS allowed. Defaults to `false`.
+
+```js
+lock.show({
+  forceJSONP: true
+});
+```
+
+### authParams {Object}
+
+You can send parameters when starting a login by adding them to the options object. The example below adds a `state` parameter with a value equal to `foo`. [[Read here|Sending-authentication-parameters]] to learn more about what `authParams` can be set.
+
+```js
+lock.show({
+  // ... other options ...
+  authParams: {
+    state: 'foo'
+  }
+});
+```
+
+> Note: For a full spec on every supported parameter check the wiki [article][authparams-link] on this topic.
+
+### sso {Boolean}
+
+Sets a cookie used for single sign on. The cookie will be used later to allow `rememberLastLogin` display the **Last time you signed in with ...** message. This only applies to Database Connections when using `popup: true` and fires a popup where authentication takes place. Last but not least, it prompts for a multifactor authentication code, if enabled.
+
+> Warning: Failing to set this to true will result in multifactor authentication not working correctly.
+
+```js
+lock.show({
+  sso: true
+});
+```
+
+***
+
+## Internally resolved
+
+The following are all internal options. The only reason they are listed here is to have a full documentation for the options object.
+
+> Note: passing any of the following to the `options` object will be overridden by `Auth0Lock`s options manager. Do not attempt to modify these... it won't happen.
+
+### mode {String}
+
+Set the `show` mode for the display. Allowed values are `signin`, `signup` and `reset`. Defaults to `signin`.
+
+### popupCallback {Function}
+
+Internally set from `callback` parameter
+
+
+
+[connections-image]: https://cloudup.com/c5lcry6Cj9C+
+[container-image]: https://cloudup.com/cs2FwrQg-Fh+
+[icon-image]: https://cloudup.com/ca-expy_GvW+
+[dict-image]: https://cloudup.com/cfQWrtVACO3+
+[remember-image]: https://cloudup.com/cUqUZgG_apa+
+[disablesignup-image]: https://cloudup.com/cdHWtzNrCAi+
+[disablereset-image]: https://cloudup.com/cnolm6HqGMq+
+[username-image]: https://cloudup.com/cYAiKnsV_EQ+
+[authparams-link]: /libraries/lock/sending-authentication-parameters
+[closable-image]: https://cloudup.com/cySs9OP6yUc+
+[socialbuttons-image]: https://cloudup.com/cMsyrifz46s+
+[popup-image]: https://cloudup.com/cY08amfJ1yh+
+[windowopen-link]: https://developer.mozilla.org/en-US/docs/Web/API/Window.open#Position_and_size_features
+[popupoptions-image]: https://cloudup.com/cqvq_Gz5VUZ+
+[gravatar-image]: https://cldup.com/yt3vJ2UQzq.png
+[defaultadusernamefromemailprefix-image]: https://cldup.com/IWdks93Oh5.png
+
+[lock-i18n]: /libraries/lock/i18n
+[lock-custom-errors]: /libraries/lock/customizing-error-messages