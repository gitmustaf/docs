---
title: Logout
description: Understand user logout planning considerations for your B2C implementation.
toc: true
topics:
    - b2c
    - ciam
    - logout
    - sessions
contentType: concept
useCase:
    - user-logout
---
# Logout

[Logout](/logout) is the act of terminating an authenticated session when it's no longer needed, thus minimizing the likelihood that unauthorized parties can "take over" the session. This is typically achieved by provisioning a logout option on the user interface you provide to your users. Multiple types of sessions can be created when a user logs in (e.g., local application sessions, Auth0 session, third-party Identity Provider sessions), and you will need to determine which of these sessions need to be terminated when the user clicks any **Logout** option.

::: panel Best Practice
Your logout behavior should make it clear to a user which session(s) are being terminated, and ideally, will display a visual confirmation of logout afterward. 
:::

When configuring logout behavior, you'll need to consider:

* Which sessions should be terminated when the user initiates logout?
* What information to provide to users as confirmation of the sessions terminated?
<<<<<<< HEAD
* Where the users should be redirected to after logout completes?
=======
* Where should users be redirected to after logout completes?
>>>>>>> b09bcf70
* Whether actions taken by the user elsewhere (such as in another application) need to be accounted for to [provide a single logout experience](/logout/guides/logout-applications#single-sign-out-configuration-example)?
* How long you want sessions to last in the event that users do not trigger the logout process?

Given the varying types of sessions that can be created whenever a user logs in, there are several types of logout possible. Local application logout ends the session with the application, whereas Auth0 logout [terminates the Auth0 session](/logout/guides/logout-auth0). [Federated logout](/logout/guides/logout-idps) terminates the Auth0 session and also propagates the logout request to a remote, third-party Identity Provider. Global, or [Single Logout](/logout/guides/logout-applications) (SLO), ends the Auth0 session and also sends a logout request/notice to applications relying on the Auth0 session.

The functionality provided by your application, as well as your use of features like [SSO](/sso), will inform your decision as to what type of logout is required and what visual confirmation you'll need to provide to your users. Regardless of which option you choose, the logout process you implement should make it clear to the user which sessions are being terminated, and also when the logout process has completed.

::: warning
If the logout feature in one application terminates an Auth0 SSO session that is used by other applications, the user may lose work if they have uncommitted transactions. Be sure to add the functionality needed to handle such conditions to minimize the likelihood of lost work.
:::

## Where to send users after logout

Once your user logs out, they will be redirected to a specific location of your choosing. This location is specified as the **logout redirect URL**, and you can [define this as a parameter](/logout/guides/redirect-users-after-logout) via the Auth0 Dashboard. 

The URL(s) you use to redirect users after logging out must be [whitelisted in the Dashboard](/logout#redirect-users-after-logout) to mitigate open-redirect security vulnerabilities. You can whitelist them at the tenant or application levels.

::: note
If the user logs out and you redirect them back to the application, and the application redirects to an Identity Provider that still has a valid session for the user, the user will be logged in silently to the application. This may appear to the user as if the logout process didn't function properly.
:::

## Automatic termination of sessions

Not all users will trigger the logout process manually, so Auth0 also provides **session timeout** to prevent overly long-lived sessions. This setting is [available and configurable via the Auth0 Dashboard](/dashboard/dashboard-tenant-settings#session-timeout).

## Planning

To help you with planning your implementation, we've put together some [planning guidance](https://drive.google.com/a/auth0.com/file/d/1lQU-uPTfwEi58WJMKL2azUhZhvy9h1IU/view?usp=sharing) that details our recommended strategies.

## Keep reading

* [Architecture](/architecture-scenarios/implementation/b2c/b2c-architecture)
* [Provisioning](/architecture-scenarios/implementation/b2c/b2c-provisioning)
* [Authentication](/architecture-scenarios/implementation/b2c/b2c-authentication)
* [Branding](/architecture-scenarios/implementation/b2c/b2c-branding)
* [Deployment Automation](/architecture-scenarios/implementation/b2c/b2c-deployment)
* [Quality Assurance](/architecture-scenarios/implementation/b2c/b2c-qa)
* [Profile Management](/architecture-scenarios/implementation/b2c/b2c-profile-mgmt)
* [Authorization](/architecture-scenarios/implementation/b2c/b2c-authorization)
* [Operations](/architecture-scenarios/implementation/b2c/b2c-operations)<|MERGE_RESOLUTION|>--- conflicted
+++ resolved
@@ -23,11 +23,7 @@
 
 * Which sessions should be terminated when the user initiates logout?
 * What information to provide to users as confirmation of the sessions terminated?
-<<<<<<< HEAD
-* Where the users should be redirected to after logout completes?
-=======
 * Where should users be redirected to after logout completes?
->>>>>>> b09bcf70
 * Whether actions taken by the user elsewhere (such as in another application) need to be accounted for to [provide a single logout experience](/logout/guides/logout-applications#single-sign-out-configuration-example)?
 * How long you want sessions to last in the event that users do not trigger the logout process?
 
