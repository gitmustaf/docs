--- conflicted
+++ resolved
@@ -38,33 +38,4 @@
 
 - `scope`: We appended the value `read:contacts`. This denotes the rights that we want to be granted at the API (in this case, read contact information).
 
-- `response_type`: We appended the value `token`. This tells the Authorization Server (Auth0 in our case) to issue an Access Token as well, not only an ID Token. The Access Token will be sent to the API as credentials.
-
-
-<<<<<<< HEAD
-=======
-::: warning
-By default, any user of any application can ask for any scope defined here. You can implement access policies to limit this behavior via [Rules](/rules).
-:::
-
-You can define API scopes using the [Dashboard](${manage_url}/#/apis). Select the API you want to edit, and open up its **Scopes** tab.
-
-Provide the following parameters:
-
-| Parameter | Description |
-| - | - |
-| Name | The name of your scope |
-| Description | A friendly description for your scope |
-
-Click **Add** when you've provided the requested values.
-
-![API Scopes](/media/articles/scopes/api-scopes.png)
-
-## Limiting API scopes being issued
-
-An application can request any scope and the user will be prompted to approve those scopes during the authorization flow. This may not be a desirable situation, as you may want to limit the scopes based on, for example, the permissions (or role) of a user.
-
-You can make use of the [Authorization Extension](/extensions/authorization-extension) in conjunction with a custom [Rule](/rules) to ensure that scopes are granted based on the permissions of a user.
-
-This approach is discussed in more depth in some of our [Architecture Scenarios](/architecture-scenarios). Specifically, you can review the entire [Configure the Authorization Extension](/architecture-scenarios/spa-api/part-2#configure-the-authorization-extension) section of our SPA+API Architecture Scenario which demonstrates how to configure the Authorization Extension, and also create a custom Rule which will ensure scopes are granted based on the permissions of a user.
->>>>>>> 0aa0f8c5
+- `response_type`: We appended the value `token`. This tells the Authorization Server (Auth0 in our case) to issue an Access Token as well, not only an ID Token. The Access Token will be sent to the API as credentials.