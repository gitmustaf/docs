---
title: Using Passwordless Authentication on iOS
connection: SMS, Email & iOS Touch ID
image:
alias:
  - sms
  - email
  - ios-touchid
  - ios
---

<%= include('./_introduction', { withFingerprint: true }) %>

<<<<<<< HEAD
Passwordless connections in Auth0 allow users to login without the need of a password. This can vastly improve the user experience (especially on mobile applications) because users only need their email address, phone number or fingerprint when they register for your application. In addition to that they don't need to remember any password (no more reset/forgot password or using the same password everywhere).

And this also means that the email address or phone number used for authentication is automatically validated because they just used it to sign up and authenticate.

## Configuration

These connections work by using an authentication channel like SMS messages, emails our Touch ID. These connections are configured in the dashboard under [Connections > Passwordless](${uiURL}/#/connections/passwordless).

![](/media/articles/connections/passwordless/passwordless-connections.png)

## Tutorials
=======
## Tutorials for iOS
>>>>>>> 7640bfb1

 - [Authenticate users with a one time code via SMS](ios-sms)
 - [Authenticate users with a one time code via e-mail](ios-email)
 - [Authenticate users with Touch ID](ios-touchid)<|MERGE_RESOLUTION|>--- conflicted
+++ resolved
@@ -11,21 +11,7 @@
 
 <%= include('./_introduction', { withFingerprint: true }) %>
 
-<<<<<<< HEAD
-Passwordless connections in Auth0 allow users to login without the need of a password. This can vastly improve the user experience (especially on mobile applications) because users only need their email address, phone number or fingerprint when they register for your application. In addition to that they don't need to remember any password (no more reset/forgot password or using the same password everywhere).
-
-And this also means that the email address or phone number used for authentication is automatically validated because they just used it to sign up and authenticate.
-
-## Configuration
-
-These connections work by using an authentication channel like SMS messages, emails our Touch ID. These connections are configured in the dashboard under [Connections > Passwordless](${uiURL}/#/connections/passwordless).
-
-![](/media/articles/connections/passwordless/passwordless-connections.png)
-
-## Tutorials
-=======
 ## Tutorials for iOS
->>>>>>> 7640bfb1
 
  - [Authenticate users with a one time code via SMS](ios-sms)
  - [Authenticate users with a one time code via e-mail](ios-email)
