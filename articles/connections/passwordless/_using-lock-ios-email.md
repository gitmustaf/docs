# Authenticate users with a one-time code via e-mail

<%= include('./_ios-language-picker') %>

<%= include('./_introduction-email', { isMobile: true }) %>

## Setup

<%= include('./_setup-email') %>

## Implementation

### Using Auth0 Lock

<%= include('./_introduction-lock', { repository: 'Lock.iOS-OSX', platform: 'iOS', docsUrl: 'lock-ios' }) %>

<% if (language === "objc") { %>
<%= include('./_email-controller-objc') %>
<% } else { %>
<%= include('./_email-controller-swift') %>
<% } %>

<%= include('./_using-lock-email', { platform: 'ios' }) %>

This code will call `onAuthenticationBlock`, where the `id_token`, `refresh_token` and user profile are typically stored. Then the user will be allowed to continue to the authenticated part of the application.

![](/media/articles/connections/passwordless/passwordless-email-enter-code-ios.png)

**NOTE:** A sample application is available in [the Lock.iOS-OSX repository on GitHub](https://github.com/auth0/Lock.iOS-OSX/blob/master/Lock/Lock/A0HomeViewController.m).

### Using your own UI

If you choose to build your own UI, your code will need to ask the user for their email address first. Then call the following method:

<% if (language === "objc") { %>
<%= include('./_email-send-code-objc') %>
<% } else { %>
<%= include('./_email-send-code-swift') %>
<% } %>

After the passwordless login process begins, ask the user for the one-time code. Then authenticate using that code:

<% if (language === "objc") { %>
<%= include('./_email-login-objc') %>
<% } else { %>
<%= include('./_email-login-swift') %>
<% } %>

## Authenticate users with a Magic Link via e-mail

<%= include('./_introduction-email-magic-link') %>

The next version of the iOS library will support magic links through iOS 9 Universal Links. When a user clicks a magic link they have received on their device, the link will automatically open your application (instead of opening in the browser) and sign in the user.

<<<<<<< HEAD
Finally when the user is authenticated you'll be able to access the user profile and the tokens returned by Auth0.

<%= include('./_sample-link-ios') %>
=======
Lastly, once the user is authenticated, your app will be able to access the user profile and tokens returned by Auth0.
>>>>>>> 1ed87df4
<|MERGE_RESOLUTION|>--- conflicted
+++ resolved
@@ -52,10 +52,6 @@
 
 The next version of the iOS library will support magic links through iOS 9 Universal Links. When a user clicks a magic link they have received on their device, the link will automatically open your application (instead of opening in the browser) and sign in the user.
 
-<<<<<<< HEAD
-Finally when the user is authenticated you'll be able to access the user profile and the tokens returned by Auth0.
+Lastly, once the user is authenticated, your app will be able to access the user profile and tokens returned by Auth0.
 
-<%= include('./_sample-link-ios') %>
-=======
-Lastly, once the user is authenticated, your app will be able to access the user profile and tokens returned by Auth0.
->>>>>>> 1ed87df4
+<%= include('./_sample-link-ios') %>