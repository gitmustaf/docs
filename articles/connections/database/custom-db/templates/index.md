--- conflicted
+++ resolved
@@ -20,12 +20,7 @@
 
 There are two different types of custom database scripts:
 
-<<<<<<< HEAD
 * **Automatic Migration**: Whenever a user logs into Auth0, if the user is not yet in Auth0, the script will check the legacy database to see if the user exists there. If found and the **Import users to Auth0** flag is turned on, user data migrates the user to Auth0 data store. This is also known as trickle migration or lazy migration.
-=======
-* **Automatic Migration**: Whenever a user logs into Auth0, if the user is not yet in Auth0, the script will check the legacy database to see if the user exists there. If found and the **Import users to Auth0** flag is turned on, the user data migrates the user to Auth0 data store. This capability is sometimes called **trickle migration** or **lazy migration**.
->>>>>>> 7cefd7e6
-
 * **Legacy Database**: Auth0 will always query the underlying database when a user tries to log in, is created, changes their password, verifies their email, or is deleted. If found and the **Import users to Auth0** flag is **not** turned on, user data stays in the legacy database and does **not** migrate to Auth0.
 
 Auth0 provides the following custom database action scripts:
