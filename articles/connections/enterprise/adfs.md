---
title: Connect your app to ADFS
connection: ADFS
image: /media/connections/ms.png
alias:
  - active-directory-federation-services
  - adfs-2
seo_alias: adfs
description: How to connect ADFS with Auth0.
crews: crew-2
topics:
    - connections
    - enterprise
    - azure
    - active-directory
    - microsoft
    - ad-fs
contentType: how-to
toc: true
useCase: customize-connections
useCase:
    - customize-connections
    - add-idp
---
# Connect Your Application to ADFS

To connect your application to Microsoft's Active Directory Federation Services (ADFS), you will need to provide the following information to your ADFS administrator:

* Realm Identifier: `urn:auth0:${account.tenant}`
* Endpoint: `https://${account.namespace}/login/callback` or `https://<YOUR CUSTOM DOMAIN>/login/callback`, if you are using a  [custom domain](/custom-domains).

::: panel Federated Metadata
The Federation Metadata file contains information about the ADFS server's certificates. If the Federation Metadata endpoint (`/FederationMetadata/2007-06/FederationMetadata.xml`) is enabled in ADFS, Auth0 can periodically (once a day) look for changes in the configuration, like a new signing certificate added to prepare for a rollover. Because of this, enabling the Federation Metadata endpoint is preferred to providing a standalone metadata file. If you provide a standalone metadata file, we will notify you via email when the certificates are close to their expiration date.
:::

You can use a script to to setup the connection or set it up manually. 

## Scripted setup

Copy and paste the script below into the Windows PowerShell window.

::: note
You must run this script as an administrator of your system.
:::

```powershell
(new-object Net.WebClient -property @{Encoding = [Text.Encoding]::UTF8}).DownloadString("https://raw.github.com/auth0/adfs-auth0/master/adfs.ps1") | iex
AddRelyingParty "urn:auth0:${account.tenant}" "https://${account.namespace}/login/callback"
```

![ADFS Script](/media/articles/connections/enterprise/adfs/adfs-script.png)

For automated integration, this script uses the [ADFS PowerShell SnapIn](http://technet.microsoft.com/en-us/library/adfs2-powershell-basics.aspx) to create and configure a **Relying Party** that will issue, for the authenticated user, the following claims: **email**, **upn**, **given name** and **surname**.

::: note
If you are using the [custom domains](/custom-domains) feature, you will need to replace the `$webAppEndpoint` value with `https://<YOUR CUSTOM DOMAIN>/login/callback`.
:::

The script creates the Relying Party Trust on ADFS, as follows:

```powershell
$realm = "urn:auth0:${account.tenant}";
$webAppEndpoint = "https://${account.namespace}/login/callback";

Add-PSSnapin Microsoft.Adfs.Powershell
Add-ADFSRelyingPartyTrust -Name $realm -Identifier $realm -WSFedEndpoint $webAppEndpoint
$rp = Get-ADFSRelyingPartyTrust -Name $realm
```

The script also creates rules to output the most common attributes, such as email, UPN, given name, or surname:

```powershell
$rules = @'
@RuleName = "Store: ActiveDirectory -> Mail (ldap attribute: mail), Name (ldap attribute: displayName), Name ID (ldap attribute: userPrincipalName), GivenName (ldap attribute: givenName), Surname (ldap attribute: sn)"
c:[Type == "http://schemas.microsoft.com/ws/2008/06/identity/claims/windowsaccountname", Issuer == "AD AUTHORITY"]
=> issue(store = "Active Directory",
    types = ("http://schemas.xmlsoap.org/ws/2005/05/identity/claims/emailaddress",
             "http://schemas.xmlsoap.org/ws/2005/05/identity/claims/name",
             "http://schemas.xmlsoap.org/ws/2005/05/identity/claims/nameidentifier",
             "http://schemas.xmlsoap.org/ws/2005/05/identity/claims/givenname",
             "http://schemas.xmlsoap.org/ws/2005/05/identity/claims/surname"), query = ";mail,displayName,userPrincipalName,givenName,sn;{0}", param = c.Value);
'@

Set-ADFSRelyingPartyTrust –TargetName $realm -IssuanceTransformRules $rules

$rSet = New-ADFSClaimRuleSet –ClaimRule '=> issue(Type = "http://schemas.microsoft.com/authorization/claims/permit", Value = "true");'
Set-ADFSRelyingPartyTrust –TargetName $realm –IssuanceAuthorizationRules $rSet.ClaimRulesString
```

## Manual setup

1. Open the ADFS Management Console.
1. Click **Add Relying Party Trust**.
1. Click **Start**.
1. Select **Enter data about the relying party manually** and click **Next**.
1. Enter a name (such as `${account.appName}`) and click **Next**.
1. Use the default (`ADFS 2.0 profile`) and click **Next**.
1. Use the default (`no encryption certificate`) and click **Next**.
1. Check **Enable support for the WS-Federation...** and enter the following value in the textbox:

    `https://${account.namespace}/login/callback` or if you are using a [custom domain](/custom-domains), use `https://<YOUR CUSTOM DOMAIN>/login/callback`

1. Click **Next**.
1. Add a Relying Party Trust identifier with the following value:

    `urn:auth0:${account.tenant}`

1. Click **Add** and then **Next**.
1. Leave the default `Permit all users...` and click **Next**.
1. Click **Next** and then **Close**.
1. In the **Claim Rules** window, click **Add Rule...**.
1. Leave the default `Send LDAP Attributes as Claims`.
1. Give the rule a name that describes what it does. 
1. Select the following mappings under `Mapping of LDAP attributes to outgoing claim types` and click **Finish**.

    | LDAP Attribute | Outgoing Claim Type |
    | --- | --- |
    | E-Mail-Addresses | E-Mail Address |
    | Display-Name | Name |
    | User-Principal-Name | Name ID |
    | Given-Name | Given Name |
    | Surname | Surname |

### Add additional LDAP attributes

The mappings in the previous steps are the most commonly used, but if you need additional LDAP attributes with information about the user, you can add more claim mappings.

1. If you closed the window on the previous step, select **Edit Claim Rules** on the context menu for the Relying Party Trust you created, and edit the rule.

2. Create an additional row for every LDAP attribute you need, choosing the attribute name in the left column and desired claim type in the right column.

3. If the claim type you are looking for doesn't exist, you have two options:

<<<<<<< HEAD
* Type a [namespace-qualified name](/tokens/concepts/claims-namespacing) for the new claim (for example `http://schemas.xmlsoap.org/ws/2005/05/identity/claims/department`).
* Register a new claim type (under **AD FS | Services | Claim Descriptions**) on the ADFS admin console), and use the claim name in the mapping.
=======
    * Type a namespace-qualified name for the new claim (for example `http://schemas.xmlsoap.org/ws/2005/05/identity/claims/department`).
    * Register a new claim type (under **ADFS > Services > Claim Descriptions**) on the ADFS admin console), and use the claim name in the mapping.
>>>>>>> b2b68537

    Auth0 uses the name part of the claim type (for example `department` in `http://schemas.xmlsoap.org/ws/2005/05/identity/claims/department`) as the attribute name for the user profile.

## Next Steps

Now that you have a working connection, the next step is to configure your application to use it. You can follow our step-by-step quickstarts or use our libraries and API.

::: next-steps
* [Get started with our Quickstarts](/quickstarts)
* [Configure your application using our Lock login form](/libraries/lock)
* [Configure your application using our Auth0.js library and your own UI](/libraries/auth0js)
* [Use our Authentication API to authenticate](/api/authentication)
* [Authenticate PHP with ADFS using Auth0](https://auth0.com/authenticate/php/adfs)
:::<|MERGE_RESOLUTION|>--- conflicted
+++ resolved
@@ -131,13 +131,8 @@
 
 3. If the claim type you are looking for doesn't exist, you have two options:
 
-<<<<<<< HEAD
-* Type a [namespace-qualified name](/tokens/concepts/claims-namespacing) for the new claim (for example `http://schemas.xmlsoap.org/ws/2005/05/identity/claims/department`).
-* Register a new claim type (under **AD FS | Services | Claim Descriptions**) on the ADFS admin console), and use the claim name in the mapping.
-=======
-    * Type a namespace-qualified name for the new claim (for example `http://schemas.xmlsoap.org/ws/2005/05/identity/claims/department`).
+    * Type a [namespace-qualified name](/tokens/concepts/claims-namespacing) for the new claim (for example `http://schemas.xmlsoap.org/ws/2005/05/identity/claims/department`).
     * Register a new claim type (under **ADFS > Services > Claim Descriptions**) on the ADFS admin console), and use the claim name in the mapping.
->>>>>>> b2b68537
 
     Auth0 uses the name part of the claim type (for example `department` in `http://schemas.xmlsoap.org/ws/2005/05/identity/claims/department`) as the attribute name for the user profile.
 
