---
description: This page explains how to impersonate a user, often used for testing and troubleshooting purposes.
toc: true
---
# User Impersonation

::: warning
Impersonation functionality may be disabled by default for your tenant. To check, go to the [Users](${manage_url}/#/users) page in the Dashboard, select a user, and see if the **Sign in as User** button is displayed. If you can't see it, [contact support](${env.DOMAIN_URL_SUPPORT}) and ask them to enable the feature for your tenant.
:::

Often administrators need to impersonate other users for testing or troubleshooting purposes. Using impersonation the administrators can log in to an app as a specific user, see everything exactly as that user sees it, and do everything exactly as that user does it.

<<<<<<< HEAD
Auth0 provides a __Sign in As__ feature for user impersonation, and provides the following:
=======
Auth0 provides a _Sign in As_ feature for user impersonation, and provides the following:

>>>>>>> f4b66c0f
- Detailed auditing of who impersonated when.
- Restrictions on impersonation which allows you to reject an impersonated authentication transaction based on, for instance, corporate policies around privacy and sensitive data.
- Unlimited customization on who can impersonate who, when, depending on whatever context, using our [Rules](/rules) engine. In a Rule, you have access to `user.impersonated` (the impersonated login) and `user.impersonator` (the impersonating login) and you can write arbitrary Javascript to define how it works.

::: note
Any [Rules](/rules) that you've implemented will run when you impersonate a user, including any actions that update the user.
:::

## Use the Dashboard

<<<<<<< HEAD
Navigate to the [Users](${manage_url}/#/users) page in the Auth0 Dashboard and select the user you want to login as. Click on the __Sign in as User__ and select the client you want to log into using the dropdown menu.
=======
Navigate to the [Users](${manage_url}/#/users) page in the Management Dashboard and select the user you want to login as. Click on the **Sign in as User** button and select the client you want to log into using the dropdown menu.
>>>>>>> f4b66c0f

![Click Sign in as User](/media/articles/user-profile/user2.png)

::: panel I can't see this button
In order to see this button the following conditions should apply:
<<<<<<< HEAD
- Impersonation should be enabled for your tenant (see panel at the top of this page)
- The Clients registered in the tenant must have at least one __callback URL__ listed
=======

- Impersonation should be enabled for your account (see panel at the top of this page)
- The Clients registered in the account must have at least one callback URL listed
>>>>>>> f4b66c0f
- The Clients must have the connections turned on that the users who are to be impersonated belong to
:::

A popup displays the URL to be used in order to impersonate the user. You can choose either to copy the URL into the clipboard (white button) or open it in a separate browser tab/window (blue button).

![Links for User Impersonation](/media/articles/user-profile/user3.png)

::: panel Acquiring a Token
Impersonating a user using the [Dashboard](${manage_url}) will not return an [ID Token](/tokens/id-token) to your application by default. There are two ways to achieve this. You can alter the **Response Type** setting in the impersonation menu's [Advanced Settings](#advanced-settings) from `Code` to `Token` (**Sign in as user** -> **Show Advanced Settings**). Alternatively, you can add `additionalParameters.scope: "openid"` to the request body while calling the [impersonation endpoint](/api/authentication/reference#impersonation) manually.
:::

### Advanced Settings

When impersonating a user in Dashboard, after clicking **Sign in as User** you will see a link to expand "Advanced Settings".

![Advanced Settings](/media/articles/user-profile/impersonation-adv.png)

This reveals fields to make it easier to [impersonate a User using the Impersonation API](#impersonate-a-user-using-the-impersonation-api):

- **Response mode**: `GET` or `POST`. This is only for server side apps, client side apps default to `GET`.
- **Response type**: `Code` or `Token`. This is only for server side apps, client side apps default to `Token`.
- **Scope**: This field will have `openid` in it is as default, [other scopes](/scopes) can be added as a list using whitespace as separator.
- **State**: The `state` is an optional parameter. Learn more about [using the state parameter here](/protocols/oauth2/oauth-state).

## Use the Impersonation API

You can also use the [Impersonation API](/api/authentication/reference#impersonation). The API generates a link that can be used once to log in as a specific user. To distinguish between real logins and impersonation logins, the profile of the impersonated user will contain additional `impersonated` and `impersonator` properties. For more details on how to use the API read on.

## Sample Implementation

Let's assume that you have two apps, `app1` and `app2`, and you want to impersonate the users of `app2`. You will need to locate the `user_id` of the user you wish to impersonate, either via the Dashboard or the Management API. Next, you will need to obtain an authorization code via the impersonation endpoint. Finally, you will need to exchange your code for a valid access token, and your impersonation process will be complete. You can walk through the steps below which use the example `app1` and `app2`.

### 1. Find the User Id

You can use one of two methods to locate the `user_id` of a given user that you want to impersonate. You can either use the Management API v2 to retrieve it, or you can use the Dashboard.

#### Option A: Use the Management API

First, you will need an APIv2 token, if you want to retrieve the `user_id` via the Management API. You can get one by making a `POST` request to the [Token endpoint](/api/authentication#client-credentials). For details on how to do that refer to [The Auth0 Management APIv2 Token](/api/management/v2/tokens) documentation.

The Management APIv2 Token will be valid for 24 hours, so you should ask for a token everytime you make a request to the API, or vigorously handle `401` responses.

After you have a token, you will have to use the token to retrieve the user id of the user that you want to impersonate (in this example, a user of `app2`). You can retrieve this information with the [Management API /api/v2/users](/api/management/v2#!/Users/get_users) endpoint.

```har
{
  "method": "GET",
  "url": "https://${account.namespace}/api/v2/users",
  "headers": [
    { "name": "Authorization", "value": "Bearer YOUR_ACCESS_TOKEN" }
  ]
}
```

Replace `YOUR_ACCESS_TOKEN` with the Management APIv2 token you got in the previous step.

#### Option B: Use the Dashboard

Alternatively, you can retrieve the `user_id` information from the Dashboard. Go to the [Users](${manage_url}/#/users) section and look at the user's profile. The `user_id` is displayed under the **Identity Provider Attributes** section.

### 2. Get an Authorization Code

Before calling the call the [Impersonation API](/api/authentication/reference#impersonation) you will need to generate a Bearer token. You can generate it with the [Management API V1 /oauth/token endpoint](/api/management/v1#authentication) with your **Global Client ID** and **Global Client Secret** which both can be found in the dashboard under [Tenant Settings > Advanced](${manage_url}/#/tenant/advanced).

![Global Client Information](/media/articles/user-profile/global-client-info.png)

You can now send a request to the [impersonation endpoint](/api/authentication/reference#impersonation) by sending an `Authorization` header with `Bearer <TOKEN_FROM_MANAGEMENT_API_V1>`.

The data part of the request should include the following:

- `protocol`: the protocol to use against the identity provider. It could be `oauth2` again or something else. (e.g. Office 365 uses WS-Federation, Google Apps uses OAuth2, AD will use LDAP or Kerberos).

- `impersonator_id`: the `user_id` of the impersonator, the user from `app1` that wants to impersonate a user from `app2`.

- `client_id`: the `client_id` of the app that is generating the impersonation link, in this example `app1`.

- `additionalParameters`: this is a JSON object. For a regular web app, you should set the `response_type` to be `code`, the `callback_url` to be the callback url to which Auth0 will redirect with the authorization code, and the `scope` to be the JWT claims that you want included in the JWT. For example:
  ```json
  {
    "response_type": "code",
    "state": "",
    "callback_url" : "http://localhost:3001/register",
    "scope" : "openid email name user_metadata"
  }
  ```

The `state` is an optional parameter, but we strongly recommend you [use it as it mitigates CSRF attacks](/protocols/oauth2/oauth-state).

The `callback_url` must match what is defined in your [Client's Settings](${manage_url}/#/clients/${account.clientId}/settings).

There are various possible values for `scope`:

- `scope: 'openid'`: _(default)_ It will return, not only an opaque Access Token, but also an [ID Token](/tokens/id-token) which is a JSON Web Token ([JWT](/jwt)). The JWT will only contain the user id (`sub` claim).
- `scope: 'openid {attr1} {attr2} {attrN}'`: If you want only specific user's attributes to be part of the [ID Token](/tokens/id-token) (for example, `scope: 'openid name email picture'`).

You can get more information about this in the [Scopes documentation](/scopes).

::: note
Impersonation cannot be used to return [JWT Access Tokens](/tokens/access-token) to your APIs.
:::

Your request should look like the following:

```har
{
  "method": "POST",
  "url": "https://${account.namespace}/users/USER_ID/impersonate",
  "headers": [
    { "name": "Content-Type", "value": "application/json" },
    { "name": "Authorization", "value": "Bearer YOUR_ACCESS_TOKEN" }
  ],
  "postData": {
    "mimeType": "application/json",
    "text": "{\"protocol\": \"PROTOCOL_TO_USE\",\"impersonator_id\": \"IMPERSONATOR_ID\",\"client_id\": \"${account.clientId}\",\"additionalParameters\":{\"response_type\": \"code\",\"state\": \"\"}}"
  }
}
```

Replace the required values as follows:

- `YOUR_USER_ID`: the `user_id` you retrieved at the second step (the user to impersonate)
- `YOUR_ACCESS_TOKEN`: the token already retrieved at the first step
- `PROTOCOL_TO_USE`: the protocol to use against the identity provider, for example `oauth2`
- `IMPERSONATOR_ID`: the `user_id` of the impersonator

Upon successful authentication, a URL will be returned as response that will look like the following:

```text
${account.callback}/?code=AUTHORIZATION_CODE&state=STATE_VALUE
```

- `${account.callback}` is the URL you specified as `callback_url` (and configured in your [Client's Settings](${manage_url}/#/clients/${account.clientId}/settings))
- `state` should match the `state` value you sent with your request
- `code` is the authorization code you need

::: panel Single Page Apps
The process described applies to Regular Web Applications. In case yours is a Single Page Application (SPA) you would have to use `"response_type":"token"` when invoking the [Impersonation API](/api/authentication/reference#impersonation). Once you do this Auth0 will redirect to your SPA _Callback URL_ with Access Token and ID Token in the `#` params. You can read more on the OAuth2 Implicit flow [here](/protocols/oauth2/oauth-implicit-protocol).
:::

### 3. Exchange Code with Token

Now you should exchange the Authorization Code you received for a token. Note that this should already be implemented if you have a regular webapp and are using OAuth Server Side flow for authenticating normal users.

If not you should send a `POST` request to the [Token endpoint in Auth0](/api/authentication#authorization-code). You will need to send the Authorization Code obtained before along with your Client ID and Client Secret.

```har
{
  "method": "POST",
  "url": "https://${account.namespace}/oauth/token",
  "headers": [
    { "name": "Content-Type", "value": "application/json" }
  ],
  "postData": {
    "mimeType": "application/json",
    "text": "{\"client_id\": \"${account.clientId}\",\"client_secret\": \"${account.clientSecret}\",\"code\": \"AUTHORIZATION_CODE\",\"grant_type\": \"authorization_code\",\"callback_url\": \"${account.callback}\"}"
  }
}
```

Replace the `AUTHORIZATION_CODE` with the `code` you received previously. Also, replace `${account.callback}` with your application's callback URL.

If the request is successful, you will get a JSON object with an Access Token. You can use this token to call the Auth0 APIs and get additional information such as the user profile.

```json
HTTP/1.1 200 OK
Content-Type: application/json
{
  "access_token":"eyJz93a...k4laUWw",
  "id_token":"eyJ0XAi...4faeEoQ",
  "token_type":"Bearer",
  "expires_in":86400
}
```

Congratulations, you are done!

## Keep Reading

::: next-steps
- [Troubleshooting? This is what you shouldn’t do.](https://auth0.com/blog/2015/12/14/how-not-to-troubleshoot-bugs-by-impersonating-users/)
- [Identity Protocols supported by Auth0](/protocols)
:::<|MERGE_RESOLUTION|>--- conflicted
+++ resolved
@@ -10,12 +10,8 @@
 
 Often administrators need to impersonate other users for testing or troubleshooting purposes. Using impersonation the administrators can log in to an app as a specific user, see everything exactly as that user sees it, and do everything exactly as that user does it.
 
-<<<<<<< HEAD
 Auth0 provides a __Sign in As__ feature for user impersonation, and provides the following:
-=======
-Auth0 provides a _Sign in As_ feature for user impersonation, and provides the following:
-
->>>>>>> f4b66c0f
+
 - Detailed auditing of who impersonated when.
 - Restrictions on impersonation which allows you to reject an impersonated authentication transaction based on, for instance, corporate policies around privacy and sensitive data.
 - Unlimited customization on who can impersonate who, when, depending on whatever context, using our [Rules](/rules) engine. In a Rule, you have access to `user.impersonated` (the impersonated login) and `user.impersonator` (the impersonating login) and you can write arbitrary Javascript to define how it works.
@@ -26,24 +22,14 @@
 
 ## Use the Dashboard
 
-<<<<<<< HEAD
-Navigate to the [Users](${manage_url}/#/users) page in the Auth0 Dashboard and select the user you want to login as. Click on the __Sign in as User__ and select the client you want to log into using the dropdown menu.
-=======
-Navigate to the [Users](${manage_url}/#/users) page in the Management Dashboard and select the user you want to login as. Click on the **Sign in as User** button and select the client you want to log into using the dropdown menu.
->>>>>>> f4b66c0f
+Navigate to the [Users](${manage_url}/#/users) page in the Auth0 Dashboard and select the user you want to log in as. Click on the __Sign in as User__ and select the client you want to log in to using the dropdown menu.
 
 ![Click Sign in as User](/media/articles/user-profile/user2.png)
 
 ::: panel I can't see this button
 In order to see this button the following conditions should apply:
-<<<<<<< HEAD
 - Impersonation should be enabled for your tenant (see panel at the top of this page)
 - The Clients registered in the tenant must have at least one __callback URL__ listed
-=======
-
-- Impersonation should be enabled for your account (see panel at the top of this page)
-- The Clients registered in the account must have at least one callback URL listed
->>>>>>> f4b66c0f
 - The Clients must have the connections turned on that the users who are to be impersonated belong to
 :::
 
