---
title: Rules
description: Learn what Rules are and how you can use them to customize and extend Auth0's capabilities.
toc: true
---

# Rules

<div class="alert alert-info">
<strong>Heads up!</strong> If you are working with the <a href="/api-auth">API Authorization flows</a> and you are looking for the updated documentation, refer to <a href="/rules/preview">Rules</a>.
</div>

**Rules** are functions written in JavaScript that are executed in Auth0 as part of the transaction every time a user authenticates to your application. Rules allow you to easily customize and extend Auth0's capabilities. Rules can be chained together for modular coding and can be turned on and off individually.

![](/media/articles/rules/flow.png)

1. An app initiates an authentication request to Auth0.
1. Auth0 routes the request to an Identity Provider through a configured connection.
1. The user authenticates successfully.
1. The `user` object representing the logged in user is passed through the Rules pipeline, and returned to the app.

Among many possibilities, Rules can be used to:

* __Profile enrichment__: query for information on the user from a database/API, and add it to the user profile object.
* Create __authorization rules__ based on complex logic (anything that can be written in JavaScript).
* __Normalize attributes__ from different providers beyond what is provided by Auth0.
* Reuse information from existing databases or APIs for migration scenarios.
* Keep a __white-list of users__ and deny access based on email.
* __Notify__ other systems through an API when a login happens in real-time.
* Enable counters or persist other information. (For information on storing user data, see: [Metadata in Rules](/rules/metadata-in-rules).)
* Enable __multifactor__ authentication, based on context (e.g. last login, IP address of the user, location, etc.).

<<<<<<< HEAD
=======
::: note
You can find more examples of common Rules on Github at <a href="https://github.com/auth0/rules">auth0/rules</a>.
:::

>>>>>>> 58178d99
## Video: Using Rules
Watch this video learn all about rules in just a few minutes.

<%= include('../videos/_video', { id: 'g7dy1fpwc3' }) %>

## Rule Syntax

A Rule is a function with the following arguments:

* user`: the user object as it comes from the identity provider. For a complete list of the user properties, see [User Profile Structure](/user-profile/user-profile-structure).

* `context`: an object containing contextual information of the current authentication transaction, such as user's IP address, application, location. For a complete list of context properties, see [Context Argument Properties in Rules](/rules/context).

::: note
Due to the asynchronous nature of Node.js, you __must__ call the `callback` function. If not, this acts as a blocker and the next rule will not execute. The entire rules sequence must complete within __20 seconds__, otherwise the process times out.
:::

### Global Functions

If you need to use a function in multiple Rules, you can place the shared function in its own Rule. Within this rule, assign the function to the global object so that you can later call the function in a separate rule.

```js
if (!global.foo) {
  global.foo = function () { };
}

if (!global.bar) {
  global.bar = function (baz) { };
}
```

Rules containing shared functions should be placed at the top of the [Rules list in the Management Dashboard](${manage_url}/#/rules). If this is not the case, calling these functions results in an undefined function error when the Rules execute.

## Examples

<div class="alert alert-info">
You can find more examples of common Rules on Github at <a href="https://github.com/auth0/rules">auth0/rules</a>.
</div>

To create a Rule, or try the examples below, go to [New Rule](${manage_url}/#/rules/create) in the Rule Editor on the dashboard.

### *Hello World*

This rule will add a `hello` attribute to all users authenticating through any provider.

```js
function (user, context, callback) {
  user.hello = 'world';
  console.log('===> set "hello" for ' + user.name);
  callback(null, user, context);
}
```

::: note
  You can add `console.log` lines for <a href="#debugging">debugging</a> or use the <a href="/extensions/realtime-webtask-logs">Real-time Webtask Logs Extension</a>.
:::


### Add roles to a user

In this example, all authenticated users will get a **guest** role, but `johnfoo@gmail.com` will also be an **admin**:

```js
function (user, context, callback) {
  user.roles = [];
  // only johnfoo is admin
  if (user.email === 'johnfoo@gmail.com') {
    user.roles.push('admin');
  }

  // all users are guest
  user.roles.push('guest');

  callback(null, user, context);
}
```

At the beginning of the rules pipeline, John's `user` object will be:

```js
{
  "email": "johnfoo@gmail.com",
  "family_name": "Foo",
  "user_id": "google-oauth2|103547991597142817347"
  //... other properties ...
}
```

The `context` object will be:

```js
{
  "clientID": "...client_id_of_the_app...",
  "clientName": "my app",
  "clientMetadata": {
    "myKey1": "myValue2",
    "myKey2": "myValue2"
  }
  "connection": "google-oauth2"
}
```

After the rule executes, the output that the application will receive is the following `user` object:

```js
{
  "email": "johnfoo@gmail.com",
  "family_name": "Foo",
  "user_id": "google-oauth2|103547991597142817347",

  //... other props ...

  "roles": ["guest", "admin"]  // NEW PROPERTY ADDED BY THE RULE
}
```

::: note
Properties added in a rule are <strong>not persisted</strong> in the Auth0 user store. Persisting properties requires calling the Auth0 Management API.
:::

### Deny access based on a condition

In addition to adding and removing properties from the user object, you can return an *access denied* error.

```js
function (user, context, callback) {
  if (user.roles.indexOf('admin') === -1) {
    return callback(new UnauthorizedError('Only admins can use this'));
  }

  callback(null, user, context);
}
```

This will cause a redirect to your callback url with an `error` querystring parameter containing the message you set. (e.g.: `https://yourapp.com/callback?error=unauthorized&error_description=Only%20admins%20can%20use%20this`). Make sure to call the callback with an instance of `UnauthorizedError` (not `Error`).

::: note
  Error reporting to the app depends on the protocol. OpenID Connect apps will receive the error in the querystring. SAML apps will receive the error in a <code>SAMLResponse</code>.
:::

## Create Rules with the Management API

Rules can also be created by creating a POST request to `/api/v2/rules` using the [Management APIv2](/api/management/v2#!/Rules/post_rules).

This will creates a new rule according to the following input arguments:

- **name**: The name of the rule. It can only contain alphanumeric characters, spaces and '-', and cannot start nor end with '-' or spaces.

- **script** : Τhe script that contains the rule's code. This is the same as what you would enter when creating a new rule using the [dashboard](${manage_url}/#/rules/create).

- **order**: This field is optional and contains a `number`. This number represents the rule's order in relation to other rules. A rule with a lower order than another rule executes first. If no order is provided it will automatically be one greater than the current maximum.

- **enabled**: This field can contain an optional `boolean`. If `true`, the rule will be enabled, if it's `false` it will be disabled.

Example of a body schema:

```
{
  "name": "my-rule",
  "script": "function (user, context, callback) {\n  callback(null, user, context);\n}",
  "order": 2,
  "enabled": true
}
```
Use this to create the POST request:

```har
{
  "method": "POST",
  "url": "https://${account.namespace}/api/v2/rules",
  "headers": [{
    "name": "Content-Type",
    "value": "application/json"
  }],
  "postData": {
    "mimeType": "application/json",
    "text": "{\"name\":\"my-rule\",\"script\":\"function (user, context, callback) {callback(null, user, context);}\",\"order\":2,\"enabled\":true}"
  }
}
```

::: note
You can use the <a href="https://www.npmjs.com/package/auth0-rules-testharness">auth0-rules-testharness library</a> to deploy, execute, and test the output of Rules using a Webtask sandbox environment.
:::

## How to Debug Rules

You can add `console.log` lines in the rule's code for debugging. The [Rule Editor](${manage_url}/#/rules/create)  provides two ways for seeing the output:

![](/media/articles/rules/rule-editor.png)

1. **TRY THIS RULE**: opens a pop-up where you can run a rule in isolation. The tool provides a mock **user** and **context** objects. Clicking **TRY** will result on the the Rule being run with those two objects as input. `console.log` output will be displayed too.

![](/media/articles/rules/try-rule.png)

2. **REALTIME LOGS**: an [extension](${manage_url}/#/extensions) that displays all logs in real-time for all custom code in your account. This includes all `console.log` output, and exceptions.

3. **DEBUG RULE**: similar to the above, displays instructions for installing, configuring and running the [webtask CLI](https://github.com/auth0/wt-cli) for debugging rules. Paste these commands into a terminal to see the `console.log` output and any unhandled exceptions that occur during Rule execution.

  For example:

  ```sh
  ~  npm install -g wt-cli
  ~  wt init --container "youraccount" --url "https://sandbox.it.auth0.com" --token "eyJhbGci...WMPGI" -p "youraccount-default-logs"
  ~  wt logs -p "youraccount-default-logs"
  [18:45:38.179Z]  INFO wt: connected to streaming logs (container=youraccount)
  [18:47:37.954Z]  INFO wt: webtask container assigned
  [18:47:38.167Z]  INFO wt: ---- checking email_verified for some-user@mail.com! ----
  ```

  This debugging method works for rules tried from the dashboard and those actually running during user authentication.

## Cache expensive resources

The code sandbox Rules run on allows storing _expensive_ resources that will survive individual execution.

This example, shows how to use the `global` object to keep a mongodb connection:

```js

  ...

  //If the db object is there, use it.
  if (global.db){
    return query(global.db, callback);
  }

  //If not, get the db (mongodb in this case)
  mongo('mongodb://user:pass@mymongoserver.com/my-db',  function (db){
    global.db = db;
    return query(db, callback);
  });

  //Do the actual work
  function query(db, cb){
    //Do something with db
    ...
  });

  ...

```

Notice that the code sandbox in which Rules run on, can be recycled at any time. So your code __must__ always check `global` to contain what you expect.

## Available modules

For security reasons, the Rules code runs in a JavaScript sandbox based on [webtask.io](https://webtask.io) where you can use the full power of the ECMAScript 5 language.

For a list of currently supported sandbox modules, see: [Modules Supported by the Sandbox](https://tehsis.github.io/webtaskio-canirequire).

## Read more

* [Redirecting users from within rules](/rules/redirect)<|MERGE_RESOLUTION|>--- conflicted
+++ resolved
@@ -30,13 +30,10 @@
 * Enable counters or persist other information. (For information on storing user data, see: [Metadata in Rules](/rules/metadata-in-rules).)
 * Enable __multifactor__ authentication, based on context (e.g. last login, IP address of the user, location, etc.).
 
-<<<<<<< HEAD
-=======
 ::: note
 You can find more examples of common Rules on Github at <a href="https://github.com/auth0/rules">auth0/rules</a>.
 :::
 
->>>>>>> 58178d99
 ## Video: Using Rules
 Watch this video learn all about rules in just a few minutes.
 
