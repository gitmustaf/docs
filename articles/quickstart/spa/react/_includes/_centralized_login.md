<!-- markdownlint-disable MD002 MD041 MD034 -->

## Create a Sample Application

::: note
The following tutorial creates a new React application using `create-react-app`, and presents some common ways to build React applications, in terms of its structure and naming conventions. If you are using this guide to integrate the Auth0 SDK into your own React application, you may need to adjust some of the steps to suit your scenario.
:::

If you don't already have an existing application, you can create one using the [Create React App](https://facebook.github.io/create-react-app/) CLI tool. Using the terminal, find a location on your drive where you want to create the project and run the following commands:

```bash
# Create the application using create-react-app
npx create-react-app my-app

# Move into the project directory
cd my-app
```

(npx comes with npm 5.2+ and higher, see [instructions for older npm versions](https://gist.github.com/gaearon/4064d3c23a77c74a3614c498a8bb1c5f))

### Install dependencies

Install the following packages using `npm` in the terminal:

```bash
npm install react-router-dom @auth0/auth0-spa-js
```

<<<<<<< HEAD
### Create react-router's `history` instance

Create a new folder inside the `src` folder called `utils`. This is where you will add all the utilitary functions your application might need.

Create a new file in the `utils` folder called `history.js`. This file will be responsible for exporting react-router's `history` module so we can [redirect the user programatically](https://github.com/ReactTraining/react-router/blob/master/FAQ.md#how-do-i-access-the-history-object-outside-of-components).

```jsx
// src/utils/history.js

import { createBrowserHistory } from "history";
export default createBrowserHistory();
```
=======
- [`@auth0/auth0-spa-js`](https://github.com/auth0/auth0-spa-js) - Auth0's JavaScript SDK for Single Page Applications
- [`react-router-dom`](https://github.com/ReactTraining/react-router/tree/master/packages/react-router-dom) - React's router package for the browser. This will allow users to navigate between different pages with ease
>>>>>>> 69837eb1

### Install the Auth0 React wrapper

Create a new file in the `src` directory called `react-auth0-spa.js` and populate it with the following content:

```js
// src/react-auth0-spa.js
import React, { useState, useEffect, useContext } from "react";
import createAuth0Client from "@auth0/auth0-spa-js";

const DEFAULT_REDIRECT_CALLBACK = () =>
  window.history.replaceState({}, document.title, window.location.pathname);

export const Auth0Context = React.createContext();
export const useAuth0 = () => useContext(Auth0Context);
export const Auth0Provider = ({
  children,
  onRedirectCallback = DEFAULT_REDIRECT_CALLBACK,
  ...initOptions
}) => {
  const [isAuthenticated, setIsAuthenticated] = useState();
  const [user, setUser] = useState();
  const [auth0Client, setAuth0] = useState();
  const [loading, setLoading] = useState(true);
  const [popupOpen, setPopupOpen] = useState(false);

  useEffect(() => {
    const initAuth0 = async () => {
      const auth0FromHook = await createAuth0Client(initOptions);
      setAuth0(auth0FromHook);

      if (window.location.search.includes("code=")) {
        const { appState } = await auth0FromHook.handleRedirectCallback();
        onRedirectCallback(appState);
      }

      const isAuthenticated = await auth0FromHook.isAuthenticated();

      setIsAuthenticated(isAuthenticated);

      if (isAuthenticated) {
        const user = await auth0FromHook.getUser();
        setUser(user);
      }

      setLoading(false);
    };
    initAuth0();
    // eslint-disable-next-line
  }, []);

  const loginWithPopup = async (params = {}) => {
    setPopupOpen(true);
    try {
      await auth0Client.loginWithPopup(params);
    } catch (error) {
      console.error(error);
    } finally {
      setPopupOpen(false);
    }
    const user = await auth0Client.getUser();
    setUser(user);
    setIsAuthenticated(true);
  };

  const handleRedirectCallback = async () => {
    setLoading(true);
    await auth0Client.handleRedirectCallback();
    const user = await auth0Client.getUser();
    setLoading(false);
    setIsAuthenticated(true);
    setUser(user);
  };
  return (
    <Auth0Context.Provider
      value={{
        isAuthenticated,
        user,
        loading,
        popupOpen,
        loginWithPopup,
        handleRedirectCallback,
        getIdTokenClaims: (...p) => auth0Client.getIdTokenClaims(...p),
        loginWithRedirect: (...p) => auth0Client.loginWithRedirect(...p),
        getTokenSilently: (...p) => auth0Client.getTokenSilently(...p),
        getTokenWithPopup: (...p) => auth0Client.getTokenWithPopup(...p),
        logout: (...p) => auth0Client.logout(...p)
      }}
    >
      {children}
    </Auth0Context.Provider>
  );
};
```

This is a set of custom [React hooks](https://reactjs.org/docs/hooks-intro.html) that enable you to work with the Auth0 SDK in a more idiomatic way, providing functions that allow the user to log in, log out, and information such as whether the user is logged in.

The next few sections will integrate these hooks into the various components that make up the app.

<%= include('../../_includes/_silent-auth-social-idp') %>

### Create the NavBar component

Create a new folder inside the `src` folder called `components`. This is where you will house all the components for this application.

Create a new component in the `components` folder called `NavBar.js`. This component will be responsible for showing the login and logout buttons:

```jsx
// src/components/NavBar.js

import React from "react";
import { useAuth0 } from "../react-auth0-spa";

const NavBar = () => {
  const { isAuthenticated, loginWithRedirect, logout } = useAuth0();

  return (
    <div>
      {!isAuthenticated && (
        <button onClick={() => loginWithRedirect({})}>Log in</button>
      )}

      {isAuthenticated && <button onClick={() => logout()}>Log out</button>}
    </div>
  );
};

export default NavBar;
```

Here the component renders two buttons, for logging in and logging out, depending on whether the user is currently authenticated.

Notice the use of `useAuth0` — provided by the wrapper you created in the previous section — which provides the functions needed in order to log in, log out, and determine if the user is logged in through the `isAuthenticated` property.

### Integrate the SDK

In order for the authentication system to work properly, the application components should be wrapped in the `Auth0Provider` component that is provided by the SDK wrapper created earlier in the tutorial. This means that any components inside this wrapper will be able to access the Auth0 SDK client.

Open the `src/index.js` file and replace its contents with the following:

```jsx
// src/index.js

import React from "react";
import ReactDOM from "react-dom";
import App from "./App";
import * as serviceWorker from "./serviceWorker";
import { Auth0Provider } from "./react-auth0-spa";
import config from "./auth_config.json";
import history from "./utils/history";

// A function that routes the user to the right place
// after login
const onRedirectCallback = appState => {
  history.push(
    appState && appState.targetUrl
      ? appState.targetUrl
      : window.location.pathname
  );
};

ReactDOM.render(
  <Auth0Provider
    domain={config.domain}
    client_id={config.clientId}
    redirect_uri={window.location.origin}
    onRedirectCallback={onRedirectCallback}
  >
    <App />
  </Auth0Provider>,
  document.getElementById("root")
);

serviceWorker.unregister();
```

Notice that the `App` component is now wrapped in the `Auth0Provider` component, where the details about the Auth0 domain and client ID are specified. The `redirect_uri` prop is also specified here. Doing this here means that you don't need to pass this URI to every call to `loginWithRedirect`, and it keeps the configuration in one place.

Also notice the function `onRedirectCallback`, which routes the user to the right place once they have logged in. For example, if the user tries to access a page that requires them to be authenticated, they will be asked to log in. When they return to the application, they will be forwarded to the page they were originally trying to access thanks to this function.

Next, create a new file `auth_config.json` in the `src` folder, and populate it with the following:

```json
{
  "domain": "${account.namespace}",
  "clientId": "${account.clientId}"
}
```

:::note
The values for `domain` and `clientId` should be replaced with those for your own Auth0 app.
:::

Next, open the `App.js` file in the `src` folder, populate it with the following content:

```js
// src/App.js

import React from "react";
import NavBar from "./components/NavBar";
import { useAuth0 } from "./react-auth0-spa";

function App() {
  const { loading } = useAuth0();

  if (loading) {
    return <div>Loading...</div>;
  }

  return (
    <div className="App">
      <header>
        <NavBar />
      </header>
    </div>
  );
}

export default App;
```

This replaces the default content created by `create-react-app` and simply shows the `NavBar` component you created earlier.

:::panel Checkpoint
At this point, you should be able to go through the complete authentication flow: logging in and logging out. Start the application from the terminal using `yarn start` and browse to [localhost:3000](http://localhost:3000) (if the application does not open automatically). From there, clicking the **Log in** button should redirect you to the Auth0 login page where you will be given the opportunity to log in.

Once you are logged in, control returns to your application and you should see that the **Log out** button is now visible. Clicking this should log you out of the application and return you to an unauthenticated state.
:::

## Read the User Profile

When a user is logged in, the associated **user profile** information can be retrieved. Typically this is used to display their name and profile picture.

To display this information to the user, create a new file called `Profile.js` inside the `components` folder and populate it with the following content:

```jsx
// src/components/Profile.js

import React, { Fragment } from "react";
import { useAuth0 } from "../react-auth0-spa";

const Profile = () => {
  const { loading, user } = useAuth0();

  if (loading || !user) {
    return <div>Loading...</div>;
  }

  return (
    <Fragment>
      <img src={user.picture} alt="Profile" />

      <h2>{user.name}</h2>
      <p>{user.email}</p>
      <code>{JSON.stringify(user, null, 2)}</code>
    </Fragment>
  );
};

export default Profile;
```

Notice here that the `useAuth0` hook is again being used, this time to retrieve the user's profile information (through the `user` property) and a `loading` property that can be used to display some kind of "loading" text or spinner graphic while the user's data is being retrieved.

In the UI for this component, the user's profile picture, name, and email address is being retrieved from the `user` property and displayed on the screen.

To access this page, modify the `App.js` file to include a router so that the profile page may be displayed on the screen. Remember to pass the `history` module we created before to the `Router` component. The `App.js` file should now look something like this:

```jsx
// src/App.js

import React from "react";
import NavBar from "./components/NavBar";

// New - import the React Router components, and the Profile page component
import { Router, Route, Switch } from "react-router-dom";
import Profile from "./components/Profile";
import history from "./utils/history";

function App() {
  return (
    <div className="App">
      {/* Don't forget to include the history module */}
      <Router history={history}>
        <header>
          <NavBar />
        </header>
        <Switch>
          <Route path="/" exact />
          <Route path="/profile" component={Profile} />
        </Switch>
      </Router>
    </div>
  );
}

export default App;
```

Notice that a `BrowserRouter` component has been included, and that two routes have been defined — one for the home page, and another for the profile page.

To complete this step, open the `NavBar.js` file and modify the navigation bar's UI to include a link to the profile page. In addition, import the `Link` component at the top of the file.

The `NavBar` component should now look something like this:

```jsx
// src/components/NavBar.js
// .. other imports

// NEW - import the Link component
import { Link } from "react-router-dom";

const NavBar = () => {
  const { isAuthenticated, loginWithRedirect, logout } = useAuth0();

  return (
    // .. code removed for brevity

    {isAuthenticated && <button onClick={() => logout()}>Log out</button>}

    {/* NEW - add a link to the home and profile pages */}
    {isAuthenticated && (
      <span>
        <Link to="/">Home</Link>&nbsp;
        <Link to="/profile">Profile</Link>
      </span>
    )}

    //..
  );
};

export default NavBar;
```

:::panel Checkpoint
Go ahead and run the project one more time. Now if the user is authenticated and you navigate to the `/profile` page, you will see their profile data. See how this content disappears when you log out.
:::

## Secure the Profile Page

The profile page should be protected in such a way that if the user tries to access it directly without logging in, they will be automatically redirected to Auth0 to log in. Currently the user would just see a blank page.

To fix this, a Higher-Order Component can be created that will wrap any component to check if is authenticated.

Start by creating a new component `components/PrivateRoute.js` that can wrap another component. Populate it with the following content:

```jsx
// src/components/PrivateRoute.js

import React, { useEffect } from "react";
import { Route } from "react-router-dom";
import { useAuth0 } from "../react-auth0-spa";

const PrivateRoute = ({ component: Component, path, ...rest }) => {
  const { loading, isAuthenticated, loginWithRedirect } = useAuth0();

  useEffect(() => {
    if (loading || isAuthenticated) {
      return;
    }
    const fn = async () => {
      await loginWithRedirect({
        appState: { targetUrl: path }
      });
    };
    fn();
  }, [loading, isAuthenticated, loginWithRedirect, path]);

  const render = props =>
    isAuthenticated === true ? <Component {...props} /> : null;

  return <Route path={path} render={render} {...rest} />;
};

export default PrivateRoute;
```

This component takes another component as one of its arguments. It makes use of the [`useEffect` hook](https://reactjs.org/docs/hooks-effect.html) to redirect to the user to the login page if they are not yet authenticated.

If the user is authenticated, the redirect will not take place and the component that was specified as the argument will be rendered instead. In this way, components that require the user to be logged in can be protected simply by wrapping the component using `PrivateRoute`.

### Protect application routes

With the `PrivateRoute` component in place, the application router can now be modified to secure the `/profile` route, ensuring that users must log into the application in order to see it.

Open `App.js` once again, import the `PrivateRoute` component, and update the router so that the `Profile` component is wrapped by the `PrivateRoute` component:

```jsx
// src/App.js

// .. other imports removed for brevity

// NEW - import the PrivateRoute component
import PrivateRoute from "./components/PrivateRoute";

function App() {
  return (
    {/* other components removed for brevity */}

    {/* NEW - Modify the /profile route to use PrivateRoute instead of Route */}
    <PrivateRoute path="/profile" component={Profile} />
  );
}

export default App;
```

:::panel Checkpoint
Run the project again. Now if the user is not authenticated and you navigate to the `/profile` page through the URL bar in the browser, you will be sent through the authentication flow, and will see the Profile page upon your return.
:::<|MERGE_RESOLUTION|>--- conflicted
+++ resolved
@@ -26,7 +26,9 @@
 npm install react-router-dom @auth0/auth0-spa-js
 ```
 
-<<<<<<< HEAD
+- [`@auth0/auth0-spa-js`](https://github.com/auth0/auth0-spa-js) - Auth0's JavaScript SDK for Single Page Applications
+- [`react-router-dom`](https://github.com/ReactTraining/react-router/tree/master/packages/react-router-dom) - React's router package for the browser. This will allow users to navigate between different pages with ease
+
 ### Create react-router's `history` instance
 
 Create a new folder inside the `src` folder called `utils`. This is where you will add all the utilitary functions your application might need.
@@ -39,10 +41,6 @@
 import { createBrowserHistory } from "history";
 export default createBrowserHistory();
 ```
-=======
-- [`@auth0/auth0-spa-js`](https://github.com/auth0/auth0-spa-js) - Auth0's JavaScript SDK for Single Page Applications
-- [`react-router-dom`](https://github.com/ReactTraining/react-router/tree/master/packages/react-router-dom) - React's router package for the browser. This will allow users to navigate between different pages with ease
->>>>>>> 69837eb1
 
 ### Install the Auth0 React wrapper
 
