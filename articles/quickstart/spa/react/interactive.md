--- conflicted
+++ resolved
@@ -66,14 +66,9 @@
 Still having issues? Check out our [documentation](https://auth0.com/docs) or visit our [community page](https://community.auth0.com) to get more help.
 
 :::
-
-<<<<<<< HEAD
 ::::
 
-## Third Step {{{ data-action=code data-code="src/login.js#4:7" }}}
-=======
 ## Third Step {{{ data-action=code data-code="login.js#4:7" }}}
->>>>>>> 6401d7e1
 
 In your terminal, run the command within your application directory to install the Auth0 React SDK.
 
