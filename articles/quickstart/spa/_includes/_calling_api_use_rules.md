::: note
<<<<<<< HEAD
**Checkpoint:** Try to log in to your application again. Look at how the `access_token` differs from before. It is no longer an opaque token. Instead, it is now a JSON Web Token with a payload that contains your API identifier as audience and the scopes you created.
=======
**Checkpoint:** Try to log in to your application again. Look at how the `access_token` differs from before. It is no longer an opaque token. Instead, it is now a JSON Web Token with a payload that contains your API identifier as audience and the scopes you created. Read more about this token in the [JSON Web Tokens documentation](/jwt).
>>>>>>> 449aba51
:::

::: note
By default, any user can ask for any scope you defined. You can implement access policies to limit this behavior using [Rules](/rules).
:::<|MERGE_RESOLUTION|>--- conflicted
+++ resolved
@@ -1,9 +1,5 @@
 ::: note
-<<<<<<< HEAD
-**Checkpoint:** Try to log in to your application again. Look at how the `access_token` differs from before. It is no longer an opaque token. Instead, it is now a JSON Web Token with a payload that contains your API identifier as audience and the scopes you created.
-=======
 **Checkpoint:** Try to log in to your application again. Look at how the `access_token` differs from before. It is no longer an opaque token. Instead, it is now a JSON Web Token with a payload that contains your API identifier as audience and the scopes you created. Read more about this token in the [JSON Web Tokens documentation](/jwt).
->>>>>>> 449aba51
 :::
 
 ::: note
