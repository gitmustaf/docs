--- conflicted
+++ resolved
@@ -104,10 +104,5 @@
 <%= include('../../../_includes/_lock-sdk') %>
 
 ::: note
-<<<<<<< HEAD
-Please note that the `redirectUrl` specified in the `Auth0Lock` constructor **must match** the one specified in the previous step
-:::
-=======
 The `redirectUrl` specified in the `Auth0Lock` constructor **must match** the one specified in the previous step
-:::
->>>>>>> 7643979b
+:::