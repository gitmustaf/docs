--- conflicted
+++ resolved
@@ -114,11 +114,7 @@
 
 ## Trigger Authentication
 
-<<<<<<< HEAD
-Add a `/login` route that uses the `Authlib` client instance to redirect the user to the [hosted login page](/hosted-pages/login).
-=======
-Add a `/login` route that uses the `Flask-OAuthlib` application instance to redirect the user to the [login page](/hosted-pages/login).
->>>>>>> fc645302
+Add a `/login` route that uses the `Authlib` client instance to redirect the user to the [login page](/hosted-pages/login).
 
 ```python
 # /server.py
