---
title: Login
default: true
description: This tutorial will show you how to use the Auth0 Phonegap SDK to add authentication and authorization to your mobile app.
budicon: 448
---

<%= include('../../../_includes/_package', {
  org: 'auth0-samples',
  repo: 'auth0-cordova-samples',
  path: '00-Starter-Seed/phonegap-basic-sample',
  requirements: [
    'NodeJS 4.3',
    'Phonegap 5.5'
  ]
}) %>

### 1. Setting up the callback URL in Auth0

<div class="setup-callback">
<p>Go to the <a href="${manage_url}/#/applications/${account.clientId}/settings">Client Settings</a> section in the Auth0 dashboard and make sure that <b>Allowed Callback URLs</b> contains the following value:</p>

<pre><code>https://${account.namespace}/mobile</pre></code>

<p>Also, if you are testing your application locally, make sure to add your local URL as an Allowed Callback URL and the following as an Allowed Origin (CORS):</p>

<pre><code>file://\*</code></pre>

</div>

### 2. Add `InAppBrowser` plugin

You must install the `InAppBrowser` plugin to be able to show the Login popup. For that, just run the following command:

${snippet(meta.snippets.dependencies)}

::: note
<<<<<<< HEAD
If you're using __Phonegap Build__ service, you need to add the plugin using the `<plugin name="cordova-plugin-inappbrowser" />` tag between the `<widget>` tags inside your __config.xml__ file. Please check [this phonegap guide for more information](http://docs.build.phonegap.com/en_US/configuring_plugins.md.html#importing-config)
=======
If you're using __Phonegap Build__ service, you need to add the plugin using the `<plugin name="cordova-plugin-inappbrowser" />` tag between the `<widget>` tags inside your __config.xml__ file. Please check [this phonegap guide for more information](http://docs.build.phonegap.com/en_US/configuring_plugins.md.html#importing-config).
>>>>>>> 7643979b
:::

### 3. Follow the guide specific to the frontend technology you're using

Now, you can just follow the tutorial for the frontend technology that you're using. We currently support applications using [jQuery](/client-platforms/jquery), [AngularJS](/client-platforms/angularjs) and [Vanilla JS](/client-platforms/vanillajs).

<<<<<<< HEAD
::: warning
Phonegap doesn't support getting dependencies from a CDN, so you're going to have to download the JS and CSS dependencies locally and then point to the downloaded files.
:::

::: warning
You must use `popup` mode when configuring an application with Phonegap. (All available guides currently do that by default)
=======
::: note
Phonegap doesn't support getting dependencies from a CDN, so you're going to have to download the JS and CSS dependencies locally and then point to the downloaded files.
:::

::: note
You must use `popup` mode when configuring an application with Phonegap (all available guides currently do that by default).
>>>>>>> 7643979b
:::

### 4. Sit back and relax

Now it's time to sit back, relax and open a beer. You've implemented Login and Signup with Auth0 and Phonegap.

### Troubleshooting

#### Command failed with exit code 65 when running Phonegap build

This means that the `InAppBrowser` plugin wasn't installed successfully. Try any of the followings to fix this.

* Reinstall the `InAppBrowser` plugin

```bash
phonegap plugin remove cordova-plugin-inappbrowser
phonegap plugin add cordova-plugin-inappbrowser
```
* Remove the platform and re-add it

iOS:

```bash
phonegap platform remove ios
phonegap platform add ios
```
Android:

```bash
phonegap platform remove android
phonegap platform add android
```

* Copy the contents from the plugin to the platform plugins

iOS:

```bash
cp plugins/cordova-plugin-inappbrowser/src/ios/* platforms/ios/[yourAppName]/Plugins/cordova-plugin-inappbrowser/
```
Android:
```bash
cp plugins/cordova-plugin-inappbrowser/src/android/* platforms/android/[yourAppName]/Plugins/cordova-plugin-inappbrowser/
```
#### Get a blank page with an `OK` after signin

This could mean that the `InAppBrowser` plugin wasn't installed successfully.

#### Get error `We could not reach the server. Please try again`

This means you need to install `cordova-plugin-whitelist` by running following command:

```bash
ionic plugin add cordova-plugin-whitelist
```

After that, configure your `config.xml` by adding or overriding following instructions:

```
<allow-navigation href="*.auth0.com" />
<access origin="*.auth0.com" />
```<|MERGE_RESOLUTION|>--- conflicted
+++ resolved
@@ -35,32 +35,19 @@
 ${snippet(meta.snippets.dependencies)}
 
 ::: note
-<<<<<<< HEAD
-If you're using __Phonegap Build__ service, you need to add the plugin using the `<plugin name="cordova-plugin-inappbrowser" />` tag between the `<widget>` tags inside your __config.xml__ file. Please check [this phonegap guide for more information](http://docs.build.phonegap.com/en_US/configuring_plugins.md.html#importing-config)
-=======
 If you're using __Phonegap Build__ service, you need to add the plugin using the `<plugin name="cordova-plugin-inappbrowser" />` tag between the `<widget>` tags inside your __config.xml__ file. Please check [this phonegap guide for more information](http://docs.build.phonegap.com/en_US/configuring_plugins.md.html#importing-config).
->>>>>>> 7643979b
 :::
 
 ### 3. Follow the guide specific to the frontend technology you're using
 
 Now, you can just follow the tutorial for the frontend technology that you're using. We currently support applications using [jQuery](/client-platforms/jquery), [AngularJS](/client-platforms/angularjs) and [Vanilla JS](/client-platforms/vanillajs).
 
-<<<<<<< HEAD
-::: warning
-Phonegap doesn't support getting dependencies from a CDN, so you're going to have to download the JS and CSS dependencies locally and then point to the downloaded files.
-:::
-
-::: warning
-You must use `popup` mode when configuring an application with Phonegap. (All available guides currently do that by default)
-=======
 ::: note
 Phonegap doesn't support getting dependencies from a CDN, so you're going to have to download the JS and CSS dependencies locally and then point to the downloaded files.
 :::
 
 ::: note
 You must use `popup` mode when configuring an application with Phonegap (all available guides currently do that by default).
->>>>>>> 7643979b
 :::
 
 ### 4. Sit back and relax
