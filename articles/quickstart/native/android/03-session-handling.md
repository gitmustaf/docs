--- conflicted
+++ resolved
@@ -69,21 +69,12 @@
 ```
 
 > In the seed project, the `SharedPreferences` is used in [Private mode](https://developer.android.com/reference/android/content/Context.html#MODE_PRIVATE) to store the user credentials. This is done by a the class `CredentialsManager`, you can check the implementation in the project code. There are better and more secure ways to store tokens, but we won't cover them in this tutorial.
-<<<<<<< HEAD
 
 
 ## At Startup: Check Token Existence
 
 The main purpose of storing this token is to save users from having to re-enter their login credentials when relaunching the app. Once the app has launched, we need to check for the existence of an `access_token` to see if we can automatically log the user in and redirect the user straight into the app’s main flow, skipping the login screen.
 
-=======
-
-
-## At Startup: Check Token Existence
-
-The main purpose of storing this token is to save users from having to re-enter their login credentials when relaunching the app. Once the app has launched, we need to check for the existence of an `access_token` to see if we can automatically log the user in and redirect the user straight into the app’s main flow, skipping the login screen.
-
->>>>>>> e35768b9
 To do so, we check whether this value exists at startup to either prompt for login credentials or to try to perform an automated login.
 
 ```java
@@ -122,23 +113,14 @@
 
 How you deal with a non-valid token is up to you. You will normally choose between two scenarios. You can either ask users to re-enter their credentials or use the `refresh_token` to get a new valid `access_token`.
 
-::: note
-If you want users to re-enter their credentials, you should clear the stored data and prompt the login screen.
-:::
-
-## Refreshing the Token
-
-<<<<<<< HEAD
-We will use the previously saved `refresh_token` to get a new `access_token`. It is recommended that you read and understand the [refresh tokens documentation](/refresh-token) before proceeding. For example, you should remember that even though the refresh token cannot expire and must be securely saved, it can be revoked. Also note that the new pair of credentials will never have additional scope than the requested in the first login.
+>If you want users to re-enter their credentials, you should clear the stored data and prompt the login screen.
 
 
-=======
 ## Refreshing the Token
 
 We will use the previously saved `refresh_token` to get a new `access_token`. It is recommended that you read and understand the [refresh tokens documentation](/refresh-token) before proceeding. For example, you should remember that even though the refresh token cannot expire and must be securely saved, it can be revoked. Also note that the new pair of credentials will never have additional scope than the requested in the first login.
 
 
->>>>>>> e35768b9
 First instantiate an `AuthenticationAPIClient`:
 
 ```java
@@ -181,13 +163,7 @@
 }
 ```
 
-<<<<<<< HEAD
-::: note
-Deleting the user credentials depends on how you have stored them.
-:::
-=======
 > **Note:** Deleting the user credentials depends on how you have stored them.
->>>>>>> e35768b9
 
 ### Optional: Encapsulated session handling
 
