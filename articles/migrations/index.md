--- conflicted
+++ resolved
@@ -24,8 +24,6 @@
 ## Current Migrations
 Current migrations are listed below, newest first. For migrations that have already been enabled see [Past Migrations](#past-migrations).
 
-<<<<<<< HEAD
-=======
 ### CDN provider migration in the Europe and Australia environments
 
 | Severity | Grace Period Start | Mandatory Opt-In|
@@ -43,7 +41,6 @@
 This change shouldn't cause any disruption or change in behavior in your applications, so you don't have to do anything. This notification is for information only.
 
 If you have any questions, create a ticket in our [Support Center](${env.DOMAIN_URL_SUPPORT}).
-
 
 ### Password and Refresh Token Exchange Rules Migration Notice
 
@@ -66,7 +63,6 @@
 If you would like to enable the new behavior on this tenant for testing before the mandatory opt-in date, login to [Dashboard](${manage_url}) and enable the __Run Rules on Password and Refresh Token Exchanges__ toggle in [Account Settings > Advanced](${manage_url}/#/account/advanced).
 
 If you need help with the migration, create a ticket in our [Support Center](${env.DOMAIN_URL_SUPPORT})
->>>>>>> 83bf05e6
 
 ### Whitelisting IP Address Ranges
 
