---
title: "GDPR: Right to access, correct, and erase data"
description: This article discusses which Auth0 features can help customers comply with the GDPR requirements on the user's right to access, correct, and erase their personal data
toc: true
topics:
    - compliance
    - gdpr
contentType: concept
useCase: compliance
---
# GDPR: Right to access, correct, and erase data

As per articles 15, 16, 17, and 19 of GDPR, users have the right to get a copy of their personal data you are processing, ask for rectifications if they are inaccurate, and ask you to delete their personal data. 

With Auth0, you can access, edit, and delete user information:
- manually, using the [Dashboard](${manage_url}/#/users), or
- programmatically, using the [Management API](/api/management/v2)

<%= include('./_legal-warning.md') %>

## Manual process

You can view, edit, and delete user information at [Dashboard > Users](${manage_url}/#/users). Drill down to a user to view their info. The information you can change are:

| **Field** | **How to edit**
|-|-|
| **Email** | Click Edit. Set the new email.
| **Email verified** | Click **Edit** at the **Εmail** field. Click the **Set email as verified** link.
| **Metadata** | Both the `app_metadata` and the `user_metadata` objects are editable from this screen. Edit the JSON at the **Metadata** section and save your changes.
| **Blocked** | Not directly editable. Click **Actions > Block User** at the top right of this screen. To unblock click **Actions > Unblock User**.
| **Email** | Not directly editable. Click **Actions > Change Email** at the top right of this screen.
| **Password** | Not directly editable. Click **Actions > Change Password** at the top right of this screen.

To delete a user, drill down and click **Actions > Delete User**.

## Programmatic process

You can also retrieve, edit, and delete user information using our API. 

First, pick an endpoint that matches your needs:

- [Retrieve a user using the ID as search criteria](/users/search/best-practices#users-by-id)
- [Retrieve a user using the Email as search criteria](/users/search/best-practices#users-by-email)
- [Export all users to a file using a long running job](/users/search/best-practices#user-export)
- [Update a user](/api/management/v2#!/Users/patch_users_by_id). Note that not all fields are editable (see the next paragraph: [Editable data](#editable-data)). Keep in mind that:
  - The properties of the new object will replace the old ones. The **user_metadata** and **app_metadata** fields are an exception to this rule. These properties are merged instead of being replaced, though the merge happens only on the first level.
  - If you are updating **email_verified**, **phone_verified**, **username**, or **password**, you must set the **connection** parameter.
  - If your are updating **email** or **phone_number**, you must set the **connection** and the **client_id** parameters.
- [Delete a user based on the ID](/api/management/v2#!/Users/delete_users_by_id)

In order to call any of the API's endpoints, you will need an valid Access Token. This token must have the required permissions per endpoint.

:::note
Each endpoint at the [Management API explorer](/api/management/v2) has a section **Scopes** that lists the scope(s) that the Access Token must contain in order to access it. For example, the [Delete user endpoint](/api/management/v2#!/Users/delete_users_by_id) requires the `delete:users` scope.
:::

<<<<<<< HEAD
To learn more about these tokens and how you can generate one, see [Access Tokens for the Management API](/api/management/v2/concepts/tokens).
=======
To learn more about these tokens and how you can generate one, see [Access Tokens for the Management API](/api/management/v2/tokens).
>>>>>>> 0aa0f8c5

Once you know which endpoint you want to access, and you have a valid Access Token, you are ready to send your request.

## Editable data

The following user information can be updated using the API:

- blocked
- email_verified
- email
- verify_email
- password
- phone_number
- phone_verified
- verify_password
- user_metadata
- app_metadata
- username	

::: note
For a list of all the user attributes, refer to the [Structure of the User Profile](/user-profile/user-profile-structure).
:::

The following user information are **not** editable:
- given_name
- family_name
- name
- nickname
- picture

## Searchable fields

You can search for users using the following:

- All the [normalized user profile fields](/user-profile/normalized/auth0)
- The profile information under the **user_metadata** object:
  - name
  - nickname
  - given_name
  - family_name

---

:::panel What else do I have to do?
You are responsible for ensuring customer is erased or data is updated in any other databases that Auth0 is not connected to.
:::<|MERGE_RESOLUTION|>--- conflicted
+++ resolved
@@ -54,11 +54,7 @@
 Each endpoint at the [Management API explorer](/api/management/v2) has a section **Scopes** that lists the scope(s) that the Access Token must contain in order to access it. For example, the [Delete user endpoint](/api/management/v2#!/Users/delete_users_by_id) requires the `delete:users` scope.
 :::
 
-<<<<<<< HEAD
 To learn more about these tokens and how you can generate one, see [Access Tokens for the Management API](/api/management/v2/concepts/tokens).
-=======
-To learn more about these tokens and how you can generate one, see [Access Tokens for the Management API](/api/management/v2/tokens).
->>>>>>> 0aa0f8c5
 
 Once you know which endpoint you want to access, and you have a valid Access Token, you are ready to send your request.
 
