--- conflicted
+++ resolved
@@ -31,13 +31,8 @@
         "value": "YOUR_AUTHORIZATION_CODE"
       },
       {
-<<<<<<< HEAD
-        "name": "redirect_ui",
-        "value": "https://" + ${account.callback}
-=======
         "name": "redirect_uri",
         "value": "https://${account.callback}"
->>>>>>> 169f5014
       }
     ]
   }
