--- conflicted
+++ resolved
@@ -42,11 +42,7 @@
 
 ![](/media/articles/mfa/sms.png)
 
-<<<<<<< HEAD
 After sign up they receive a six digit code to their phone.  They need to enter this code into the box, and then they will get a recovery code. They will need this code to login if you do not have their device. You may be contacted if they have lost their recovery code and their device, then you will need to [reset the user's MFA](/docs/multifactor-authentication/guardian/admin-guide#reset-mfa-for-a-user).
-=======
-After sign up they receive a six digit code to their phone.  They need to enter this code into the box, and then they will get a recovery code. They will need this code to login if you do not have their device. You may be contacted if they have lost their recovery code and their device, then you will need to [reset the user's MFA](#reset-a-mfa-for-a-user).
->>>>>>> 92fc2195
 
 ### Configuring Guardian SMS with Twilio
 
