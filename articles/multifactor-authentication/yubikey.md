---
description: How to implement Multifactor Authentication Using YubiKey NEO.
toc: true
---

# Multifactor Authentication with YubiKey NEO

This tutorial shows you how to implement Multifactor Authentication (MFA) using [YubiKey NEO](https://www.yubico.com/products/yubikey-hardware/yubikey-neo/).

Implementing MFA using YubiKey NEO requires use of the following Auth0 features for the described reasons:

| Feature | Usage |
| - | - |
| [Webtask](https://webtask.io) | Hosts the website where the user undergoes the second authentication factor using YubiKey |
| The [Redirect Protocol](/protocols#redirect-protocol-in-rules) | Redirects the user to the website that performs the second authentication factor using YubiKey |
| [Rules](/rules) | Evaluates whether the conditions you set for triggering MFA have been met or not |

In this tutorial, we will walk you through the configuration required for the Webtask, redirect protocol, and rules.

## Configure the Webtask

The first thing we'll do is create the website where the user completes the second authentication step using YubiKey. We'll use a Webtask, which allows you to run code using the Auth0 sandbox, to host the site. More specifically, the Webtask will: 

* **Render** the UI with the `otpForm` function
* **Capture** the YubiKey NEO code and validate it using the Yubico API
* **Return** the result of the validation to Auth0 -- if successful, Auth0 continues to process the login transaction

### Step 1: Create the Webtask Code

Webtask runs code you provide, so we'll begin by creating the code needed. We've provided you with a [fully-functional sample](https://github.com/auth0/rules/blob/master/redirect-rules/yubico-mfa.md), which you need to save locally in a file called `yubico-mfa-wt.js`.

Within the code provided is a redirect URL to Auth0. It contains querystring parameters called `id_token` and `state`. The `id_token` parameter is used to transfer information back to Auth0. The `state`parameter is used to protect against CSRF attacks.

No actual key values are hard-coded into the Webtask code. Your Yubico Client ID and Secret values are referred to using `context.data.yubico_clientid` and `context.data.yubico_secret`. These parameters are securely embedded in the Webtask token when you created the Webtask.

### Step 2: Initialize the Webtask CLI

Now that we have the code for our Webtask, we'll need to create the Webtask itself. We do this using the Webtask CLI.

To use the Webtask CLI, you'll need to install it using instructions that can be found under [Tenant Settings > Webtasks](${manage_url}/#/tenant/webtasks) on the Auth0 Dashboard.

![](/media/articles/mfa/yubi-1.png)

Once you've installed the Webtask CLI, run the following code after you've replaced the placeholders with your Yubico Client ID and Secret values (make sure that the Webtask CLI can access to location where you have your `yubico-mfa-wt.js` file):

```txt
wt create --name yubikey-mfa --secret yubikey_secret={YOUR YUBIKEY SECRET} --secret yubikey_clientid={YOUR YUBIKEY CLIENT ID} --secret returnUrl=https://${account.namespace}/continue --profile {WEBTASK PROFILE} yubico-mfa-wt.js
```

::: note
You can get your `WEBTASK PROFILE` value (needed for the-p parameter shown at the end of the code above) in **Step 2** of the Webtask installation instructions shown on the [Tenant Settings > Webtasks](${manage_url}/#/tenant/webtasks) page.
:::

Running the `create` command as shown above will generate a URL that looks like this:

```txt
https://sandbox.it.auth0.com/api/run/${account.tenant}/yubikey-mfa?webtask_no_cache=1
```

Keep a copy of this URL.

## Create the Rule

This sample uses a single rule that handles:

* The initial redirect to the Webtask
* The returned result

Here is what the rule looks like:

```js
function (user, context, callback) {
  var jwt = require('jsonwebtoken@5.7.0');
  var yubikey_secret = configuration.YUBIKEY_SECRET;

  //Returning from OTP validation
  if(context.protocol === 'redirect-callback') {
    var decoded = jwt.verify(
      context.request.query.id_token,
      new Buffer(yubikey_secret,'base64')
    );
    if (!decoded) { return callback(new Error('Invalid OTP')); }
    if (decoded.status !== 'OK') { return callback(new Error('Invalid OTP Status')); }

    return callback(null,user,context);
  }

  //Trigger MFA
  context.redirect = {
        url: configuration.WEBTASK_URL + "?user=" + user.name
<<<<<<< HEAD
  };
=======
  }
>>>>>>> 816c79c5

  callback(null,user,context);
}
```

<<<<<<< HEAD
You also need to create two new settings on [Rules](${manage_url}/#/rules): 

* One using `WEBTASK_URL` as the key, and the URL returned by the `create` command as the value.
* Another using `YUBIKEY_SECRET` as the key, and `{YOUR YUBIKEY SECRET}` passed to `create` as the value.

::: note
The returning section of the rule validates the JWT issued by the Webtask. This prevents the result of the MFA part of the transaction from being tampered with because the payload is digitally signed with a shared secret.
:::
=======
Some notes regarding the rule code:
>>>>>>> 816c79c5

* The `context.redirect` statement instructs Auth0 to redirect the user to the Webtask URL instead of calling back to the app
* The return is indicated by the `protocol` property of the `context` object
* The section handling the return validates the JWT issued by the Webtask to ensure that the result of MRA hasn't been tampered by an unauthorized party

You'll [create the rule using the Management Dashboard](${manage_url}/#/rules).

![](/media/articles/mfa/yubi-2.png)

Click **Create Your First Rule** (or **Create Rule** if you've already created rules before). Choose **empty rule**.

![](/media/articles/mfa/yubi-3.png)

You'll see the following editor window where you can paste in the rule code above.

![](/media/articles/mfa/yubi-4.png)

You can test your code for correctness using **Try This Rule**. When done, click **Save** to proceed.

You also need to create two new Settings for your [Rules](${manage_url}/#/rules): 

| Setting | Value |
| - | - |
| `WEBTASK_URL` | The URL you saved after running the `CREATE` command in the Webtask CLI |
| `YUBIKEY_SECRET` | Your YubiKey client secret |

With these settings, you can access the provded values in your rules code using the configuration global object (such as `configuration.WEBTASK_URL`).

![](/media/articles/mfa/yubi-5.png)

With this rule in place, the user will be redirected to the Webtask after every login. They will see the following prompt for their second factor:

![](/media/articles/mfa/yubico-mfa.png)

### Customize the Rule

You can add logic to the rule to determine which conditions the challenge will be triggered based on:

You can add logic to the rule to set the conditions under which the MFA challenge will be triggered. Some examples include:

* The IP address or location of the user
* The application the user is logging into
* The type of authentication used (such as AD, LDAP, or Social)

## Keep Reading

::: next-steps
* [Rules](/rules)
* [Multi-factor in Auth0](/multifactor-authentication)
* [Auth0 Webtask](https://webtask.io/)
:::<|MERGE_RESOLUTION|>--- conflicted
+++ resolved
@@ -88,17 +88,12 @@
   //Trigger MFA
   context.redirect = {
         url: configuration.WEBTASK_URL + "?user=" + user.name
-<<<<<<< HEAD
   };
-=======
-  }
->>>>>>> 816c79c5
 
   callback(null,user,context);
 }
 ```
 
-<<<<<<< HEAD
 You also need to create two new settings on [Rules](${manage_url}/#/rules): 
 
 * One using `WEBTASK_URL` as the key, and the URL returned by the `create` command as the value.
@@ -107,9 +102,8 @@
 ::: note
 The returning section of the rule validates the JWT issued by the Webtask. This prevents the result of the MFA part of the transaction from being tampered with because the payload is digitally signed with a shared secret.
 :::
-=======
+
 Some notes regarding the rule code:
->>>>>>> 816c79c5
 
 * The `context.redirect` statement instructs Auth0 to redirect the user to the Webtask URL instead of calling back to the app
 * The return is indicated by the `protocol` property of the `context` object
