---
description: Using the Grant Types property on Clients
toc: true
---
# Client Grant Types

Auth0 provides many authentication and authorization flows to suit your needs. Depending on your use case, you may wish to limit the use of certain flows (or grant types as we will refer to them) for a particular client. This is controlled using the `grant_types` property that each client has.

## Grant Types

::: note
Not sure which non-legacy grant type is appropriate for your use case? Refer to [Which OAuth 2.0 flow should I use?](/api-auth/which-oauth-flow-to-use) for help.
:::

The following is a list of grant types valid for Auth0 Clients. There are three possible types of authorization flows:

* Grants that conform with specifications (such as [OpenID Connect](https://openid.net/specs/openid-connect-core-1_0.html))
* [Auth0 extension grants](https://tools.ietf.org/html/rfc6749#section-4.5)
* Auth0 legacy grants

The following `grant_types`, are either OIDC-conformant (i.e. their implementation conforms to the [OIDC specification](https://openid.net/specs/openid-connect-core-1_0.html)) or Auth0 extension grants:

* [Implicit Grant](/api-auth/grant/implicit): `implicit`
* [Authorization Code Grant](/api-auth/grant/authorization-code): `authorization_code`
* [Client Credentials Grant](/api-auth/grant/client-credentials): `client_credentials`
* [Resource Owner Password Grant](/api-auth/grant/password): `password`
* [Use a refresh token](/tokens/refresh-token/current#use-a-refresh-token): `refresh_token`
* [Use an extension grant similar to the Resource Owner Password Grant that includes the ability to indicate a specific realm](/api-auth/grant/password#realm-support): `http://auth0.com/oauth/grant-type/password-realm`
* [Multifactor Authentication OOB Grant Request](/api-auth/tutorials/multifactor-resource-owner-password#mfa-oob-grant-request): `http://auth0.com/oauth/grant-type/mfa-oob`
* [Multifactor Authentication OTP Grant Request](/api-auth/tutorials/multifactor-resource-owner-password#mfa-otp-grant-request): `http://auth0.com/oauth/grant-type/mfa-otp`
* [Multifactor Authentication Recovery Grant Request](/api-auth/tutorials/multifactor-resource-owner-password#mfa-recovery-grant-request): `http://auth0.com/oauth/grant-type/mfa-recovery-code`

The following is a list of legacy `grant_types`:

* `http://auth0.com/oauth/legacy/grant-type/ro`
* `http://auth0.com/oauth/legacy/grant-type/ro/jwt-bearer`
* `http://auth0.com/oauth/legacy/grant-type/delegation/refresh_token`
* `http://auth0.com/oauth/legacy/grant-type/delegation/id_token`
* `http://auth0.com/oauth/legacy/grant-type/access_token`

## Edit available grant_types

You can set the the `grant_types` property for your Auth0 Client using the Management Dashboard.

Begin by navigating to the [Clients page](${manage_url}/#/clients) of the Management Dashboard.

![Auth0 Clients](/media/articles/clients/client-grant-types/clients.png)

Click on the cog icon <i class="icon icon-budicon-329"> next to the Client you're interested in to launch its settings page.

![Auth0 Client Settings](/media/articles/clients/client-grant-types/client-settings.png)

Scroll down to the bottom of the settings page, and click **Advanced Settings**.

![Auth0 Client Advanced Settings](/media/articles/clients/client-grant-types/client-advanced-settings.png)

Switch to the **Grant Types** tab and enable or disable the respective grants for this client. Click **Save Changes**.

![Auth0 Client Grant Types](/media/articles/clients/client-grant-types/grant-types.png)

::: warning
As of 8 June 2017, new Auth0 customers **cannot** add *any* of the legacy grant types to their Clients. Only customers as of 8 June 2017 can add legacy grant types to their existing Clients.
:::

Attempting to use any flow with a client lacking the appropriate `grant_types` for that flow (or with the field empty) will result in the following error:

```text
Grant type `grant_type` not allowed for the client.
```

### Existing Clients

To avoid changes in functionality for current Auth0 customers, we will populate the `grant_types` property for all existing Clients as of 8 June 2017 with **all** Auth0 legacy, Auth0 extension, and specification-conformant grant types.

### New Clients

Depending on whether a newly-created Client is [public](/api-auth/client-types#public-clients) or [confidential](/api-auth/client-types#confidential-clients), the Client will have varying access to grant types.

### Public Clients

<<<<<<< HEAD
Public Clients, indicated by the `token_endpoint_auth_method` flag set to `none`, are those created in the Dashboard for Native and Single Page Applications.
=======
Public Clients, indicated by the `token_endpoint_auth_method` flag set to `none`, are those created in the Dashboard for Native and Single Page Applications. 

::: panel Token Endpoint Authentication Method
You can update the `token_endpoint_auth_method` flag using the Management API's [Update a Client endpoint](/api/management/v2#!/Clients/patch_clients_by_id).

The `Token Endpoint Authentication Method` defines the token endpoint's requested authentication method, and the accepted values are:

* `None`, for a public client without a client secret
* `Post`, for a client using HTTP POST parameters
* `Basic`, for a client using HTTP Basic parameters 
:::

By default, Public Clients are created with the following `grant_types`:
>>>>>>> 987887c4

::: panel Token Endpoint Authentication Method
The `Token Endpoint Authentication Method` defines how a client authenticates against the [token endpoint](/api/authentication#authorization-code). Its valid values are:

* `None`, for a public client without a client secret
* `Post`, for a client using HTTP POST parameters
* `Basic`, for a client using HTTP Basic parameters 

You can find this field at the [Client Settings](/clients/client-settings#settings) of the [Auth0 Dashboard](${manage_url}).
:::

By default, Public Clients are created with the following `grant_types`:

* `implicit`
* `authorization_code`
* `refresh_token`

::: note
Public clients **cannot** utilize the `client_credentials` grant type. To add this grant type to a Client, set the `token_endpoint_auth_method` to `client_secret_post` or `client_secret_basic`. Either of these will indicate the Client is confidential, not public.
:::

### Confidential Clients

Confidential Clients, indicated by the `token_endpoint_auth_method` flag set to anything *except* `none`, are those created in the Dashboard for Regular Web Applications or Non-Interactive Clients. Additionally, any Client where `token_endpoint_auth_method` is unspecified is confidential. By default, Confidential Clients are created with the following `grant_types`:


* `implicit`;
* `authorization_code`;
* `refresh_token`;
* `client_credentials`.

### Trusted First-Party Clients

Trusted first-party clients can additionally use the following `grant_types`:

* `password`
* `http://auth0.com/oauth/grant-type/password-realm`
* `http://auth0.com/oauth/grant-type/mfa-oob`
* `http://auth0.com/oauth/grant-type/mfa-otp`
* `http://auth0.com/oauth/grant-type/mfa-recovery-code`

## Secure Alternatives to the Legacy Grant Types

| Legacy Grant Type | Alternative |
|:-----|:----|
|Resource Owner Password Credentials flow (http://auth0.com/oauth/legacy/grant-type/ro) | https://${account.namespace}/api/connections | Use the [/oauth/token](/api/authentication#authorization-code) endpoint with a grant type of `password`. See [Resource Owner Password Credentials Exchange](/api-auth/tutorials/adoption/password) and [Executing the Resource Owner Password Grant](/api-auth/tutorials/password-grant) for additional information. |

<!-- markdownlint-disable MD033 -->

<table class="table">
  <tr>
    <th>Legacy Grant Type</th>
    <th>Alternative</th>
  </tr>
  <tr>
    <td>Resource Owner Password Credentials flow (http://auth0.com/oauth/legacy/grant-type/ro)</td>
    <td>Use the <a href="/api/authentication#authorization-code">`/oauth/token` endpoint</a> with a grant type of `password`. See <a href="/api-auth/tutorials/adoption/password">Resource Owner Password Credentials Exchange</a> and <a href="/api-auth/tutorials/password-grant">Executing the Resource Owner Password Grant</a> for additional information.</td>
  </tr>
  <tr>
    <td>http://auth0.com/oauth/legacy/grant-type/ro/jwt-bearer</td>
    <td>This feature is disabled by default. If you would like this feature enabled, please contact support to discuss your use case and prevent the possibility of introducing security vulnerabilities.</td>
  </tr>
  <tr>
    <td>http://auth0.com/oauth/legacy/grant-type/delegation/refresh_token</td>
    <td>Use the `oauth/token` endpoint to <a href="/api-auth/tutorials/adoption/refresh-tokens">obtain refresh tokens</a>. See <a href="/api-auth/tutorials/adoption/refresh-tokens">OIDC-conformant refresh tokens</a> for additional information.</td>
  </tr>
  <tr>
    <td>http://auth0.com/oauth/legacy/grant-type/delegation/id_token</td>
    <td>This feature is disabled by default. If you would like this feature enabled, please contact support to discuss your use case and prevent the possibility of introducing security vulnerabilities.</td>
  </tr>
  <tr>
    <td>http://auth0.com/oauth/legacy/grant-type/access_token</td>
    <td>Use browser-based social authentication.</td>
  </tr>
</table>

<!-- markdownlint-enable MD033 -->

::: note
Those implementing Passwordless Authentication should use hosted login pages instead of the `oauth/ro` endpoint.
:::

## Enable a Legacy Grant Type

::: warning
Only Auth0 customers as of 8 June 2017 may enable a legacy grant type for existing Clients.
:::

To enable a legacy grant type, you will need to update the `grant_types` property for you client, so it can be used. For details on how to do so refer to [Edit the grant_types Property](#edit-the-grant_types-property).

::: note
If you are a new customer and you are interested in using a legacy flow, please [contact Support for assistance](https://support.auth0.com/).
:::<|MERGE_RESOLUTION|>--- conflicted
+++ resolved
@@ -78,23 +78,7 @@
 
 ### Public Clients
 
-<<<<<<< HEAD
-Public Clients, indicated by the `token_endpoint_auth_method` flag set to `none`, are those created in the Dashboard for Native and Single Page Applications.
-=======
 Public Clients, indicated by the `token_endpoint_auth_method` flag set to `none`, are those created in the Dashboard for Native and Single Page Applications. 
-
-::: panel Token Endpoint Authentication Method
-You can update the `token_endpoint_auth_method` flag using the Management API's [Update a Client endpoint](/api/management/v2#!/Clients/patch_clients_by_id).
-
-The `Token Endpoint Authentication Method` defines the token endpoint's requested authentication method, and the accepted values are:
-
-* `None`, for a public client without a client secret
-* `Post`, for a client using HTTP POST parameters
-* `Basic`, for a client using HTTP Basic parameters 
-:::
-
-By default, Public Clients are created with the following `grant_types`:
->>>>>>> 987887c4
 
 ::: panel Token Endpoint Authentication Method
 The `Token Endpoint Authentication Method` defines how a client authenticates against the [token endpoint](/api/authentication#authorization-code). Its valid values are:
