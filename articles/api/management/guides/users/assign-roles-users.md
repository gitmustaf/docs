--- conflicted
+++ resolved
@@ -20,13 +20,9 @@
 
 <%= include('../../../../authorization/_includes/_enable-authz-core') %>
 
-<<<<<<< HEAD
 <%= include('../../../../authorization/_includes/_view-limits') %>
 
-1. Make a `POST` call to the [Assign User Roles endpoint](/api/management/v2#!/user_roles/post_user_roles). Be sure to replace `USER_ID`, `MGMT_API_ACCESS_TOKEN`, and `ROLE_ID` placeholder values with your user ID, Management API Access Token, and role ID(s), respectively.
-=======
 1. Make a `POST` call to the [Assign User Roles endpoint](/api/management/v2#!/Users/post_user_roles). Be sure to replace `USER_ID`, `MGMT_API_ACCESS_TOKEN`, and `ROLE_ID` placeholder values with your user ID, Management API Access Token, and role ID(s), respectively.
->>>>>>> f42ec164
 
 ```har
 {
