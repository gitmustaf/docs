---
description: How to request child tenants for your Auth0 tenant
---

# Child Tenant Request Process

This request process is for self-service customers requesting a development, test, or staging tenant that's linked to their paid production tenant. This tenant is called a **child tenant**.

<<<<<<< HEAD
::: note
Free tenants do not include a child tenant.
=======
::: warning
Free accounts do not include a child account.
>>>>>>> f25db1db
:::

## Child Tenant Policy

* If you're billed $167 USD/month (or more), you're eligible for one free child tenant with the same plan/features as the production tenant.
* Your child tenant is subject to Auth0’s [Operational Policies](/policies).
* If you cancel your paid subscription plan and Auth0 downgrades your child tenant to the free plan, you'll lose access to features (as outlined in [pricing](https://auth0.com/pricing)) available to paid plans.

::: warning
Child tenants **must not** be used in production environments.
:::

## Request a Child Tenant

Please use the [Auth0 Support Center](${env.DOMAIN_URL_SUPPORT}) to request that a child tenant be created for you. Requests must be made at least five business days in advance of your desired implementation date.

Please include the following information with your request:

* The name of the paid Auth0 tenant to which the child tenant will be linked
* The name of the new Auth0 child tenant

## Alter Your Tenant's Subscription Plan

If you are upgrading the subscription plan associated with your paid tenant, your child tenant will be upgraded as well. If you downgrade, your child tenant will also be affected -- please contact the Auth0 Support team using the [Support Center](${env.DOMAIN_URL_SUPPORT}) for additional details.

## Child Tenant Cloud Region

The child tenant does **not** have to be located in the same cloud environment as your production tenant.

## Additional Child Tenants

Generally speaking, we only permit one child tenant per paid production tenant. However, if you need additional tenants, please contact us via the [Support Center](${env.DOMAIN_URL_SUPPORT}) and include the following information with your request:

* The name of the paid Auth0 tenant to which the additional child tenant will be linked
* The number of new child tenants needed
* A name for each of the new child tenants

In limited circumstances, you may have up to three child tenants associated with a paid tenant. However, we encourage you to use as few child tenants as possible.

## Usage

Activity and usage on child tenants count toward the master's tenant activity and usage limitations.<|MERGE_RESOLUTION|>--- conflicted
+++ resolved
@@ -6,13 +6,8 @@
 
 This request process is for self-service customers requesting a development, test, or staging tenant that's linked to their paid production tenant. This tenant is called a **child tenant**.
 
-<<<<<<< HEAD
 ::: note
 Free tenants do not include a child tenant.
-=======
-::: warning
-Free accounts do not include a child account.
->>>>>>> f25db1db
 :::
 
 ## Child Tenant Policy
