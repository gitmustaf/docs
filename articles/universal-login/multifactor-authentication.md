--- conflicted
+++ resolved
@@ -6,17 +6,11 @@
 contentType: how-to
 useCase: customize-hosted-pages
 ---
-<<<<<<< HEAD
-# Customize Multi-factor Authentication Page
-
-You can enable [Multi-factor authentication](/mfa) from the [Dashboard > Multifactor Auth](${manage_url}/#/mfa) section.
-=======
 # Multi-factor Authentication with Classic Universal Login
 
 ::: note
 For information about MFA with New Universal Login Experience, visit the [MFA docs](/multifactor-authentication#mfa-with-new-universal-login).
 :::
->>>>>>> ba81bef8
 
 You can enable [Multi-factor authentication](/multifactor-authentication) from the [Dashboard > Multifactor Auth](${manage_url}/#/mfa) section.
 
