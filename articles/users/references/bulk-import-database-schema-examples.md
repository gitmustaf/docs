---
title: Bulk User Import Database Schema and Example 
description: How to perform bulk user imports with the Management API.
topics:
  - users
  - user-management
  - migrations
  - bulk-imports
contentType:
  - reference
useCase:
  - manage-users
  - migrate
---
# Bulk User Import Database Schema and Example

---
**NOTE**

For a list of user profile fields that can be imported, see [User Profile Attributes](/users/references/user-profile-structure#user-profile-attributes).

---

The users file must have an array with the users' information in JSON format.

The following [JSON schema](http://json-schema.org) describes valid users:

```json
{
    "type": "object",
    "properties": {
        "email": {
            "type": "string",
            "description": "The user's email address.",
            "format": "email"
        },
        "email_verified": {
            "type": "boolean",
            "default": false,
            "description": "Indicates whether the user has verified their email address."
        },
        "user_id": {
            "type": "string",
            "description": "The user's unique identifier. This will be prepended by the connection strategy."
        },
        "username": {
            "type": "string",
            "description": "The user's username."
        },
        "given_name": {
            "type": "string",
            "description": "The user's given name."
        },
        "family_name": {
            "type": "string",
            "description": "The user's family name."
        },
        "name": {
            "type": "string",
            "description": "The user's full name."
        },
        "nickname": {
            "type": "string",
            "description": "The user's nickname."
        },
        "picture": {
          "type": "string",
          "description": "URL pointing to the user's profile picture."
        },
        "blocked": {
            "type": "boolean",
            "description": "Indicates whether the user has been blocked."
        },
        "password_hash": {
            "type": "string",
            "description":"Hashed password for the user. Passwords should be hashed using bcrypt $2a$ or $2b$ and have 10 saltRounds."
        },
        "custom_password_hash": {
            "type": "object",
            "description": "A more generic way to provide the users password hash. This can be used in lieu of the password_hash field when the users password hash was created with an alternate algorithm. Note that this field and password_hash are mutually exclusive.",
            "properties": {
                "algorithm": {
                    "type": "string",
                    "enum": ["argon2", "bcrypt", "ldap", "md4", "md5", "sha1", "sha256", "sha512", "pbkdf2"],
                    "description": "The algorithm that was used to hash the password."
                },
                "hash": {
                    "type": "object",
                    "properties": {
                        "value": {
                            "type": "string",
                            "description": "The password hash."
                        },
                        "encoding": {
                            "type": "string",
                            "enum": ["base64", "hex", "utf8"],
                            "description": "The encoding of the provided hash. Note that both upper and lower case hex variants are supported, as well as url-encoded base64."
                        }
                    }
                },
                "salt": {
                    "type": "object",
                    "properties": {
                        "value": {
                            "type": "string",
                            "description": "The salt value used to generate the hash."
                        },
                        "encoding": {
                            "type": "string",
                            "enum": ["base64", "hex", "utf8"],
                            "default": "utf8",
                            "description": "The encoding of the provided salt. Note that both upper and lower case hex variants are supported, as well as url-encoded base64."
                        },
                        "position": {
                            "type": "string",
                            "enum": ["prefix", "suffix"],
                            "description": "The position of the salt when the hash was calculated. For example; MD5('salt' + 'password') = '67A1E09BB1F83F5007DC119C14D663AA' would have \"position\":\"prefix\"."
                        }
                    },
                    "required": ["value", "hash"]
                },
                "password": {
                    "type": "object",
                    "properties": {
                        "encoding": {
                            "type": "string",
                            "enum": ["ascii", "utf8", "utf16le", "ucs2", "latin1", "binary"],
                            "default": "utf8",
                            "description": "The encoding of the password used to generate the hash. On login, the user-provided password will be transcoded from utf8 before being checked against the provided hash. For example; if your hash was generated from a ucs2 encoded string, then you would supply \"encoding\":\"ucs2\"."
                        }
                    }
                }
            },
            "required": ["algorithm", "hash"],
            "additionalProperties": false
        },
        "app_metadata": {
            "type": "object",
            "description": "Data related to the user that does affect the application's core functionality."
        },
        "user_metadata": {
            "type": "object",
            "description": "Data related to the user that does not affect the application's core functionality."
        }
    },
    "required": ["email"],
    "additionalProperties": false
}
```

<<<<<<< HEAD
## User `app_metadata` schema

Additionally, the `app_metadata` should **not** contain any of these properties:

* `__tenant`
* `_id`
* `blocked`
* `clientID`
* `created_at`
* `email_verified`
* `email`
* `globalClientID`
* `global_client_id`
* `identities`
* `lastIP`
* `lastLogin`
* `loginsCount`
* `metadata`
* `multifactor_last_modified`
* `multifactor`
* `updated_at`
* `user_id`

---
**NOTE**

The `app_metadata` stores information that can impact how an application functions or what the user can access (for example, a user's support plan or <dfn data-key="role">roles</dfn> and access groups). For more information, refer to [User Metadata](/metadata).

---

## `custom_password_hash` schema

In addition to the constraints described by the above schema, please consider the following when providing a `custom_password_hash`.

- `hash.encoding` must be `utf8` when `algorithm` is one of `bcrypt|argon2|pbkdf2|ldap`.
- `hash.encoding` must be either `hex` or `base64` when `algorithm` is in either of the `md*` or `sha*` family of algorithms.
- `salt` is not allowed when `algorithm` is any of `bcrypt|argon2|pbkdf2|ldap`.
- When `algorithm` is `bcrypt` the hash must be prefixed with either `$2a$` or `$2b$`. Other prefixes such as `$2$`, `$sha1$`, `$2x$`, etc. are not supported at this time. For instance, `$2b$10$nFguVi9LsCAcvTZFKQlRKeLVydo8ETv483lkNsSFI/Wl1Rz1Ypo1K` was generated from the string `hello` using with a cost parameter of 10.
- When `algorithm` is `ldap`, `hash.value` must adhere to the format outlined in [`RFC-2307 section-5.3`](https://tools.ietf.org/html/rfc2307#section-5.3). The scheme should be one of `md5|smd5|sha*|ssha*` — see [here](https://www.openldap.org/faq/data/cache/347.html) for more info.
  - Note that the [`crypt`](https://www.openldap.org/faq/data/cache/344.html) scheme is **not supported** due to system/implementation dependent behavior. See also [Open LDAP Admin Guide - 14.4.2. CRYPT password storage scheme](https://www.openldap.org/doc/admin24/guide.html#CRYPT%20password%20storage%20scheme).
- When the `algorithm` is either `argon2` or `pbkdf2`, `hash.value` field should be in [PHC string format](https://github.com/P-H-C/phc-string-format/blob/master/phc-sf-spec.md). Note that for these algorithms, `hash.value` must include the base64 encoded salt (as specified in the `PHC` documentation).
  - For `argon2`, the hash value should conform to the requirements described [here](https://github.com/auth0/magic#magicpasswordhash--magicverifypassword).
  - For `pbkdf2`, the hash value should include `i` (iterations) and `l` (keylen) parameters. If these parameters are omitted, they will default to `i=100000` and `l=64`. The `id` should be in a `pbkdf2-${digest}` format (e.g `pbkdf2-sha512`, `pbkdf2-md5`, etc). The supported digests are:
    - `RSA-MD4`
    - `RSA-MD5`
    - `RSA-MDC2`
    - `RSA-RIPEMD160`
    - `RSA-SHA1`
    - `RSA-SHA1-2`
    - `RSA-SHA224`
    - `RSA-SHA256`
    - `RSA-SHA384`
    - `RSA-SHA512`
    - `md4`
    - `md4WithRSAEncryption`
    - `md5`
    - `md5WithRSAEncryption`
    - `mdc2`
    - `mdc2WithRSA`
    - `ripemd`
    - `ripemd160`
    - `ripemd160WithRSA`
    - `rmd160`
    - `sha1`
    - `sha1WithRSAEncryption`
    - `sha224`
    - `sha224WithRSAEncryption`
    - `sha256`
    - `sha256WithRSAEncryption`
    - `sha384`
    - `sha384WithRSAEncryption`
    - `sha512`
    - `sha512WithRSAEncryption`
    - `ssl3-md5`
    - `ssl3-sha1`
    - `whirlpool`

### Supported hash algorithms

As described above, the supported hash algorithms are:
* [`argon2`](https://github.com/p-h-c/phc-winner-argon2)
* [`bcrypt`](https://auth0.com/blog/hashing-in-action-understanding-bcrypt/)
* [`ldap`](https://tools.ietf.org/html/rfc2307#section-5.3) (`RFC-2307 "userPassword"`)
* [`md4`](https://tools.ietf.org/html/rfc1320)
* [`md5`](https://tools.ietf.org/html/rfc1321)
* [`sha1`](https://tools.ietf.org/html/rfc3174)
* [`sha256` and `sha512`](https://tools.ietf.org/html/rfc4634)
* [`pbkdf2`](https://tools.ietf.org/html/rfc2898#section-5.2)

## Examples

### Basic

A file with the following contents is valid:

```json
[
  {
    "email": "john.doe@contoso.com",
    "email_verified": false,
    "app_metadata": {
        "roles": ["admin"],
        "plan": "premium"
    },
    "user_metadata": {
        "theme": "light"
    }
  }
]
```

### Custom Password Hash

Some example users with hashes provided:

```json
[
    {
        "email": "antoinette@contoso.com",
        "email_verified": false,
        "custom_password_hash": {
            "algorithm": "md4",
            "hash": {
                "value": "AbuUujgF0pPPkJPSFRTpmA==",
                "encoding": "base64"
            }
        }
    },
    {
        "email": "mary@contoso.com",
        "email_verified": false,
        "custom_password_hash": {
            "algorithm": "sha256",
            "hash": {
                "value": "d24e794fce503c3ddb1cd1ba1dd5d9b250cf9917336a0316fefd87fecf79200f",
                "encoding": "hex"
            },
            "salt": {
                "value": "abc123",
                "position": "prefix"
            }
        }
    },
    
    {
        "email": "velma@contoso.com",
        "email_verified": false,
        "custom_password_hash": {
            "algorithm": "bcrypt",
            "hash": {
                "value": "$2b$10$C9hB01.YxRSTcn/ZOOo4j.TW7xCKKFKBSF.C7E0xiUwumqIDqWUXG"
            }
        }
    },
    {
        "email": "edward@contoso.com",
        "email_verified": false,
        "custom_password_hash": {
            "algorithm": "argon2",
            "hash": {
                "value": "$argon2id$v=19$m=65536,t=2,p=1$J6Q/82PCyaNpYKRELJyTZg$m04qUAB8rexWDR4+/0f+SFB+4XMFxt7YAvAq2UycYos"
            }
        }
    },
    {
        "email": "terrell@contoso.com",
        "email_verified": false,
        "custom_password_hash": {
            "algorithm": "pbkdf2",
            "hash": {
                "value": "$pbkdf2-md4$i=100000,l=64$+N375B8q0Fw$fp2R9KAM4hK/votGHC5Fu+jhqbxUD8+Nic/EMSGvNC3UP/k7wSHI0uXluHRSkZfl/BOheYqNOemayG90ZaSSQw",
                "encoding": "utf8"
            }
        }
    },
    {
        "email": "cecil@contoso.com",
        "email_verified": false,
        "custom_password_hash": {
            "algorithm": "pbkdf2",
            "hash": {
                "value": "$pbkdf2-sha512$i=100000,l=64$KNyFsA2rWoE$I2CQGI9H0JxdDf3kERRI97kPCGxh0KWBIV3MxyaS191gDGfzVBGyS4BibhgqWQ0/ails8mHuU9ckASxHOOq58w"
            }
        }
    },
    {
        "email": "sean@contoso.com",
        "email_verified": false,
        "custom_password_hash": {
            "algorithm": "ldap",
            "hash": {
                "value": "{SSHA384}/cgEjdoZh85DhurDeOQEMO1rMlAur93SVPbYe5XSD4lF7nNuvrBju5hUeg9A6agRemgSXGl5YuE=",
                "encoding": "utf8"
            }
        }
    }
]
```

---
**NOTE**

=======
::: note
>>>>>>> f175303c
The file size limit for a bulk import is 500KB. You will need to start multiple imports if your data exceeds this size.

---

## Keep reading

* [User Migration Overview](/users/concepts/overview-user-migration)
* [Configure Automatic Migration](/users/guides/configure-automatic-migration)
* [Bulk User Imports](/users/guides/bulk-user-imports)
* [User Import/Export Extension](/extensions/user-import-export)
* [User Migration Scenarios](/users/references/user-migration-scenarios)
* [Migrating Stormpath Users to Auth0 Demo](https://github.com/auth0-blog/migrate-stormpath-users-to-auth0)<|MERGE_RESOLUTION|>--- conflicted
+++ resolved
@@ -148,7 +148,6 @@
 }
 ```
 
-<<<<<<< HEAD
 ## User `app_metadata` schema
 
 Additionally, the `app_metadata` should **not** contain any of these properties:
@@ -351,9 +350,6 @@
 ---
 **NOTE**
 
-=======
-::: note
->>>>>>> f175303c
 The file size limit for a bulk import is 500KB. You will need to start multiple imports if your data exceeds this size.
 
 ---
