--- conflicted
+++ resolved
@@ -31,11 +31,7 @@
 
 You can also search for users using the [Management API](/api/v2). Two of the easiest ways to do this is by either making use of the **API Explorer** or by using **Postman**. These two techniques are discussed briefly below, but please note that the Auth0 Management API is a REST API, so you can make API calls using anything that can make HTTP requests, or by using one of the [Auth0 SDKs](/support/matrix#sdks).
 
-<<<<<<< HEAD
 In order to make requests to the Management API, you will need a token. Please refer to [Access Tokens for the Management API](/api/management/v2/concepts/tokens) for more information.
-=======
-In order to make requests to the Management API, you will need a token. Please refer to [Access Tokens for the Management API](/api/management/v2/tokens) for more information.
->>>>>>> 0aa0f8c5
 
 ### Search using the API Explorer
 
