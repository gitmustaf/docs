--- conflicted
+++ resolved
@@ -30,11 +30,7 @@
 
 ![](https://cdn.auth0.com/docs/img/connector-admin-console-troubleshooter.png)
 
-<<<<<<< HEAD
-+**Note:** in order to detect issues with certificates you'll need to set `CONNECTIONS_API_V2_KEY` in the `config.json` file as described [here](/connector/modify#using-the-configuration-file). 
-=======
-+**Note:** in order to detect issues with certificates you'll need to set `CONNECTIONS_API_V2_KEY` in the `config.json` file as described [here](/connector/modify/libraries/lock/customization#rememberlastlogin-boolean-). 
->>>>>>> 93a27884
++**Note:** in order to detect issues with certificates you'll need to set `CONNECTIONS_API_V2_KEY` in the `config.json` file as described [here](/connector/modify#using-the-configuration-file).
 
 The __Export__ button will create a .zip file containing the `config.json` file, the `lib\\profileMapper.js` file, the `certs` folder and the output of the troubleshooting tool. Send this troubleshooting package to [support](mailto:support@auth0.com) if you're experiencing problems with the connector.
 
