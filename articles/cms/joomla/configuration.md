# Joomla Configuration

## Component configuration

<<<<<<< HEAD
###Set up your *Auth0 Domain*, *Client Id* and *Client Secret*
=======
So, go to your account and under the [Apps section](${uiURL}/#/applications) and access to the setting of the app you want to use (or create a new one). If you don't have an account, create one [here](https://auth0.com) and the create a new app.
>>>>>>> fc0810b3

Copy the *Auth0 Domain*, *Client Id* and *Client Secret* settings from your app's *Application Settings* page on Auth0 to the *Auth0 Setup* page of your Joomla installation.

#### Existing App
1. From the Joomla administrator interface, select *Auth0 > Auth0* from the **Components** dropdown menu.
2. Click on the *Options* button on the upper right of the *Auth0 Setup* page.
3. In the separate browser window, navigate to your Auth0 account. Under the [**Apps / APIs**](@@uiURL@@/#/applications) section, select the *Settings* icon for the app you wish to use with Joomla.
4. From the *Application Settings* page on Auth0, copy the *Auth0 Domain*, *Client Id* and *Client Secret* to the *Auth0 Setup* page of the Joomla interface.
5. Click on *Save & Close*.
6. Select the *Test* menu option to check that the Auth0 app data is complete.

#### New App
1. From the Joomla administrator interface, select *Auth0 > Auth0* from the **Components** drop-down menu.
2. On the *Auth0 Setup* page, click *Create a free Auth0* or *Create an  Auth0 App*.
3. In the new browser window, login to Auth0. (If you don't already have an Auth0 account, you can [create one](https://auth0.com).)
4. Select the **Apps / APIs** menu item then click on *+ New App / API*.
5. On the *Apps / APIs* page, name the new app and click *Save*.
6. On the new app's *Quick Settings* page, click *Settings*. 
7. From the *Application Settings* page on Auth0, copy the *Auth0 Domain*, *Client Id* and *Client Secret* to the *Auth0 Setup* page of the Joomla interface.
8. Click on *Save & Close*.
9. Select the *Test* menu option to check that the Auth0 app data is complete.

 <img src="https://cdn.auth0.com/docs/cms/joomla/joomla-auth0-component-setup.gif" alt="Joomla Auth0 component configuration">

## Module configuration

1. From the Joomla administrator interface, select *Module Manager* from the **Extensions** drop-down menu.
2. To publish the Auth0 module, click on the small red icon to the left of the module name.
3. Click on the module name to access the settings page.
4. Select from the *Position* drop-down menu a location where the module will be displayed.
5. Under the *Menu Assignment* tab, select *On all pages* from the drop-down.
6. Click on *Save & Close*.
7. The Auth0 *Login* button will now appear on your Joomla homepage.

 <img src="https://cdn.auth0.com/docs/cms/joomla/joomla-auth0-module-setup.gif" alt="Joomla Auth0 module configuration">

## Settings

### Module

- **Show login form**: Toggles Lock visibility. Deselect to disable login through the Auth0 extension.
- **Show as modal**: If enabled, displays a *Login* button that triggers Lock to appear as a modal form. If disabled, Lock is embedded in your page.
- **Form Title:** Sets the Lock title.
- **Show big social buttons:** Toggles the social buttons size between big and small
- **Icon URL:** Sets the Lock icon.
- **Enable Gravatar integration:** When user enters their email, their associated gravatar picture is displayed in the Lock header.
- **Customize the Login Widget CSS:** A valid CSS applied to the login page. For more information on customizing Lock, see [Can I customize the Login Widget?](https://github.com/auth0/wp-auth0#can-i-customize-the-login-widget)

### Advanced Settings

- **Translation:** A valid JSON object representing the Lock's dict parameter. If set, will override the Title setting. For more info see [dict {String|Object}](/libraries/lock/customization#4).
- **Username style:** Set this to *username* if you don't wish to force a username to be a valid email.
- **Remember last login:** Requests SSO data and enables *Last time you signed in with[...]* message. For more info see [rememberLastLogin {Boolean}](/libraries/lock/customization#19).
- **Widget URL:** The URL of to the latest available widget in the CDN.<|MERGE_RESOLUTION|>--- conflicted
+++ resolved
@@ -2,18 +2,14 @@
 
 ## Component configuration
 
-<<<<<<< HEAD
 ###Set up your *Auth0 Domain*, *Client Id* and *Client Secret*
-=======
-So, go to your account and under the [Apps section](${uiURL}/#/applications) and access to the setting of the app you want to use (or create a new one). If you don't have an account, create one [here](https://auth0.com) and the create a new app.
->>>>>>> fc0810b3
 
 Copy the *Auth0 Domain*, *Client Id* and *Client Secret* settings from your app's *Application Settings* page on Auth0 to the *Auth0 Setup* page of your Joomla installation.
 
 #### Existing App
 1. From the Joomla administrator interface, select *Auth0 > Auth0* from the **Components** dropdown menu.
 2. Click on the *Options* button on the upper right of the *Auth0 Setup* page.
-3. In the separate browser window, navigate to your Auth0 account. Under the [**Apps / APIs**](@@uiURL@@/#/applications) section, select the *Settings* icon for the app you wish to use with Joomla.
+So, go to your account and under the [Apps section](${uiURL}/#/applications) and access to the setting of the app you want to use (or create a new one). If you don't have an account, create one [here](https://auth0.com) and the create a new app.
 4. From the *Application Settings* page on Auth0, copy the *Auth0 Domain*, *Client Id* and *Client Secret* to the *Auth0 Setup* page of the Joomla interface.
 5. Click on *Save & Close*.
 6. Select the *Test* menu option to check that the Auth0 app data is complete.
