---
title: ADFS
layout: doc.nosidebar
---
# ADFS

### Scripted setup
This script uses the [ADFS PowerShell SnapIn](http://technet.microsoft.com/en-us/library/adfs2-powershell-basics.aspx) to create and configure a Relying Party that will issue the following claims: __email__, __upn__, __given name__ and __surname__ for the authenticated user. 

    (new-object Net.WebClient -property @{Encoding = [Text.Encoding]::UTF8}).DownloadString("https://raw.github.com/auth0/adfs-auth0/master/adfs.ps1") | iex
    AddRelyingParty "urn:auth0:@@account.tenant@@" "https://@@account.namespace@@/login/callback"

Copy & Paste the script above on Windows PowerShell. 

![](img/adfs-script.png)

> You must run the script above as an administrator of your system.

#### What does the script do?

#####1. Creates the Relying Party on ADFS

    $realm = "urn:auth0:@@account.tenant@@";
    $webAppEndpoint = "https://@@account.namespace@@/login/callback";
    
    Add-PSSnapin Microsoft.Adfs.Powershell
    Add-ADFSRelyingPartyTrust -Name $realm -Identifier $realm -WSFedEndpoint $webAppEndpoint
    $rp = Get-ADFSRelyingPartyTrust -Name $realm

#####2. Creates the rules to output the most common Active Directory attributes (email, UPN, given name, surname)

    $rules = @'
    @RuleName = "Store: ActiveDirectory -> Mail (ldap attribute: mail), Name (ldap attribute: displayName), Name ID (ldap attribute: userPrincipalName), GivenName (ldap attribute: givenName), Surname (ldap attribute: sn)" 
    c:[Type == "http://schemas.microsoft.com/ws/2008/06/identity/claims/windowsaccountname", Issuer == "AD AUTHORITY"] 
    => issue(store = "Active Directory", 
        types = ("http://schemas.xmlsoap.org/ws/2005/05/identity/claims/emailaddress", 
                 "http://schemas.xmlsoap.org/ws/2005/05/identity/claims/name", 
                 "http://schemas.xmlsoap.org/ws/2005/05/identity/claims/nameidentifier", 
                 "http://schemas.xmlsoap.org/ws/2005/05/identity/claims/givenname", 
                 "http://schemas.xmlsoap.org/ws/2005/05/identity/claims/surname"), query = ";mail,displayName,userPrincipalName,givenName,sn;{0}", param = c.Value);
    '@
  
    Set-ADFSRelyingPartyTrust –TargetName $realm -IssuanceTransformRules $rules

    $rSet = New-ADFSClaimRuleSet –ClaimRule '=> issue(Type = "http://schemas.microsoft.com/authorization/claims/permit", Value = "true");'
    Set-ADFSRelyingPartyTrust –TargetName $realm –IssuanceAuthorizationRules $rSet.ClaimRulesString

### Manual setup

If you don't feel comfortable executing the script, you can follow these manual steps.

1- Open the ADFS Management Console

2- Click on `Add Relying Party Trust`

3- Click `Start` on the first step

4- Select `Enter data about the relying party manually` and click `Next`

![](img/adfs-importmanual.png)

5- Enter an arbitrary name (e.g. "@@account.appName@@") and click `Next`

6- Leave the default selection (ADFS 2.0 profile) and click `Next`

7- Leave the default (no encryption certificate) and click `Next`

8- Check `Enable support for the WS-Federation...`, enter the following value in the textbox and click `Next`

    https://@@account.namespace@@/login/callback

![](img/adfs-url.png)
 
9- Add a relying party identifier with the following value and click `Add` and then `Next`

    urn:auth0:@@account.clientId@@

![](img/adfs-identifier.png)

10- Leave the default option (Permit all users...) and click `Next`

11- Click `Next` and then `Close`. The UI will show a new window to edit the Claim Rules

12- Click on `Add Rule...`

13- Leave the default option (Send LDAP Attributes as Claims)

![](img/adfs-sendldap.png)

<<<<<<< HEAD
14- Give the rule an arbitrary name. For example:
=======
14- Give the rule an arbitrary name. For example
>>>>>>> 8b49aac1

    Map ActiveDirectory attributes (mail -> Mail, displayName -> Name, userPrincipalName -> NameID, givenName -> GiveName, sn -> Surname)

15- Select the following mappings and click `Finish`

![](img/adfs-claimrules.png)

Yes, running the script is definitely easier.<|MERGE_RESOLUTION|>--- conflicted
+++ resolved
@@ -87,11 +87,7 @@
 
 ![](img/adfs-sendldap.png)
 
-<<<<<<< HEAD
-14- Give the rule an arbitrary name. For example:
-=======
-14- Give the rule an arbitrary name. For example
->>>>>>> 8b49aac1
+14- Give the rule an arbitrary name that describes what it does. For example:
 
     Map ActiveDirectory attributes (mail -> Mail, displayName -> Name, userPrincipalName -> NameID, givenName -> GiveName, sn -> Surname)
 
