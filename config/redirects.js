//  This is the list of APIs used in the old two-step quickstarts.
const apiNames = [
  'aspnet-webapi',
  'aws',
  'azure-blob-storage',
  'azure-mobile-services',
  'azure-sb',
  'falcor',
  'firebase',
  'golang',
  'hapi',
  'java-spring-security',
  'java',
  'nginx',
  'nodejs',
  'php-laravel',
  'php-symfony',
  'php',
  'python',
  'rails',
  'ruby',
  'salesforce-sandbox',
  'salesforce',
  'sap-odata',
  'wcf-service',
  'webapi-owin'
];

const apis = `:api(${apiNames.join('|')})`;

module.exports = [

  /* MISCELLANEOUS AND OUTDATED  */

  {
    from: ['/addons','/firebaseapi-tutorial','/salesforcesandboxapi-tutorial','/salesforceapi-tutorial','/sapapi-tutorial','/clients/addons','/applications/addons','/addons/azure-blob-storage','/addons/azure-mobile-services','/addons/azure-sb'],
    to: '/'
  },
  {
    from: '/topics/guides',
    to: '/'
  },
  {
    from: ['/design','/design/web'],
    to: '/'
  },
  {
    from: ['/design/browser-based-vs-native-experience-on-mobile','/tutorials/browser-based-vs-native-experience-on-mobile'],
    to: '/best-practices/mobile-device-login-flow-best-practices'
  },
  {
    from: '/topics/identity-glossary',
    to: '/glossary'
  },
  {
    from: ['/deploy/checklist'],
    to: '/deploy/deploy-checklist'
  },

  /* QUICKSTARTS */

  {
    from: ['/android-tutorial', '/native-platforms/android', '/quickstart/native/android-vnext'],
    to: '/quickstart/native/android'
  },
  {
    from: [
      '/angular-tutorial',
      '/client-platforms/angularjs'
    ],
    to: '/quickstart/spa/angularjs'
  },
  {
    from: '/client-platforms/angular2',
    to: '/quickstart/spa/angular'
  },
  {
    from: ['/quickstart/spa/angularjs', '/quickstart/spa/angular2', '/quickstart/spa/angular-next'],
    to: '/quickstart/spa/angular'
  },
  {
    from: '/quickstarts/spa/vanillajs/01-login',
    to: '/quickstart/spa/vanillajs/01-login'
  },
  {
    from: ['/aspnet-tutorial', '/mvc3-tutorial'],
    to: '/quickstart/webapp/aspnet'
  },
  {
    from: ['/aspnet-owin-tutorial', '/aspnetwebapi-owin-tutorial'],
    to: '/quickstart/webapp/aspnet-owin'
  },
  {
    from: [
      '/aspnetwebapi-tutorial',
      '/tutorials/aspnet-mvc4-enterprise-providers',
      '/webapi',
      '/mvc-tutorial-enterprise'
    ],
    to: '/quickstart/backend/aspnet-webapi'
  },
  {
    from: '/quickstart/native/chrome-extension',
    to: '/quickstart/native/chrome'
  },
  {
    from: ['/ember-tutorial', '/client-platforms/emberjs'],
    to: '/quickstart/spa/emberjs'
  },
  {
    from: '/ionic-tutorial',
    to: '/quickstart/native/ionic'
  },
  {
    from: ['/ios-tutorial', '/native-platforms/ios-objc', '/quickstart/native/ios-objc'],
    to: '/quickstart/native/ios-swift'
  },
  {
    from: '/java-tutorial',
    to: '/quickstart/webapp/java'
  },
  {
    from: '/javaapi-tutorial',
    to: '/quickstart/backend/java'
  },
  {
    from: '/server-platforms/golang',
    to: '/quickstart/webapp/golang'
  },
  {
    from: '/laravel-tutorial',
    to: '/quickstart/webapp/laravel'
  },
  {
    from: '/laravelapi-tutorial',
    to: '/quickstart/backend/php-laravel'
  },
  {
    from: '/nodeapi-tutorial',
    to: '/quickstart/backend/nodejs'
  },
  {
    from: ['/nodejs-tutorial', '/server-platforms/nodejs'],
    to: '/quickstart/webapp/nodejs'
  },
  {
    from: '/phpapi-tutorial',
    to: '/quickstart/backend/php'
  },
  {
    from: '/pythonapi-tutorial',
    to: '/quickstart/backend/python'
  },
  {
    from: '/client-platforms/react',
    to: '/quickstart/spa/react'
  },
  {
    from: '/quickstart/native/ios-reactnative',
    to: '/quickstart/native/react-native'
  },
  {
    from: '/rubyapi-tutorial',
    to: '/quickstart/backend/rails'
  },
  {
    from: '/rails-tutorial',
    to: '/quickstart/webapp/rails'
  },
  {
    from: '/server-apis/ruby',
    to: '/quickstart/backend/ruby'
  },
  {
    from: '/python-tutorial',
    to: '/quickstart/webapp/python'
  },
  {
    from: ['/php-tutorial', '/server-platforms/php'],
    to: '/quickstart/webapp/php'
  },
  {
    from: '/phonegap-tutorial',
    to: '/quickstart/native/phonegap'
  },
  {
    from: '/servicestack-tutorial',
    to: '/quickstart/webapp/servicestack'
  },
  {
    from: [
      '/singlepageapp-tutorial',
      '/client-platforms/vanillajs',
      '/quickstart/spa/javascript/:client?'
    ],
    to: '/quickstart/spa/vanillajs'
  },
  {
    from: '/quickstart/webapp/play-2-scala',
    to: '/quickstart/webapp/scala'
  },
  {
    from: '/symfony-tutorial',
    to: '/quickstart/webapp/symfony'
  },
  {
    from: '/wcf-tutorial',
    to: '/quickstart/backend/wcf-service'
  },
  {
    from: [
      '/win8-cs-tutorial',
      '/windowsstore-auth0-tutorial',
      '/native-platforms/windows-store-csharp',
      '/quickstart/native-mobile/windows8-cp/:client?',
      '/quickstart/native/windows8-cp'
    ],
    to: '/quickstart/native/windows-uwp-csharp'
  },
  {
    from: [
      '/win8-tutorial',
      '/windowsstore-js-auth0-tutorial',
      '/native-platforms/windows-store-javascript',
      '/quickstart/native-mobile/windows8/:client'
    ],
    to: '/quickstart/native/windows-uwp-javascript'
  },
  {
    from: '/windowsphone-tutorial',
    to: '/quickstart/native/windowsphone'
  },
  {
    from: '/wpf-winforms-tutorial',
    to: '/quickstart/native/wpf-winforms'
  },
  {
    from: '/xamarin-tutorial',
    to: '/quickstart/native/xamarin'
  },
  {
    from: '/quickstart/:platform/reactnative-ios/:backend?',
    to: '/quickstart/native/react-native'
  },
  {
    from: '/quickstart/:platform/reactnative-android/:backend?',
    to: '/quickstart/native/react-native'
  },
  {
    from: '/quickstart/native/react-native-ios',
    to: '/quickstart/native/react-native'
  },
  {
    from: '/quickstart/native/react-native-android',
    to: '/quickstart/native/react-native'
  },
  {
    from: '/quickstart/spa/auth0-react',
    to: '/quickstart/spa/react'
  },
  {
    from: '/quickstart/spa/auth0-react/01',
    to: '/quickstart/spa/react'
  },
  {
    from: '/quickstart/spa/auth0-react/02',
    to: '/quickstart/spa/react/02-calling-an-api'
  },
  {
    from: '/quickstart/backend/webapi-owin/04-authentication-rs256-deprecated',
    to: '/quickstart/backend/webapi-owin/04-authentication-rs256-legacy'
  },
  {
    from: '/quickstart/backend/webapi-owin/05-authentication-hs256-deprecated',
    to: '/quickstart/backend/webapi-owin/05-authentication-hs256-legacy'
  },
  {
    from: '/quickstart/backend/webapi-owin/06-authorization-deprecated',
    to: '/quickstart/backend/webapi-owin/06-authorization-legacy'
  },
  {
    from: '/quickstart/backend/aspnet-core-webapi/04-authentication-rs256-deprecated',
    to: '/quickstart/backend/aspnet-core-webapi/04-authentication-rs256-legacy'
  },
  {
    from: '/quickstart/backend/aspnet-core-webapi/05-authentication-hs256-deprecated',
    to: '/quickstart/backend/aspnet-core-webapi/05-authentication-hs256-legacy'
  },
  {
    from: '/quickstart/backend/aspnet-core-webapi/06-authorization-deprecated',
    to: '/quickstart/backend/aspnet-core-webapi/06-authorization-legacy'
  },
  {
    from: '/quickstart/webapp/aspnet-core-3',
    to: '/quickstart/webapp/aspnet-core'
  },
  {
    from: '/quickstart/spa/react/03-user-profile',
    to: '/quickstart/spa/react/04-user-profile'
  },
  {
    from: '/quickstart/webapp/nodejs/02-user-profile',
    to: '/quickstart/webapp/nodejs/01-login'
  },
  {
    from: [
      '/quickstart/hybrid',
      '/quickstart/native-mobile'
    ],
    to: '/quickstart/native'
  },
  {
    from: [
      '/quickstart/hybrid/:platform',
      '/quickstart/native-mobile/:platform',
      `/quickstart/hybrid/:platform/${apis}`,
      `/quickstart/native-mobile/:platform/${apis}`,
      `/quickstart/native/:platform/${apis}`
    ],
    to: '/quickstart/native/:platform'
  },
  {
    from: `/quickstart/spa/:platform/${apis}`,
    to: '/quickstart/spa/:platform'
  },
  {
    from: `/quickstart/backend/:platform/${apis}`,
    to: '/quickstart/backend/:platform'
  },
  {
    from: '/quickstart/spa/emberjs',
    to: '/quickstart/spa/ember'
  },
  {
    from: [
      '/quickstart/spa/aurelia',
      '/quickstart/spa/ember',
      '/quickstart/spa/jquery'
    ],
    to: '/quickstart/spa'
  },
  {
    from: '/quickstart',
    to: '/'
  },
  {
    from: '/quickstart/backend/java',
    to: '/quickstart/backend/java-spring-security',
    status: 302
  },
  {
    from: '/quickstart/native/ios',
    to: '/quickstart/native/ios-swift'
  },
  {
    from: '/quickstart/native/ionic4',
    to: '/quickstart/native/ionic-angular'
  },
  {
    from: '/quickstart/native/ionic/00-intro',
    to: '/quickstart/native/ionic'
  },
  {
    from: '/quickstart/native/ionic/02-custom-login',
    to: '/quickstart/native/ionic'
  },
  {
    from: '/quickstart/native/ionic/03-user-profile',
    to: '/quickstart/native/ionic'
  },
  {
    from: '/quickstart/native/ionic/04-linking-accounts',
    to: '/quickstart/native/ionic'
  },
  {
    from: '/quickstart/native/ionic/05-rules',
    to: '/quickstart/native/ionic'
  },
  {
    from: '/quickstart/native/ionic/06-authorization',
    to: '/quickstart/native/ionic'
  },
  {
    from: '/quickstart/native/ionic/08-mfa',
    to: '/quickstart/native/ionic'
  },
  {
    from: '/quickstart/native/ionic/09-customizing-lock',
    to: '/quickstart/native/ionic'
  },
  {
    from: '/quickstart/backend/nodejs/00-getting-started',
    to: '/quickstart/backend/nodejs'
  },
  {
    from: '/quickstart/backend/aspnet-core-webapi/00-getting-started',
    to: '/quickstart/backend/aspnet-core-webapi'
  },
  {
    from: '/quickstart/backend/falcor/00-getting-started',
    to: '/quickstart/backend/falcor'
  },
  {
    from: '/quickstart/backend/golang/00-getting-started',
    to: '/quickstart/backend/golang'
  },
  {
    from: '/quickstart/backend/hapi/00-getting-started',
    to: '/quickstart/backend/hapi'
  },
  {
    from: '/quickstart/backend/java-spring-security/00-getting-started',
    to: '/quickstart/backend/java-spring-security'
  },
  {
    from: '/quickstart/backend/laravel/00-getting-started',
    to: '/quickstart/backend/laravel'
  },
  {
    from: '/quickstart/backend/php/00-getting-started',
    to: '/quickstart/backend/php'
  },
  {
    from: '/quickstart/backend/python/00-getting-started',
    to: '/quickstart/backend/python'
  },
  {
    from: '/quickstart/backend/rails/00-getting-started',
    to: '/quickstart/backend/rails'
  },
  {
    from: '/quickstart/backend/ruby/00-getting-started',
    to: '/quickstart/backend/ruby'
  },
  {
    from: '/quickstart/backend/symfony/00-getting-started',
    to: '/quickstart/backend/symfony'
  },
  {
    from: '/quickstart/backend/webapi-owin/00-getting-started',
    to: '/quickstart/backend/webapi-owin'
  },
  {
    from: '/quickstart/webapp/rails/00-introduction',
    to: '/quickstart/webapp/rails'
  },
  {
    from: '/quickstart/webapp/rails/02-custom-login',
    to: '/quickstart/webapp/rails'
  },
  {
    from: '/quickstart/webapp/rails/03-session-handling',
    to: '/quickstart/webapp/rails/02-session-handling'
  },
  {
    from: '/quickstart/webapp/rails/04-user-profile',
    to: '/quickstart/webapp/rails/03-user-profile'
  },
  {
    from: '/quickstart/webapp/rails/05-linking-accounts',
    to: '/quickstart/webapp/rails'
  },
  {
    from: '/quickstart/webapp/rails/06-rules',
    to: '/quickstart/webapp/rails'
  },
  {
    from: '/quickstart/webapp/rails/07-authorization',
    to: '/quickstart/webapp/rails'
  },
  {
    from: '/quickstart/webapp/rails/08-mfa',
    to: '/quickstart/webapp/rails'
  },
  {
    from: '/quickstart/webapp/rails/09-customizing-lock',
    to: '/quickstart/webapp/rails'
  },
  {
    from: '/quickstart/webapp/java/getting-started',
    to: '/quickstart/webapp/java'
  },
  {
    from: '/quickstart/webapp/java-spring-mvc/getting-started',
    to: '/quickstart/webapp/java-spring-mvc'
  },
  {
    from: '/quickstart/webapp/java-spring-security-mvc/00-intro',
    to: '/quickstart/webapp/java-spring-security-mvc'
  },
  {
    from: '/quickstart/spa/angular2/00-login',
    to: '/quickstart/spa/angular'
  },
  {
    from: '/quickstart/spa/angular2/03-user-profile',
    to: '/quickstart/spa/angular'
  },
  {
    from: '/quickstart/spa/angular2/04-calling-an-api',
    to: '/quickstart/spa/angular'
  },
  {
    from: '/quickstart/spa/angular2/05-authorization',
    to: '/quickstart/spa/angular'
  },
  {
    from: '/quickstart/spa/angular2/06-token-renewal',
    to: '/quickstart/spa/angular'
  },


  /* CONNECTIONS */

  {
    from: [
      '/37signals-clientid',
      '/connections/social/37signals',
      '/connections/social/basecamp'
    ],
    to: 'https://marketplace.auth0.com/integrations/37signals-social-connection'
  },
  {
    from: [
      '/amazon-clientid',
      '/connections/social/amazon'
    ],
    to: 'https://marketplace.auth0.com/integrations/amazon-social-connection'
  },
  {
    from: ['/connections/enterprise/azure-active-directory','/connections/social/active-directory','/waad-clientid','/users/guides/azure-access-control'],
    to: '/connections/enterprise/azure-active-directory/v2'
  },
  {
    from: '/connections/enterprise/azure-active-directory-classic',
    to: '/connections/enterprise/azure-active-directory/v1'
  },
  {
    from: '/connections/enterprise/samlp',
    to: '/connections/enterprise/saml'
  },
  {
    from: ['/connections/enterprise','/connections/enterprise/sharepoint-online','/connections/enterprise/ws-fed'],
    to: '/connections/enterprise/saml'
  },
  {
    from: [
      '/dwolla-clientid',
      '/connections/social/dwolla'
    ],
    to: 'https://marketplace.auth0.com/integrations/dwolla-social-connection'
  },
  {
    from: [
      '/baidu-clientid',
      '/connections/social/baidu'
    ],
    to: 'https://marketplace.auth0.com/integrations/baidu-social-connection'
  },
  {
    from: [
      '/box-clientid',
      '/connections/social/box'
    ],
    to: 'https://marketplace.auth0.com/integrations/box-social-connection'
  },
  {
    from: [
      '/evernote-clientid',
      '/connections/social/evernote'
    ],
    to: 'https://marketplace.auth0.com/integrations/evernote-social-connection'
  },
  {
    from: [
      '/exact-clientid',
      '/connections/social/exact'
    ],
    to: 'https://marketplace.auth0.com/integrations/exact-social-connection'
  },
  {
    from: [
      '/facebook-clientid',
      '/connections/social/facebook'
    ],
    to: 'https://marketplace.auth0.com/integrations/facebook-social-connection'
  },
  {
    from: [
      '/fitbit-clientid',
      '/connections/social/fitbit'
    ],
    to: 'https://marketplace.auth0.com/integrations/fitbit-social-connection'
  },
  {
    from: [
      '/github-clientid',
      '/connections/social/github'
    ],
    to: 'https://marketplace.auth0.com/integrations/github-social-connection'
  },
  {
    from: [
      '/goog-clientid',
      '/connections/social/google'
    ],
    to: 'https://marketplace.auth0.com/integrations/google-social-connection'
  },
  {
    from: [
      '/ms-account-clientid',
      '/connections/social/microsoft-account'
    ],
    to: 'https://marketplace.auth0.com/integrations/microsoft-account-social-connection'
  },
  {
    from: '/oauth2',
    to: '/connections/social/oauth2'
  },
  {
    from: [
      '/protocols/oidc/identity-providers/okta',
      '/protocols/configure-okta-as-oidc-identity-provider',
      '/protocols/configure-okta-as-oauth2-identity-provider',
      '/authorization/protocols/configure-okta-as-oauth2-identity-provider'
    ],
    to: '/connections/social/configure-okta-as-oauth2-identity-provider'
  },
  {
    from: '/connections/social/auth0-oidc',
    to: '/connections/enterprise/oidc'
  },
  {
    from: [
      '/paypal-clientid',
      '/connections/social/paypal'
    ],
    to: 'https://marketplace.auth0.com/integrations/paypal-social-connection'
  },
  {
    from: [
      '/planningcenter-clientid',
      '/connections/social/planning-center'
    ],
    to: 'https://marketplace.auth0.com/integrations/planningcenter-social-connection'
  },
  {
    from: [
      '/salesforce-clientid',
      '/connections/social/salesforce'
    ],
    to: 'https://marketplace.auth0.com/integrations/salesforce-social-connection'
  },
  {
    from: [
      '/renren-clientid',
      '/connections/social/renren'
    ],
    to: 'https://marketplace.auth0.com/integrations/renren-social-connection'
  },
  {
    from: [
      '/shopify-clientid',
      '/connections/social/shopify'
    ],
    to: 'https://marketplace.auth0.com/integrations/shopify-social-connection'
  },
  {
    from: [
      '/twitter-clientid',
      '/connections/social/twitter'
    ],
    to: 'https://marketplace.auth0.com/integrations/twitter-social-connection'
  },
  {
    from: [
      '/vkontakte-clientid',
      '/connections/social/vkontakte'
    ],
    to: 'https://marketplace.auth0.com/integrations/vkontakte-social-connection'
  },
  {
    from: [
      '/weibo-clientid',
      '/connections/social/weibo'
    ],
    to: 'https://marketplace.auth0.com/integrations/weibo-social-connection'
  },
  {
    from: [
      '/wordpress-clientid',
      '/connections/social/wordpress'
    ],
    to: 'https://marketplace.auth0.com/integrations/wordpress-social-connection'
  },
  {
    from: [
      '/yahoo-clientid',
      '/connections/social/yahoo'
    ],
    to: 'https://marketplace.auth0.com/integrations/yahoo-social-connection'
  },
  {
    from: [
      '/yandex-clientid',
      '/connections/social/yandex'
    ],
    to: 'https://marketplace.auth0.com/integrations/yandex-social-connection'
  },
  {
    from: [
      '/linkedin-clientid',
      '/connections/social/linkedin'
    ],
    to: 'https://marketplace.auth0.com/integrations/linkedin-social-connection'
  },
  {
    from: '/connections/social/bitbucket',
    to: 'https://marketplace.auth0.com/integrations/bitbucket-social-connection'
  },
  {
    from: '/connections/social/digitalocean',
    to: 'https://marketplace.auth0.com/integrations/digitalocean-social-connection'
  },
  {
    from: '/connections/social/discord',
    to: 'https://marketplace.auth0.com/integrations/discord-social-connection'
  },
  {
    from: '/connections/social/docomo',
    to: 'https://marketplace.auth0.com/integrations/daccount-social-connection'
  },
  {
    from: '/connections/social/dribbble',
    to: 'https://marketplace.auth0.com/integrations/dribbble-social-connection'
  },
  {
    from: '/connections/social/dropbox',
    to: 'https://marketplace.auth0.com/integrations/dropbox-social-connection'
  },
  {
    from: '/connections/social/evernote-sandbox',
    to: 'https://marketplace.auth0.com/integrations/evernote-sandbox-social-connection'
  },
  {
    from: '/connections/social/figma',
    to: 'https://marketplace.auth0.com/integrations/figma-social-connection'
  },
  {
    from: '/connections/social/paypal-sandbox',
    to: 'https://marketplace.auth0.com/integrations/paypal-sandbox-social-connection'
  },
  {
    from: '/connections/social/quickbooks-online',
    to: 'https://marketplace.auth0.com/integrations/quickbooks-social-connection'
  },
  {
    from: [
      '/salesforce-community',
      '/connections/social/salesforce-community'
    ],
    to: 'https://marketplace.auth0.com/integrations/salesforce-community-social-connection'
  },
  {
    from: '/connections/social/salesforce-sandbox',
    to: 'https://marketplace.auth0.com/integrations/salesforce-sandbox-social-connection'
  },
  {
    from: '/connections/social/slack',
    to: 'https://marketplace.auth0.com/integrations/sign-in-with-slack'
  },
  {
    from: '/connections/social/spotify',
    to: 'https://marketplace.auth0.com/integrations/spotify-social-connection'
  },
  {
    from: '/connections/social/stripe-connect',
    to: 'https://marketplace.auth0.com/integrations/stripe-connect-social-connection'
  },
  {
    from: '/connections/social/twitch',
    to: 'https://marketplace.auth0.com/integrations/twitch-social-connection'
  },
  {
    from: '/connections/social/vimeo',
    to: 'https://marketplace.auth0.com/integrations/vimeo-social-connection'
  },
  {
    from: '/connections/social/yammer',
    to: 'https://marketplace.auth0.com/integrations/yammer-social-connection'
  },
  {
    from: '/ad',
    to: '/connections/enterprise/active-directory-ldap'
  },
  {
    from: '/connections/enterprise/ldap',
    to: '/connections/enterprise/active-directory-ldap'
  },
    {
    from: '/connections/enterprise/active-directory',
    to: '/connections/enterprise/active-directory-ldap'
  },
  {
    from: '/adfs',
    to: '/connections/enterprise/adfs'
  },
  {
    from: [
      '/passwordless',
      '/dashboard/guides/connections/set-up-connections-passwordless',
      '/api-auth/passwordless',
      '/connections/passwordless/ios',
      '/connections/passwordless/native-passwordless-universal',
      '/connections/passwordless/reference/troubleshoot',
      '/connections/passwordless/faq',
      '/connections/passwordless/spa-email-code',
      '/connections/passwordless/spa-email-link',
      '/connections/passwordless/spa-sms',
      '/connections/passwordless/guides/',
      '/connections/passwordless/ios-sms-objc',
      '/connections/passwordless/ios-sms'
    ],
    to: '/connections/passwordless'
  },
  {
    from: '/password-strength',
    to: '/connections/database/password-strength'
  },
  {
    from: [
      '/identityproviders',
      '/applications/concepts/connections',
      '/applications/connections',
      '/clients/connections'
    ],
    to: '/connections'
  },
  {
    from: ['/connections/database/mysql','/mysql-connection-tutorial','/connections/database/custom-db/custom-db-connection-overview'],
    to: '/connections/database/custom-db'
  },
  {
    from: ['/connections/database/password'],
    to: '/connections/database/password-options'
  },
  {
    from: ['/tutorials/adding-generic-oauth1-connection','/oauth1'],
    to: '/connections/adding-generic-oauth1-connection',
  },
  {
    from: ['/tutorials/adding-scopes-for-an-external-idp','/what-to-do-once-the-user-is-logged-in/adding-scopes-for-an-external-idp'],
    to: '/connections/adding-scopes-for-an-external-idp',
  },
  {
    from: ['/tutorials/generic-oauth2-connection-examples','/oauth2-examples'],
    to: '/connections/generic-oauth2-connection-examples',
  },
  {
    from: ['/tutorials/calling-an-external-idp-api','/what-to-do-once-the-user-is-logged-in/calling-an-external-idp-api'],
    to: '/connections/calling-an-external-idp-api',
  },
  {
    from: ['/tutorials/how-to-test-partner-connection','/test-partner-connection'],
    to: '/connections/how-to-test-partner-connection',
  },
  {
    from: '/connections/social/imgur',
    to: 'https://marketplace.auth0.com/integrations/imgur-social-connection'
  },
  {
    from: [
      '/connections/grean/bankid-no',
      '/connections/criipto/bankid-no',
      '/connections/grean/bankid-se',
      '/connections/criipto/bankid-se',
      '/connections/grean/nemid',
      '/connections/criipto/nemid'
    ],
    to: 'https://marketplace.auth0.com/integrations/criipto-verify-e-id'    
  },
  {
    from: [
      '/connections/passwordless/sms-gateway',
      '/connections/passwordless/guides/use-sms-gateway-passwordless'
    ],
    to: '/connections/passwordless/use-sms-gateway-passwordless'
  },
  {
    from: [
      '/connections/apple-setup',
      '/connections/apple-siwa/set-up-apple',
      '/connections/apple-siwa/add-siwa-web-app',
      '/connections/apple-siwa/add-siwa-to-web-app',
      '/connections/social/apple',
      '/connections/apple-siwa/test-siwa-connection'
    ],
    to: 'https://marketplace.auth0.com/integrations/apple-social-connection'
  },
  {
    from: [
      '/connections/apple-siwa/add-siwa-to-native-app',
      '/connections/nativesocial/add-siwa-to-native-app',
      '/connections/nativesocial/apple'
    ],
    to: '/connections/social/apple-native'
  },
  {
    from: [
      '/connections/nativesocial/facebook-native'
    ],
    to: '/connections/social/facebook-native'
  },
  {
    from: [
      '/connections/passwordless/email',
      '/connections/passwordless/guides/email-otp'
    ],
    to: '/connections/passwordless/email-otp'
  },
  {
    from: [
      '/connections/passwordless/sms',
      '/connections/passwordless/guides/sms-otp'
    ],
    to: '/connections/passwordless/sms-otp'
  },
  {
    from: [
      '/connections/passwordless/spa',
      '/connections/passwordless/guides/universal-login'
    ],
    to: '/connections/passwordless/universal-login'
  },
  {
    from: [
      '/connections/passwordless/regular-web-app',
      '/connections/passwordless/guides/universal-login'
    ],
    to: '/connections/passwordless/universal-login'
  },
  {
    from: [
      '/connections/identity-providers-social',
      '/connections/social/aol',
      '/aol-clientid',
      '/connections/social/thecity',
      '/thecity-clientid',
      '/connections/social/miicard',
      '/miicard-clientid',
      '/connections/social',
      '/connections/nativesocial/'],
    to: '/connections/social/identity-providers'
  },
  {
    from: [
      '/connections/identity-providers-enterprise',
      '/connections/enterprise/sharepoint-apps',
      '/sharepoint-clientid'
    ],
    to: '/connections/enterprise/identity-providers'
  },
  {
    from: [
      '/connections/identity-providers-legal'
    ],
    to: '/connections/legal/identity-providers'
  },
  {
    from: [
      '/line',
      '/connections/social/line'
    ],
    to: 'https://marketplace.auth0.com/integrations/line-social-connection'
  },
  {
    from: [
      '/connections/passwordless/concepts/sample-use-cases-rules'
    ],
    to: '/connections/passwordless/sample-use-cases-rules'
  },


  /* MICROSITES */

  /* ARCHITECTURE SCENARIOS */

  {
    from: '/architecture-scenarios/application/mobile-api',
    to: '/architecture-scenarios/mobile-api'
  },
  {
    from: '/architecture-scenarios/application/server-api',
    to: '/architecture-scenarios/server-api'
  },
  {
    from: [
      '/architecture-scenarios/application/spa-api',
      '/architecture-scenarios/sequence-diagrams',
      '/sequence-diagrams'
    ],
    to: '/architecture-scenarios/spa-api'
  },
  {
    from: '/architecture-scenarios/application/web-app-sso',
    to: '/architecture-scenarios/web-app-sso'
  },
  {
    from: '/architecture-scenarios/business/b2b',
    to: '/architecture-scenarios/b2b'
  },
  {
    from: [
      '/architecture-scenarios/b2b/b2b-architecture',
      '/architecture-scenarios/implementation/b2b/b2b-architecture'
    ],
    to: '/architecture-scenarios/b2b/architecture'
  },
  {
    from: [
      '/architecture-scenarios/b2b/b2b-authentication',
      '/architecture-scenarios/implementation/b2b/b2b-authentication'
    ],
    to: '/architecture-scenarios/b2b/authentication'
  },
  {
    from: [
      '/architecture-scenarios/b2b/b2b-authorization',
      '/architecture-scenarios/implementation/b2b/b2b-authorization'
    ],
    to: '/architecture-scenarios/b2b/authorization'
  },
  {
    from: [
      '/architecture-scenarios/b2b/b2b-branding',
      '/architecture-scenarios/implementation/b2b/b2b-branding'
    ],
    to: '/architecture-scenarios/b2b/branding'
  },
  {
    from: [
      '/architecture-scenarios/b2b/b2b-deployment',
      '/architecture-scenarios/implementation/b2b/b2b-deployment'
    ],
    to: '/architecture-scenarios/b2b/deployment'
  },
  {
    from: [
      '/architecture-scenarios/b2b/b2b-launch',
      '/architecture-scenarios/implementation/b2b/b2b-launch'
    ],
    to: '/architecture-scenarios/b2b/launch'
  },
  {
    from: [
      '/architecture-scenarios/b2b/b2b-launch-compliance',
      '/architecture-scenarios/implementation/b2b/b2b-launch/b2b-launch-compliance'
    ],
    to: '/architecture-scenarios/b2b/launch/compliance-readiness'
  },
  {
    from: [
      '/architecture-scenarios/b2b/b2b-launch-launch',
      '/architecture-scenarios/implementation/b2b/b2b-launch/b2b-launch-launch'
    ],
    to: '/architecture-scenarios/b2b/launch/launch-day'
  },
  {
    from: [
      '/architecture-scenarios/b2b/b2b-launch-operations',
      '/architecture-scenarios/implementation/b2b/b2b-launch/b2b-launch-operations'
    ],
    to: '/architecture-scenarios/b2b/launch/operations-readiness'
  },
  {
    from: [
      '/architecture-scenarios/b2b/b2b-launch-support',
      '/architecture-scenarios/implementation/b2b/b2b-launch/b2b-launch-support'
    ],
    to: '/architecture-scenarios/b2b/launch/support-readiness'
  },
  {
    from: [
            '/architecture-scenarios/b2b/b2b-launch-testing',
            '/architecture-scenarios/implementation/b2b/b2b-launch/b2b-launch-testing'
          ],
    to: '/architecture-scenarios/b2b/launch/testing'
  },
  {
    from: [
      '/architecture-scenarios/b2b/b2b-logout',
      '/architecture-scenarios/implementation/b2b/b2b-logout'
    ],
    to: '/architecture-scenarios/b2b/logout'
  },
  {
    from: [
      '/architecture-scenarios/b2b/b2b-operations',
      '/architecture-scenarios/implementation/b2b/b2b-operations'
    ],
    to: '/architecture-scenarios/b2b/operations'
  },
  {
    from: [
      '/architecture-scenarios/b2b/b2b-profile-mgmt',
      '/architecture-scenarios/implementation/b2b/b2b-profile-mgmt'
    ],
    to: '/architecture-scenarios/b2b/profile-management'
  },
  {
    from: [
            '/architecture-scenarios/b2b/b2b-provisioning',
            '/architecture-scenarios/implementation/b2b/b2b-provisioning'
          ],
    to: '/architecture-scenarios/b2b/provisioning'
  },
  {
    from: [
      '/architecture-scenarios/b2b/b2b-qa',
      '/architecture-scenarios/implementation/b2b/b2b-qa'
    ],
    to: '/architecture-scenarios/b2b/quality-assurance'
  },
  {
    from: '/architecture-scenarios/business/b2c',
    to: '/architecture-scenarios/b2c'
  },
  {
    from: [
      '/architecture-scenarios/b2c/b2c-architecture',
      '/architecture-scenarios/implementation/b2c/b2c-architecture'
    ],
    to: '/architecture-scenarios/b2c/architecture'
  },
  {
    from: [
      '/architecture-scenarios/b2c/b2c-authentication',
      '/architecture-scenarios/implementation/b2c/b2c-authentication'
    ],
    to: '/architecture-scenarios/b2c/authentication'
  },
  {
    from: [
      '/architecture-scenarios/b2c/b2c-authorization',
      '/architecture-scenarios/implementation/b2c/b2c-authorization'
    ],
    to: '/architecture-scenarios/b2c/authorization'
  },
  {
    from: [
      '/architecture-scenarios/b2c/b2c-branding',
      '/architecture-scenarios/implementation/b2c/b2c-branding'
    ],
    to: '/architecture-scenarios/b2c/branding'
  },
  {
    from: [
      '/architecture-scenarios/b2c/b2c-deployment',
      '/architecture-scenarios/implementation/b2c/b2c-deployment'
    ],
    to: '/architecture-scenarios/b2c/deployment'
  },
  {
    from: [
      '/architecture-scenarios/b2c/b2c-launch',
      '/architecture-scenarios/implementation/b2c/b2c-launch'
    ],
    to: '/architecture-scenarios/b2c/launch'
  },
    {
    from: [
      '/architecture-scenarios/b2c/b2c-launch-compliance',
      '/architecture-scenarios/implementation/b2c/b2c-launch/b2c-launch-compliance'
    ],
    to: '/architecture-scenarios/b2c/launch/compliance-readiness'
  },
  {
    from: [
      '/architecture-scenarios/b2c/b2c-launch-launch',
      '/architecture-scenarios/implementation/b2c/b2c-launch/b2c-launch-launch'
    ],
    to: '/architecture-scenarios/b2c/launch/launch-day'
  },
  {
    from: [
      '/architecture-scenarios/b2c/b2c-launch-operations',
      '/architecture-scenarios/implementation/b2c/b2c-launch/b2c-launch-operations'
    ],
    to: '/architecture-scenarios/b2c/launch/operations-readiness'
  },
  {
    from: [
      '/architecture-scenarios/b2c/b2c-launch-support',
      '/architecture-scenarios/implementation/b2c/b2c-launch/b2c-launch-support'
    ],
    to: '/architecture-scenarios/b2c/launch/support-readiness'
  },
  {
    from: [
      '/architecture-scenarios/b2c/b2c-launch-testing',
      '/architecture-scenarios/implementation/b2c/b2c-launch/b2c-launch-testing'
    ],
    to: '/architecture-scenarios/b2c/launch/testing'
  },
  {
    from: [
      '/architecture-scenarios/b2c/b2c-logout',
      '/architecture-scenarios/implementation/b2c/b2c-logout'
    ],
    to: '/architecture-scenarios/b2c/logout'
  },
  {
    from: [
      '/architecture-scenarios/b2c/b2c-operations',
      '/architecture-scenarios/implementation/b2c/b2c-operations'
    ],
    to: '/architecture-scenarios/b2c/operations'
  },
  {
    from: [
      '/architecture-scenarios/b2c/b2c-profile-mgmt',
      '/architecture-scenarios/implementation/b2c/b2c-profile-mgmt'
    ],
    to: '/architecture-scenarios/b2c/profile-management'
  },
  {
    from: [
      '/architecture-scenarios/b2c/b2c-provisioning',
      '/architecture-scenarios/implementation/b2c/b2c-provisioning'
    ],
    to: '/architecture-scenarios/b2c/provisioning'
  },
  {
    from: [
      '/architecture-scenarios/b2c/b2c-qa',
      '/architecture-scenarios/implementation/b2c/b2c-qa'
    ],
    to: '/architecture-scenarios/b2c/quality-assurance'
  },
  {
    from: '/architecture-scenarios/business/b2e',
    to: '/architecture-scenarios/b2e'
  },
  {
    from: '/architecture-scenarios/application/mobile-api/api-implementation-nodejs',
    to: '/architecture-scenarios/mobile-api/api-implementation-nodejs'
  },
  {
    from: '/architecture-scenarios/application/mobile-api/mobile-implementation-android',
    to: '/architecture-scenarios/mobile-api/mobile-implementation-android'
  },
  {
    from: '/architecture-scenarios/application/server-api/api-implementation-nodejs',
    to: '/architecture-scenarios/server-api/api-implementation-nodejs'
  },
  {
    from: '/architecture-scenarios/application/server-api/cron-implementation-python',
    to: '/architecture-scenarios/server-api/cron-implementation-python'
  },
  {
    from: '/architecture-scenarios/application/spa-api/spa-implementation-angular2',
    to: '/architecture-scenarios/spa-api/spa-implementation-angular2'
  },
  {
    from: '/architecture-scenarios/application/spa-api/api-implementation-nodejs',
    to: '/architecture-scenarios/spa-api/api-implementation-nodejs'
  },
  {
    from: '/architecture-scenarios/application/web-app-sso/implementation-aspnetcore',
    to: '/architecture-scenarios/web-app-sso/implementation-aspnetcore'
  },
  {
    from: [
      '/architecture-scenarios/multiple-organization-architecture/single-identity-provider-organizations',
      '/architecture-scenarios/multiple-organization-architecture/users-isolated-by-organization/single-identity-provider-organizations'
    ],
    to: '/architecture-scenarios/multiple-orgs/single-idp-orgs'
  },
  {
    from: [
      '/architecture-scenarios/multiple-organization-architecture/single-identity-provider-organizations/provisioning',
      '/architecture-scenarios/multiple-organization-architecture/users-isolated-by-organization/single-identity-provider-organizations/provisioning'
    ],
    to: '/architecture-scenarios/multiple-orgs/single-idp-orgs/provisioning'
  },
  {
    from: [
      '/architecture-scenarios/multiple-organization-architecture/single-identity-provider-organizations/authentication',
      '/architecture-scenarios/multiple-organization-architecture/users-isolated-by-organization/single-identity-provider-organizations/authentication'
    ],
    to: '/architecture-scenarios/multiple-orgs/single-idp-orgs/authentication'
  },
  {
    from: [
      '/architecture-scenarios/multiple-organization-architecture/single-identity-provider-organizations/branding',
      '/architecture-scenarios/multiple-organization-architecture/users-isolated-by-organization/single-identity-provider-organizations/branding'
    ],
    to: '/architecture-scenarios/multiple-orgs/single-idp-orgs/branding'
  },
  {
    from: [
      '/architecture-scenarios/multiple-organization-architecture/single-identity-provider-organizations/authorization',
      '/architecture-scenarios/multiple-organization-architecture/users-isolated-by-organization/single-identity-provider-organizations/authorization'
    ],
    to: '/architecture-scenarios/multiple-orgs/single-idp-orgs/authorization'
  },
  {
    from: [
      '/architecture-scenarios/multiple-organization-architecture/single-identity-provider-organizations/profile-management',
      '/architecture-scenarios/multiple-organization-architecture/users-isolated-by-organization/single-identity-provider-organizations/profile-management'
    ],
    to: '/architecture-scenarios/multiple-orgs/single-idp-orgs/profile-management'
  },
  {
    from: [
      '/architecture-scenarios/multiple-organization-architecture/single-identity-provider-organizations/logout',
      '/architecture-scenarios/multiple-organization-architecture/users-isolated-by-organization/single-identity-provider-organizations/logout'
    ],
    to: '/architecture-scenarios/multiple-orgs/single-idp-orgs/logout'
  },
  {
    from: [
      '/architecture-scenarios/multiple-organization-architecture/multiple-identity-provider-organizations',
      '/architecture-scenarios/multiple-organization-architecture/users-isolated-by-organization/multiple-identity-provider-organizations'
    ],
    to: '/architecture-scenarios/multiple-orgs/multiple-idp-orgs'
  },

  /* CONTENTFUL REDIRECTS */

  /* Configure */

  {
    from: ['/configuration-overview','/config'],
    to: '/configure'
  },

  /* Tenants */

  {
    from: [
      '/dashboard/tenant-settings',
      '/get-started/dashboard/tenant-settings',
      '/best-practices/tenant-settings-best-practices',
      '/best-practices/tenant-settings',
      '/dashboard/reference/settings-tenant',
      '/tutorials/dashboard-tenant-settings',
      '/dashboard-account-settings',
      '/dashboard/dashboard-tenant-settings',
      '/config/tenant-settings'
    ],
    to: '/configure/tenant-settings'
  },
  {
    from: [
      '/tokens/manage-signing-keys',
      '/tokens/guides/manage-signing-keys',
      '/config/tenant-settings/signing-keys'
    ],
    to: '/configure/tenant-settings/signing-keys'
  },
  {
    from: '/config/tenant-settings/signing-keys/rotate-signing-keys',
    to: '/configure/tenant-settings/signing-keys/rotate-signing-keys'
  },
  {
    from: '/config/tenant-settings/signing-keys/revoke-signing-keys',
    to: '/configure/tenant-settings/signing-keys/revoke-signing-keys'
  },
  {
    from: '/config/tenant-settings/signing-keys/view-signing-certificates',
    to: '/configure/tenant-settings/signing-keys/view-signing-certificates'
  },
  {
    from: [
      '/get-started/dashboard/configure-device-user-code-settings',
      '/dashboard/guides/tenants/configure-device-user-code-settings',
      '/config/tenant-settings/configure-device-user-code-settings'
    ],
    to: '/configure/tenant-settings/configure-device-user-code-settings'
  },
  {
    from: ['/get-started/dashboard/enable-sso-for-legacy-tenants','/dashboard/guides/tenants/enable-sso-tenant'],
    to: '/configure/tenant-settings/enable-sso-for-legacy-tenants'
  },

  /* Applications */

  {
    from: [
      '/applications',
      '/application',
      '/applications/concepts/app-types-auth0',
      '/clients',
      '/api-auth/tutorials/adoption/oidc-conformant',
      '/api-auth/client-types','/clients/client-types',
      '/applications/application-types',
      '/applications/concepts/client-secret'
    ],
    to: '/configure/applications'
  },
  {
    from: [
      '/clients/client-settings',
      '/dashboard/reference/settings-application',
      '/get-started/dashboard/application-settings',
      '/best-practices/application-settings',
      '/best-practices/app-settings-best-practices',
      '/applications/application-settings'
    ],
    to: '/configure/applications/application-settings'
  },
  {
    from: [
      '/applications/dynamic-client-registration',
      '/api-auth/dynamic-client-registration',
      '/api-auth/dynamic-application-registration'
    ],
    to: '/configure/applications/dynamic-client-registration'
  },
  {
    from: [
      '/dashboard/guides/applications/enable-android-app-links',
      '/clients/enable-android-app-links',
      '/applications/enable-android-app-links',
      '/applications/guides/enable-android-app-links-dashboard',
      '/applications/enable-android-app-links-support'
    ],
    to: '/configure/applications/enable-android-app-links-support'
  },
  {
    from: [
      '/dashboard/guides/applications/enable-universal-links',
      '/clients/enable-universal-links',
      '/applications/enable-universal-links',
      '/applications/guides/enable-universal-links-dashboard',
      '/enable-universal-links-support-in-apple-xcode',
      '/applications/enable-universal-links-support-in-apple-xcode'
    ],
    to: '/configure/applications/enable-universal-links-support-in-apple-xcode'
  },
  {
    from: [
      '/dashboard/guides/applications/enable-sso-app',
      '/sso/enable-sso-for-applications'
    ],
    to: '/configure/applications/enable-sso-for-applications'
  },
  {
    from: '/applications/configure-application-metadata',
    to: '/configure/applications/configure-application-metadata'
  },
  {
    from: [
      '/applications/reference/grant-types-available',
      '/applications/reference/grant-types-auth0-mapping',
      '/clients/client-grant-types',
      '/applications/concepts/application-grant-types',
      '/applications/concepts/grant-types-legacy',
      '/applications/application-grant-types'
    ],
    to: '/configure/applications/application-grant-types'
  },
  {
    from: [
      '/api-auth/config/using-the-auth0-dashboard',
      '/api-auth/config/using-the-management-api',
      '/api/management/guides/applications/update-grant-types',
      '/dashboard/guides/applications/update-grant-types',
      '/applications/update-grant-types'
    ],
    to: '/configure/applications/update-grant-types'
  },
  {
    from: [
      '/authorization/revoke-access-to-apis-using-blacklists-or-application-grants',
      '/api-auth/blacklists-vs-grants',
      '/blacklists-vs-application-grants',
      '/authorization/revoke-api-access'
    ],
    to: '/configure/applications/revoke-api-access'
  },
  {
    from: [
      '/dashboard/guides/applications/rotate-client-secret',
      '/api/management/guides/applications/rotate-client-secret',
      '/get-started/dashboard/rotate-client-secret',
      '/applications/rotate-client-secret'
    ],
    to: '/configure/applications/rotate-client-secret'
  },
  {
    from: [
      '/tokens/signing-algorithms',
      '/applications/concepts/signing-algorithms',
      '/tokens/concepts/signing-algorithms'
    ],
    to: '/configure/applications/signing-algorithms'
  },
  {
    from: [
      '/dashboard/guides/applications/update-signing-algorithm',
      '/tokens/guides/update-signing-algorithm-application',
      '/applications/change-application-signing-algorithms'
    ],
    to: '/configure/applications/change-application-signing-algorithms'
  },
  {
    from: ['/applications/set-up-cors','/dashboard/guides/applications/set-up-cors'],
    to: '/configure/applications/set-up-cors'
  },
  {
    from: [
      '/tutorials/openid-connect-discovery',
      '/protocols/oidc/openid-connect-discovery',
      '/oidc-rs256-owin',
      '/protocols/configure-applications-with-oidc-discovery'
    ],
    to: '/configure/applications/configure-applications-with-oidc-discovery'
  },
  {
    from: [
      '/protocols/configure-ws-fed-applications',
      '/integrations/configure-wsfed-application',
      '/tutorials/configure-wsfed-application'
    ],
    to: '/configure/applications/configure-ws-fed-applications'
  },
  {
    from: ['/applications/update-application-connections','/dashboard/guides/applications/update-app-connections'],
    to: '/configure/applications/update-application-connections'
  },
  {
    from: ['/applications/concepts/app-types-confidential-public','/applications/confidential-and-public-applications'],
    to: '/configure/applications/confidential-public-apps'
  },
  {
    from: [
      '/dashboard/guides/applications/view-app-type-confidential-public',
      '/applications/view-application-type'
    ],
    to: '/configure/applications/confidential-public-apps/view-application-type'
  },
  {
    from: [
      '/applications/first-party-and-third-party-applications',
      '/applications/concepts/app-types-first-third-party'
    ],
    to: '/configure/applications/confidential-public-apps/first-party-and-third-party-applications'
  },
  {
    from: ['/applications/view-application-ownership','/api/management/guides/applications/view-ownership'],
    to: '/configure/applications/confidential-public-apps/view-application-ownership'
  },
  {
    from: [
      '/api/management/guides/applications/update-ownership',
      '/api/management/guides/applications/remove-app',
      '/applications/update-application-ownership'
    ],
    to: '/configure/applications/confidential-public-apps/update-application-ownership'
  },
  {
    from: [
      '/applications/guides/enable-third-party-applications',
      '/applications/guides/enable-third-party-apps',
      '/applications/enable-third-party-applications'
    ],
    to: '/configure/applications/confidential-public-apps/enable-third-party-applications'
  },
  {
    from: ['/api-auth/user-consent','/authorization/user-consent-and-third-party-applications'],
    to: '/configure/applications/confidential-public-apps/user-consent-and-third-party-applications'
  },
  {
    from: ['/applications/wildcards-for-subdomains','/applications/reference/wildcard-subdomains'],
    to: '/configure/applications/wildcards-for-subdomains'
  },
  {
    from: ['/applications/remove-applications','/dashboard/guides/applications/remove-app'],
    to: '/configure/applications/remove-applications'
  },
  {
    from: [
      '/dev-lifecycle/work-with-auth0-locally',
      '/dev-lifecycle/local-testing-and-development',
      '/applications/work-with-auth0-locally'
    ],
    to: '/configure/applications/work-with-auth0-locally'
  },
  {
    from: ['/applications/set-up-database-connections','/dashboard/guides/connections/set-up-connections-database'],
    to: '/configure/applications/set-up-database-connections'
  },
  {
    from: ['/get-started/dashboard/test-database-connections','/dashboard/guides/connections/test-connections-database'],
    to: '/configure/applications/test-database-connections'
  },

  /* APIs */

  {
    from: ['/authorization/apis','/api-auth/apis','/overview/apis','/apis'],
    to: '/configure/apis'
  },
  {
    from: [
      '/api-auth/references/dashboard/api-settings',
      '/dashboard/reference/settings-api',
      '/get-started/dashboard/api-settings',
      '/config/api-settings'
    ],
    to: '/configure/apis/api-settings'
  },
  {
    from: [
      '/dashboard/guides/apis/add-permissions-apis',
      '/api/management/guides/apis/update-permissions-apis',
      '/scopes/current/guides/define-scopes-using-dashboard',
      '/scopes/current/guides/define-api-scope-dashboard',
      '/get-started/dashboard/add-api-permissions',
      '/config/api-settings/add-api-permissions'
    ],
    to: '/configure/apis/add-api-permissions'
  },
  {
    from: [
      '/dashboard/guides/apis/delete-permissions-apis',
      '/get-started/dashboard/delete-api-permissions',
      '/config/api-settings/delete-api-permissions'
    ],
    to: '/configure/apis/delete-api-permissions'
  },
  {
    from: ['/scopes','/scopes/current','/scopes/legacy','/scopes/preview'],
    to: '/configure/apis/scopes'
  },
  {
    from: ['/scopes/api-scopes','/scopes/current/api-scopes'],
    to: '/configure/apis/scopes/api-scopes'
  },
  {
    from: [
      '/scopes/current/oidc-scopes',
      '/api-auth/tutorials/adoption/scope-custom-claims',
      '/scopes/oidc-scopes',
      '/scopes/openid-connect-scopes'
    ],
    to: '/configure/apis/scopes/openid-connect-scopes'
  },
  {
    from: ['/scopes/sample-use-cases-scopes-and-claims','/scopes/current/sample-use-cases'],
    to: '/configure/apis/scopes/sample-use-cases-scopes-and-claims'
  },
  {
    from: [
      '/authorization/set-logical-api',
      '/authorization/represent-multiple-apis-using-a-single-logical-api',
      '/api-auth/tutorials/represent-multiple-apis'
    ],
    to: '/configure/apis/set-logical-api'
  },
  {
    from: [
      '/api/management/guides/apis/enable-rbac',
      '/dashboard/guides/apis/enable-rbac',
      '/authorization/guides/dashboard/enable-rbac',
      '/authorization/rbac/enable-role-based-access-control-for-apis',
      '/authorization/auth-core-features/enable-role-based-access-control-for-apis'
    ],
    to: '/configure/apis/enable-role-based-access-control-for-apis'
  },
  {
    from: [
      '/config/api-settings/create-m2m-app-test',
      '/api/management/v2/create-m2m-app', 
      '/tokens/management-api-access-tokens/create-and-authorize-a-machine-to-machine-application'
    ],
    to: '/configure/apis/create-m2m-app-test'
  },

  /* Single Sign-On */

  {
    from: [
      '/api-auth/tutorials/adoption/single-sign-on',
      '/sso/legacy',
      '/sso/legacy/single-page-apps',
      '/sso/legacy/regular-web-apps-sso',
      '/sso/legacy/single-page-apps-sso',
      '/sso/current/single-page-apps-sso',
      '/sso/current/single-page-apps',
      '/sso/current/sso-auth0',
      '/sso/current/introduction',
      '/sso/single-sign-on',
      '/sso/current',
      '/sso/current/setup',
      '/sso/current/index_old',
      '/sso'
    ],
    to: '/configure/sso'
<<<<<<< HEAD
  },
  {
    from: ['/sso/inbound-single-sign-on','/sso/current/inbound'],
    to: '/configure/sso/inbound-single-sign-on'
  },
  {
    from: ['/sso/outbound-single-sign-on','/sso/current/outbound'],
    to: '/configure/sso/outbound-single-sign-on'
  },
  {
    from: [
      '/single-sign-on/api-endpoints-for-single-sign-on',
      '/sso/current/relevant-api-endpoints',
      '/sso/api-endpoints-for-single-sign-on'
    ],
    to: '/configure/sso/api-endpoints-for-single-sign-on'
=======
  },
  {
    from: ['/sso/inbound-single-sign-on','/sso/current/inbound'],
    to: '/configure/sso/inbound-single-sign-on'
  },
  {
    from: ['/sso/outbound-single-sign-on','/sso/current/outbound'],
    to: '/configure/sso/outbound-single-sign-on'
  },
  {
    from: [
      '/single-sign-on/api-endpoints-for-single-sign-on',
      '/sso/current/relevant-api-endpoints',
      '/sso/api-endpoints-for-single-sign-on'
    ],
    to: '/configure/sso/api-endpoints-for-single-sign-on'
  },

  /* SAML */

  {
    from: [
      '/saml-apps',
      '/protocols/saml/identity-providers',
      '/samlp-providers',
      '/protocols/saml/samlp-providers',
      '/protocols/saml',
      '/protocols/saml-protocol',
      '/configure/saml-protocol',
      '/protocols/saml-configuration-options',
      '/protocols/saml/saml-apps',
      '/protocols/saml/saml-configuration/supported-options-and-bindings',
      '/protocols/saml/saml-configuration/design-considerations',
      '/protocols/saml/saml-configuration-options',
      '/saml-configuration'
   ],
    to: '/configure/saml-configuration'
  },
  {
    from: [
      '/protocols/saml/saml-configuration',
      '/protocols/saml/saml-configuration/special-configuration-scenarios',
      '/protocols/saml-protocol/saml-configuration-options/special-saml-configuration-scenarios'
    ],
    to: '/configure/saml-configuration/saml-sso-integrations'
  },
  {
    from: [
      '/protocols/saml/idp-initiated-sso',
      '/protocols/saml-configuration-options/identity-provider-initiated-single-sign-on',
      '/protocols/saml/saml-configuration/special-configuration-scenarios/idp-initiated-sso',
      '/protocols/saml-protocol/saml-configuration-options/identity-provider-initiated-single-sign-on'
    ],
    to: '/configure/saml-configuration/saml-sso-integrations/identity-provider-initiated-single-sign-on'
  },
  {
    from: [
      '/protocols/saml-configuration-options/sign-and-encrypt-saml-requests',
      '/protocols/saml/saml-configuration/special-configuration-scenarios/signing-and-encrypting-saml-requests',
      '/protocols/saml-protocol/saml-configuration-options/sign-and-encrypt-saml-requests'
    ],
    to: '/configure/saml-configuration/saml-sso-integrations/sign-and-encrypt-saml-requests'
  },
  {
    from: '/protocols/saml-protocol/saml-configuration-options/work-with-certificates-and-keys-as-strings',
    to: '/configure/saml-configuration/saml-sso-integrations/work-with-certificates-and-keys-as-strings'
  },
  {
    from: [
      '/saml2webapp-tutorial',
      '/protocols/saml/saml2webapp-tutorial',
      '/protocols/saml-protocol/saml-configuration-options/enable-saml2-web-app-addon'
    ],
    to: '/configure/saml-configuration/saml-sso-integrations/enable-saml2-web-app-addon'
  },
  {
    from: [
      '/protocols/saml-configuration-options/configure-auth0-saml-service-provider',
      '/protocols/saml/saml-sp-generic',
      '/saml-sp-generic',
      '/protocols/saml/saml-configuration/auth0-as-service-provider',
      '/protocols/saml-protocol/configure-auth0-saml-service-provider'
    ],
    to: '/configure/saml-configuration/configure-auth0-saml-service-provider'
  },
  {
    from: [
      '/protocols/saml/adfs',
      '/protocols/saml-protocol/saml-configuration-options/configure-adfs-saml-connections'
    ],
    to: '/configure/saml-configuration/configure-auth0-saml-service-provider/configure-adfs-saml-connections'
  },
  {
    from: [
      '/protocols/saml/identity-providers/okta',
      '/okta', 
      '/saml/identity-providers/okta',
      '/protocols/saml-configuration-options/configure-okta-as-saml-identity-provider',
      '/protocols/saml-protocol/saml-configuration-options/configure-okta-as-saml-identity-provider'
    ],
    to: '/configure/saml-configuration/configure-auth0-saml-service-provider/configure-okta-as-saml-identity-provider'
  },
  {
    from: [
      '/onelogin', 
      '/saml/identity-providers/onelogin',
      '/protocols/saml/identity-providers/onelogin',
      '/protocols/saml-configuration-options/configure-onelogin-as-saml-identity-provider'
    ],
    to: '/configure/saml-configuration/configure-auth0-saml-service-provider/configure-onelogin-as-saml-identity-provider'
  },
  {
    from: [
      '/ping7', 
      '/saml/identity-providers/ping7',
      '/protocols/saml/identity-providers/ping7', 
      '/protocols/saml-configuration-options/configure-pingfederate-as-saml-identity-provider',
      '/protocols/saml-protocol/saml-configuration/configure-pingfederate-as-saml-identity-provider'
    ],
    to: '/configure/saml-configuration/configure-auth0-saml-service-provider/configure-pingfederate-as-saml-identity-provider'
  },
  {
    from: [
      '/saml/identity-providers/salesforce',
      '/protocols/saml/identity-providers/salesforce',
      '/protocols/saml-configuration-options/configure-salesforce-as-saml-identity-provider',
      '/protocols/saml-protocol/saml-configuration-options/configure-salesforce-as-saml-identity-provider'
    ],
    to: '/configure/saml-configuration/configure-auth0-saml-service-provider/configure-salesforce-as-saml-identity-provider'
  },
  {
    from: [
      '/siteminder', 
      '/saml/identity-providers/siteminder',
      '/protocols/saml/identity-providers/siteminder',
      '/protocols/saml-configuration-options/configure-siteminder-as-saml-identity-provider',
      '/protocols/saml-protocol/saml-configuration-options/configure-siteminder-as-saml-identity-provider'
    ],
    to: '/configure/saml-configuration/configure-auth0-saml-service-provider/configure-siteminder-as-saml-identity-provider'
  },
  {
    from: [
      '/ssocircle',
      '/saml/identity-providers/ssocircle',
      '/protocols/saml/identity-providers/ssocircle', 
      '/protocols/saml-configuration-options/configure-ssocircle-as-saml-identity-provider',
      '/protocols/saml-protocol/saml-configuration-options/configure-ssocircle-as-saml-identity-provider'
    ],
    to: '/configure/saml-configuration/configure-auth0-saml-service-provider/configure-ssocircle-as-saml-identity-provider'
  },
  {
    from: [
      '/protocols/saml-configuration-options/configure-auth0-as-saml-identity-provider',
      '/saml-idp-generic',
      '/protocols/saml/saml-idp-generic',
      '/protocols/saml/saml-configuration/auth0-as-identity-provider',
      '/protocols/saml-protocol/configure-auth0-as-saml-identity-provider',
    ],
    to: '/configure/saml-configuration/configure-auth0-saml-identity-provider'
  },
  {
    from: [
      '/configure/saml-configuration-options/configure-saml2-web-app-addon-for-aws',
      '/dashboard/guides/applications/set-up-addon-saml2-aws',
      '/protocols/saml-protocol/saml-configuration-options/configure-saml2-web-app-addon-for-aws'
    ],
    to: '/configure/saml-configuration/configure-auth0-saml-identity-provider/configure-saml2-web-app-addon-for-aws'
  },
  {
    from: [
      '/protocols/saml/saml-apps/atlassian',
      '/protocols/saml-protocol/saml-configuration-options/configure-auth0-as-identity-provider-for-atlassian'
    ],
    to: '/configure/saml-configuration/configure-auth0-saml-identity-provider/configure-auth0-as-identity-provider-for-atlassian'
  },
  {
    from: [
      '/saml-apps/cisco-webex',
      '/protocols/saml/saml-apps/cisco-webex',
      '/protocols/saml-configuration-options/configure-auth0-as-identity-provider-for-cisco-webex',
      '/protocols/saml-protocol/saml-configuration-options/configure-auth0-as-identity-provider-for-cisco-webex'
    ],
    to: '/configure/saml-configuration/configure-auth0-saml-identity-provider/configure-auth0-as-identity-provider-for-cisco-webex'
  },
  {
    from: [
      '/saml-apps/datadog',
      '/protocols/saml/saml-apps/datadog',
      '/protocols/saml-configuration-options/configure-auth0-as-identity-provider-for-datadog',
      '/protocols/saml-protocol/saml-configuration-options/configure-auth0-as-identity-provider-for-datadog'
    ],
    to: '/configure/saml-configuration/configure-auth0-saml-identity-provider/configure-auth0-as-identity-provider-for-datadog'
  },
  {
    from: [
      '/protocols/saml/saml-apps/egencia',
      '/protocols/saml-protocol/saml-configuration-options/configure-auth0-as-identity-provider-for-egencia'
    ],
    to: '/configure/saml-configuration/configure-auth0-saml-identity-provider/configure-auth0-as-identity-provider-for-egencia'
  },
  {
    from: [
      '/protocols/saml/saml-idp-eloqua',
      '/protocols/saml/saml-apps/eloqua',
      '/protocols/saml-protocol/saml-configuration-options/configure-saml2-addon-eloqua'
    ],
    to: '/configure/saml-configuration/configure-auth0-saml-identity-provider/configure-saml2-addon-eloqua'
  },
  {
    from: [
      '/saml-apps/freshdesk',
      '/protocols/saml/saml-apps/freshdesk',
      '/protocols/saml-configuration-options/configure-auth0-as-identity-provider-for-freshdesk',
      '/protocols/saml-protocol/saml-configuration-options/configure-auth0-as-identity-provider-for-freshdesk'
    ],
    to:  '/configure/saml-configuration/configure-auth0-saml-identity-provider/configure-auth0-as-identity-provider-for-freshdesk'
  },
  {
    from: [
      '/protocols/saml/saml-apps/github-cloud',
      '/protocols/saml-protocol/saml-configuration-options/configure-saml2-web-app-addon-for-github-enterprise-cloud'
    ],
    to: '/configure/saml-configuration/configure-auth0-saml-identity-provider/configure-saml2-web-app-addon-for-github-enterprise-cloud'
  },
  {
    from: [
      '/integrations/using-auth0-as-an-identity-provider-with-github-enterprise',
      '/protocols/saml/saml-apps/github-server',
      '/tutorials/using-auth0-as-an-identity-provider-with-github-enterprise',
      '/scenarios/github',
      '/protocols/saml-protocol/saml-configuration-options/configure-saml2-web-app-addon-for-github-enterprise-server'
    ],
    to: '/configure/saml-configuration/configure-auth0-saml-identity-provider/configure-saml2-web-app-addon-for-github-enterprise-server'
  },
  {
    from: [
      '/protocols/saml/saml-apps/google-apps',
      '/protocols/saml-protocol/saml-configuration-options/configure-auth0-as-idp-for-google-g-suite'
    ],
    to: '/configure/saml-configuration/configure-auth0-saml-identity-provider/configure-auth0-as-idp-for-google-g-suite'
  },
  {
    from: [
      '/protocols/saml/saml-apps/heroku','/saml-apps/heroku-sso',
      '/protocols/saml-protocol/saml-configuration-options/configure-saml2-web-app-addon-for-heroku'
    ],
    to: '/configure/saml-configuration/configure-auth0-saml-identity-provider/configure-saml2-web-app-addon-for-heroku'
  },
  {
    from: [
      '/protocols/saml/saml-apps/hosted-graphite',
      '/protocols/saml-protocol/saml-configuration-options/configure-auth0-as-identity-provider-for-hosted-graphite'
    ],
    to: '/configure/saml-configuration/configure-auth0-saml-identity-provider/configure-auth0-as-identity-provider-for-hosted-graphite'
  },
  {
    from: [
      '/protocols/saml/saml-apps/litmos',
      '/protocols/saml-configuration-options/configure-auth0-as-identity-provider-for-litmos',
      '/protocols/saml-protocol/saml-configuration-options/configure-auth0-as-identity-provider-for-litmos'
    ],
    to: '/configure/saml-configuration/configure-auth0-saml-identity-provider/configure-auth0-as-identity-provider-for-litmos'
  },
  {
    from: [
      '/protocols/saml/saml-apps/pluralsight',
      '/protocols/saml-protocol/saml-configuration-options/configure-auth0-as-identity-provider-for-pluralsight'
    ],
    to: '/configure/saml-configuration/configure-auth0-saml-identity-provider/configure-auth0-as-identity-provider-for-pluralsight'
  },
  {
    from: [
      '/protocols/saml/saml-apps/sprout-video',
      '/saml-apps/sprout-video',
      '/protocols/saml-configuration-options/configure-auth0-as-identity-provider-for-sprout-video',
      '/protocols/saml-protocol/saml-configuration-options/configure-auth0-as-identity-provider-for-sprout-video'
    ],
    to: '/configure/saml-configuration/configure-auth0-saml-identity-provider/configure-auth0-as-identity-provider-for-sprout-video'
  },
  {
    from: [
      '/protocols/saml/saml-apps/tableau-online',
      '/protocols/saml-protocol/saml-configuration-options/configure-auth0-as-identity-provider-for-tableau-online'
    ],
    to: '/configure/saml-configuration/configure-auth0-saml-identity-provider/configure-auth0-as-identity-provider-for-tableau-online'
  },
  {
    from: [
      '/protocols/saml/saml-apps/tableau-server',
      '/protocols/saml-protocol/saml-configuration-options/configure-auth0-as-identity-provider-for-tableau-server'
    ],
    to: '/configure/saml-configuration/configure-auth0-saml-identity-provider/configure-auth0-as-identity-provider-for-tableau-server'
  },
  {
    from: [
      '/protocols/saml/saml-apps/workday',
      '/protocols/saml-protocol/saml-configuration-options/configure-auth0-as-identity-provider-for-workday'
    ],
    to: '/configure/saml-configuration/configure-auth0-saml-identity-provider/configure-auth0-as-identity-provider-for-workday'
  },
  {
    from: [
      '/protocols/saml/saml-apps/workpath',
      '/protocols/saml-protocol/saml-configuration-options/configure-auth0-as-identity-provider-for-workpath'
    ],
    to: '/configure/saml-configuration/configure-auth0-saml-identity-provider/configure-auth0-as-identity-provider-for-workpath'
  },
  {
    from: [
      '/protocols/saml-configuration-options/saml-identity-provider-configuration-settings',
      '/samlp', 
      '/protocols/saml/samlp',
      '/protocols/saml-protocol/saml-identity-provider-configuration-settings'
    ],
    to: '/configure/saml-configuration/saml-identity-provider-configuration-settings'
  },
  {
    from: [
      '/protocols/saml-configuration-options/customize-saml-assertions',
      '/protocols/saml/saml-configuration/saml-assertions',
      '/protocols/saml-protocol/customize-saml-assertions'
    ],
    to: '/configure/saml-configuration/customize-saml-assertions'
  },
  {
    from: [
      '/protocols/saml-configuration-options/test-saml-sso-with-auth0-as-service-and-identity-provider',
      '/protocols/saml/samlsso-auth0-to-auth0',
      '/samlsso-auth0-to-auth0',
      '/protocols/saml-configuration-options/configure-auth0-as-service-and-identity-provider',
      '/protocols/saml/saml-configuration/auth0-as-identity-and-service-provider',
      '/protocols/saml-protocol/configure-auth0-as-service-and-identity-provider'
    ],
    to: '/configure/saml-configuration/configure-auth0-as-service-and-identity-provider'
  },
  {
    from: [
      '/protocols/saml-configuration-options/deprovision-users-in-saml-integrations',
      '/protocols/saml/saml-configuration/deprovision-users',
      '/protocols/saml-protocol/deprovision-users-in-saml-integrations'
    ],
    to: '/configure/saml-configuration/deprovision-users-in-saml-integrations'
  },

  /* Signing Keys */

  {
    from: [
      '/actions/build-actions-flows',
      '/actions/edit-actions',
      '/actions/troubleshoot-actions'
    ],
    to: '/actions/write-your-first-action'
  },
  {
    from: [
      '/actions/actions-context-object',
      '/actions/actions-event-object',
      '/actions/blueprints'
    ],
    to: '/actions/triggers'
  },
  {
    from: [
      '/actions/manage-action-versions'
    ],
    to: '/actions/manage-versions'
  },

  /* Attack Protection */

  {
    from: [
      '/anomaly-',
      '/anomaly',
      '/anomaly-detection/references/anomaly-detection-faqs',
      '/anomaly-detection/references/anomaly-detection-restrictions-limitations',
      '/anomaly-detection/guides/set-anomaly-detection-preferences',
      '/anomaly-detection/set-anomaly-detection-preferences',
      '/attack-protection/set-attack-protection-preferences',
      '/anomaly-detection',
      '/attack-protection'
    ],
    to: '/configure/attack-protection'
  },
  {
    from: [
      '/anomaly-detection/references/breached-password-detection-triggers-actions',
      '/anomaly-detection/concepts/breached-passwords',
      '/anomaly-detection/breached-passwords',
      '/anomaly-detection/breached-password-security',
      '/attack-protection/breached-password-detection'
    ],
    to: '/configure/attack-protection/breached-password-detection'
  },
  {
    from: [
      '/anomaly-detection/bot-protection',
      '/anomaly-detection/guides/prevent-credential-stuffing-attacks',
      '/anomaly-detection/bot-and-credential-stuffing-protection',
      '/anomaly-detection/bot-detection',
      '/attack-protection/bot-detection'
    ],
    to: '/configure/attack-protection/bot-detection'
  },
  {
    from: [
      '/configure/anomaly-detection/bot-detection/configure-recaptcha-enterprise',
      '/anomaly-detection/bot-detection/configure-recaptcha-enterprise'
    ],
    to: '/configure/attack-protection/bot-detection/configure-recaptcha-enterprise'
  },
  {
    from: [
      '/anomaly-detection/bot-detection/bot-detection-custom-login-pages',
      '/configure/anomaly-detection/bot-detection/bot-detection-custom-login-pages'
    ],
    to: '/configure/attack-protection/bot-detection/bot-detection-custom-login-pages'
  },
  {
    from: [
      '/configure/anomaly-detection/bot-detection/bot-detection-native-apps',
      '/anomaly-detection/bot-detection/bot-detection-native-apps'
    ],
    to: '/configure/attack-protection/bot-detection/bot-detection-native-apps'
  },
  {
    from: [
      '/anomaly-detection/references/brute-force-protection-triggers-actions',
      '/anomaly-detection/guides/enable-disable-brute-force-protection',
      '/anomaly-detection/concepts/brute-force-protection',
      '/anomaly-detection/enable-and-disable-brute-force-protection',
      '/anomaly-detection/brute-force-protection',
      '/attack-protection/brute-force-protection'
    ],
    to: '/configure/attack-protection/brute-force-protection'
  },
  {
    from: [
      '/configure/anomaly-detection/suspicious-ip-throttling',
      '/anomaly-detection/suspicious-ip-throttling'
    ],
    to: '/configure/attack-protection/suspicious-ip-throttling'
  },
  {
    from: [
      '/anomaly-detection/guides/use-tenant-data-for-anomaly-detection',
      '/anomaly-detection/view-anomaly-detection-events',
      '/attack-protection/view-attack-protection-events'
    ],
    to: '/configure/attack-protection/view-attack-protection-events'
  },
  {
    from: [
      '/protocols/oauth2/oauth-state',
      '/protocols/oauth-state',
      '/protocols/oauth2/mitigate-csrf-attacks',
      '/protocols/state-parameters',
      '/authorization/protocols/state-parameters'
    ],
    to: '/configure/attack-protection/state-parameters'
  },

  /* API */

  {
    from: ['/auth-api', '/api/authentication/reference'],
    to: '/api/authentication'
  },
  {
    from: ['/apiv2', '/api/v2','/api/management'],
    to: '/api/management/v2'
  },
  {
    from: ['/auth0-apis', '/api/info'],
    to: '/api'
  },
  {
    from: ['/api/management/v1','/api-reference','/api/v1/reference','/api/management/v1/reference'],
    to: '/api/management-api-v1-deprecated'
  },
  {
    from: ['/api/management/v2/changes','/apiv2Changes', '/api/v2/changes'],
    to: '/api/management-api-changes-v1-to-v2'
  },
  {
    from: ['/api/use-auth0-apis-with-postman-collections','/api/postman'],
    to: '/api'
  },



  /* Authorization */

  {
    from: ['/api-auth','/api-auth/tutorials','/api/tutorials'],
    to: '/authorization'
  },
  {
    from: ['/authorization/concepts/policies'],
    to: '/authorization/authorization-policies'
  },
  {
    from: ['/authorization/rules-for-authorization-policies','/authorization/concepts/authz-rules'],
    to: '/authorization/authorization-policies/rules-for-authorization-policies'
  },
  {
    from: [
      '/api-auth/restrict-access-api',
      '/api-auth/restrict-requests-for-scopes',
      '/authorization/concepts/sample-use-cases-rules',
      '/authorization/restrict-access-api',
      '/authorization/sample-use-cases-rules-with-authorization'
    ],
    to: '/authorization/authorization-policies/sample-use-cases-rules-with-authorization'
  },
  {
    from: [
      '/api-auth/which-oauth-flow-to-use', 
      '/api-auth/faq', 
      '/authorization/authentication-and-authorization-api-faq',
      '/authorization/which-oauth-2-0-flow-should-i-use'
    ],
    to: '/authorization/authorization-flows/which-oauth-2-0-flow-should-i-use'
  },
  {
    from: [
      '/flows/concepts/auth-code',
      '/flows/concepts/regular-web-app-login-flow',
      '/api-auth/grant/authorization-code',
      '/api-auth/tutorials/adoption/authorization-code',
      '/api-auth/adoption/authorization-code',
      '/flows/authorization-code-flow'
    ],
    to: '/authorization/authorization-flows/authorization-code-flow'
  },
  {
    from: [
      '/flows/concepts/auth-code-pkce',
      '/api-auth/grant/authorization-code-pkce',
      '/flows/concepts/mobile-login-flow',
      '/flows/concepts/single-page-login-flow',
      '/flows/authorization-code-flow-with-proof-key-for-code-exchange-pkce'
    ],
    to: '/authorization/authorization-flows/authorization-code-flow-with-proof-key-for-code-exchange-pkce'
  },
  {
    from: [
      '/flows/guides/implicit/call-api-implicit',
      '/flows/guides/implicit/includes/sample-use-cases-call-api',
      '/flows/guides/implicit/includes/call-api',
      '/flows/guides/implicit/includes/authorize-user-call-api',
      '/flows/guides/single-page-login-flow/call-api-using-single-page-login-flow',
      '/api-auth/grant/implicit',
      '/api-auth/tutorials/adoption/implicit',
      '/api-auth/tutorials/implicit-grant',
      '/protocols/oauth2/oauth-implicit-protocol',
      '/flows/concepts/implicit',
      '/flows/implicit-flow-with-form-post'
    ],
    to: '/authorization/authorization-flows/implicit-flow-with-form-post'
  },
  {
    from: ['/flows/hybrid-flow','/api-auth/grant/hybrid'],
    to: '/authorization/authorization-flows/hybrid-flow'
  },
  {
    from: [
      '/flows/concepts/client-credentials',
      '/flows/concepts/m2m-flow',
      '/api-auth/grant/client-credentials',
      '/api-auth/tutorials/adoption/client-credentials',
      '/flows/client-credentials-flow'
    ],
    to: '/authorization/authorization-flows/client-credentials-flow'
  },
  {
    from: [
      '/flows/concepts/device-auth',
      '/flows/device-authorization-flow'
    ],
    to: '/authorization/authorization-flows/device-authorization-flow'
  },
  {
    from: [
      '/api-auth/grant/password',
      '/api-auth/tutorials/adoption/password',
      '/flows/resource-owner-password-flow'
    ],
    to: '/authorization/authorization-flows/resource-owner-password-flow'
  },
  {
    from: [
      '/api-auth/tutorials/nonce',
      '/authorization/mitigate-replay-attacks-when-using-the-implicit-flow'
    ],
    to: '/authorization/authorization-flows/mitigate-replay-attacks-when-using-the-implicit-flow'
  },
  {
    from: [
      '/api-auth/tutorials/using-resource-owner-password-from-server-side',
      '/authorization/avoid-common-issues-with-resource-owner-password-flow-and-anomaly-detection',
      '/authorization/avoid-common-issues-with-resource-owner-password-flow-and-attack-protection'
    ],
    to: '/authorization/authorization-flows/avoid-common-issues-with-resource-owner-password-flow-and-attack-protection'
  },
  {
    from: [
      '/api-auth/tutorials/client-credentials/customize-with-hooks',
      '/api-auth/grant/using-rules',
      '/authorization/customize-tokens-using-hooks-with-client-credentials-flow'
    ],
    to: '/authorization/authorization-flows/customize-tokens-using-hooks-with-client-credentials-flow'
  },
  {
    from: ['/authorization/concepts/rbac'],
    to: '/authorization/rbac'
  },
  {
    from: ['/authorization/authorization-core-vs-authorization-extension','/authorization/concepts/core-vs-extension'],
    to: '/authorization/rbac/authorization-core-vs-authorization-extension'
  },
  {
    from: [
      '/authorization/sample-use-cases-role-based-access-control',
      '/authorization/concepts/sample-use-cases-rbac'
    ],
    to: '/authorization/rbac/sample-use-cases-role-based-access-control'
  },
  {
    from: [
      '/authorization/how-to-use-auth0s-core-authorization-feature-set',
      '/authorization/guides/how-to',
      '/authorization/auth-core-features'
    ],
    to: '/authorization/rbac/auth-core-features'
  },
  {
    from: '/authorization/guides/manage-roles',
    to: '/authorization/rbac/roles'
  },
  {
    from: [
      '/dashboard/guides/roles/create-roles',
      '/api/management/guides/roles/create-roles'
    ],
    to: '/authorization/rbac/roles/create-roles'
  },
  {
    from: [
      '/dashboard/guides/roles/edit-role-definitions',
      '/api/management/guides/roles/edit-role-definitions',
      '/authorization/guides/api/edit-role-definitions'
    ],
    to: '/authorization/rbac/roles/edit-role-definitions'
  },
  {
    from: [
      '/dashboard/guides/roles/add-permissions-roles',
      '/api/management/guides/roles/add-permissions-roles'
    ],
    to: '/authorization/rbac/roles/add-permissions-to-roles'
  },
  {
    from: [
      '/dashboard/guides/roles/view-role-permissions',
      '/api/management/guides/roles/view-role-permissions'
    ],
    to: '/authorization/rbac/roles/view-role-permissions'
  },
  {
    from: [
      '/dashboard/guides/roles/remove-role-permissions',
      '/api/management/guides/roles/remove-role-permissions'
    ],
    to: '/authorization/rbac/roles/remove-permissions-from-roles'
  },
  {
    from: [
      '/api/management/guides/roles/view-role-users',
      '/dashboard/guides/roles/view-role-users'
    ],
    to: '/authorization/rbac/roles/view-users-assigned-to-roles'
  },
  {
    from: [
      '/dashboard/guides/roles/delete-roles',
      '/api/management/guides/roles/delete-roles'
    ],
    to: '/authorization/rbac/roles/delete-roles'
  },
  {
    from: [
      '/authorization/auth-core-features/rbac-users',
      '/authorization/guides/manage-users'
    ],
    to: '/authorization/rbac/rbac-users',
  },
  {
    from: [
      '/users/assign-roles-to-users',
      '/dashboard/guides/users/assign-roles-users',
      '/api/management/guides/users/assign-roles-users'
    ],
    to: '/authorization/rbac/rbac-users/assign-roles-to-users'
  },
  {
    from: [
      '/dashboard/guides/users/view-user-roles',
      '/api/management/guides/users/view-user-roles',
      '/users/view-user-roles'
    ],
    to: '/authorization/rbac/rbac-users/view-user-roles'
  },
  {
    from: [
      '/dashboard/guides/users/remove-user-roles',
      '/dashboard/guides/roles/remove-role-users',
      '/api/management/guides/users/remove-user-roles',
      '/users/remove-roles-from-users'
    ],
    to: '/authorization/rbac/rbac-users/remove-roles-from-users'
  },
  {
    from: [
      '/dashboard/guides/users/assign-permissions-users',
      '/api/management/guides/users/assign-permissions-users',
      '/users/assign-permissions-to-users'
    ],
    to: '/authorization/rbac/rbac-users/assign-permissions-to-users'
  },
  {
    from: [
      '/dashboard/guides/users/view-user-permissions',
      '/api/management/guides/users/view-user-permissions',
      '/users/view-user-permissions'
    ],
    to: '/authorization/rbac/rbac-users/view-user-permissions'
  },
  {
    from: [
      '/dashboard/guides/users/remove-user-permissions',
      '/api/management/guides/users/remove-user-permissions',
      '/users/remove-permissions-from-users'
    ],
    to: '/authorization/rbac/rbac-users/remove-permissions-from-users'
  },
   {
    from: ['/authorization/manage-permissions','/authorization/guides/manage-permissions'],
    to: '/authorization/rbac/manage-permissions'
  },

  /* Protocols */

  {
    from: '/protocols',
    to: '/authorization/protocols'
  },
  {
    from: ['/protocols/protocol-oauth2','/protocols/oauth2'],
    to: '/authorization/protocols/protocol-oauth2'
  },
  {
    from: [
      '/protocols/openid-connect-protocol',
      '/protocols/oidc',
      '/api-auth/intro',
      '/api-auth/tutorials/adoption'
    ],
    to: '/authorization/protocols/openid-connect-protocol'
  },
  {
    from: [
      '/protocols/ws-fed',
      '/tutorials/wsfed-web-app',
      '/wsfedwebapp-tutorial',
      '/protocols/ws-fed-protocol'
    ],
    to: '/authorization/protocols/ws-fed-protocol'
  },

  /* Best Practices */

  {
    from: [
      '/best-practices/custom-db-connections',
      '/best-practices/custom-db-connections-scripts',
      '/best-practices/custom-database-connection-and-action-script-best-practices'
    ],
    to: '/best-practices/custom-database-connections-scripts'
  },
  {
      from: [
        '/best-practices/custom-db-connections/anatomy',
        '/best-practices/custom-db-connections/size',
        '/best-practices/custom-database-connection-and-action-script-best-practices/custom-db-connection-anatomy-best-practices'
      ],
      to: '/best-practices/custom-database-connections-scripts/anatomy'
  },
  {
      from: [
        '/best-practices/custom-db-connections/environment',
        '/best-practices/custom-database-connection-and-action-script-best-practices/custom-db-action-script-environment-best-practices'
      ],
      to: '/best-practices/custom-database-connections-scripts/environment'
  },
  {
      from: [
        '/best-practices/custom-db-connections/execution',
        '/best-practices/custom-database-connection-and-action-script-best-practices/custom-database-action-script-execution-best-practices'
      ],
      to: '/best-practices/custom-database-connections-scripts/execution'
  },
  {
      from: [
        '/best-practices/custom-db-connections/security',
        '/best-practices/custom-database-connection-and-action-script-best-practices/custom-db-connection-security-best-practices'
      ],
      to: '/best-practices/custom-database-connections-scripts/connection-security'
  },
  {
      from: ['/best-practices/connection-settings'],
      to: '/best-practices/connection-settings-best-practices'
  },
  {
      from: ['/best-practices/debugging'],
      to: '/best-practices/debugging-best-practices'
  },
  {
      from: ['/best-practices/deployment'],
      to: '/best-practices/deployment-best-practices'
  },
  {
      from: ['/best-practices/error-handling'],
      to: '/best-practices/error-handling-best-practices'
  },
  {
      from: ['/best-practices/operations'],
      to: '/best-practices/general-usage-and-operations-best-practices'
  },
  {
      from: ['/best-practices/performance'],
      to: '/best-practices/performance-best-practices'
  },
  {
      from: ['/best-practices/rules'],
      to: '/best-practices/rules-best-practices'
  },
  {
    from: ['/best-practices/search-best-practices','/users/search/best-practices'],
    to: '/best-practices/user-search-best-practices'
  },
  {
    from: ['/best-practices/testing'],
    to: '/best-practices/rules-best-practices/rules-testing-best-practices'
  },
  {
    from: ['/tokens/concepts/token-best-practices','/design/web-apps-vs-web-apis-cookies-vs-tokens'],
    to: '/best-practices/token-best-practices'
  },
  {
      from: ['/design/using-auth0-with-multi-tenant-apps','/applications/concepts/multiple-tenants','/tutorials/using-auth0-with-multi-tenant-apps','/saas-apps'],
      to: '/best-practices/multi-tenant-apps-best-practices'
  },

  /* Brand and Customize */

  {
    from: ['/branding-customization'],
    to: '/brand-and-customize'
  },
  {
    from: ['/universal-login/new-experience/universal-login-page-templates','/universal-login/page-templates'],
    to: '/brand-and-customize/universal-login-page-templates'
  },
  {
    from: [
      '/universal-login/classic-experience/customization-classic',
      '/universal-login/customization-classic',
      '/universal-login/advanced-customization'
    ],
    to: '/brand-and-customize/customization-classic'
  },
  {
    from: [
      '/universal-login/version-control-universal-login-pages',
      '/universal-login/version-control',
      '/hosted-pages/version-control'
    ],
    to: '/brand-and-customize/version-control-universal-login-pages'
  },

  /* Custom Domains */

  {
    from: '/custom-domains',
    to: '/brand-and-customize/custom-domains'
  },
  {
    from: ['/custom-domains/configure-custom-domains-with-auth0-managed-certificates','/custom-domains/auth0-managed-certificates'],
    to: '/brand-and-customize/custom-domains/auth0-managed-certificates'
  },
  {
    from: ['/custom-domains/self-managed-certificates','/custom-domains/configure-custom-domains-with-self-managed-certificates'],
    to: '/brand-and-customize/custom-domains/self-managed-certificates'
  },
  {
    from: '/custom-domains/tls-ssl',
    to: '/brand-and-customize/custom-domains/self-managed-certificates/tls-ssl'
  },
  {
    from: '/custom-domains/configure-custom-domains-with-self-managed-certificates/configure-gcp-as-reverse-proxy',
    to: '/brand-and-customize/custom-domains/self-managed-certificates/configure-gcp-as-reverse-proxy'
  },
  {
    from: [
      '/custom-domains/set-up-cloudfront',
      '/custom-domains/configure-custom-domains-with-self-managed-certificates/configure-aws-cloudfront-for-use-as-reverse-proxy'
    ],
    to: '/brand-and-customize/custom-domains/self-managed-certificates/configure-aws-cloudfront-for-use-as-reverse-proxy'
  },
  {
    from: [
      '/custom-domains/set-up-cloudflare',
      '/custom-domains/configure-custom-domains-with-self-managed-certificates/configure-cloudflare-for-use-as-reverse-proxy'
    ],
    to: '/brand-and-customize/custom-domains/self-managed-certificates/configure-cloudflare-for-use-as-reverse-proxy'
  },
  {
    from: [
      '/custom-domains/configure-custom-domains-with-self-managed-certificates/configure-azure-cdn-for-use-as-reverse-proxy',
      '/custom-domains/set-up-azure-cdn'
    ],
    to: '/brand-and-customize/custom-domains/self-managed-certificates/configure-azure-cdn-for-use-as-reverse-proxy'
  },
  {
    from: '/custom-domains/configure-custom-domains-with-self-managed-certificates/configure-akamai-for-use-as-reverse-proxy',
    to: '/brand-and-customize/custom-domains/self-managed-certificates/configure-akamai-for-use-as-reverse-proxy'
  },
  {
    from: ['/custom-domains/configure-features-to-use-custom-domains','/custom-domains/additional-configuration'],
    to: '/brand-and-customize/custom-domains/configure-features-to-use-custom-domains'
  },

  /* Email */

  {
    from: ['/email','/auth0-email-services'],
    to: '/brand-and-customize/email'
  },
  {
    from: [
      '/email/custom',
      '/auth0-email-services/manage-email-flow',
      '/email/manage-email-flow'
    ],
    to: '/brand-and-customize/email/manage-email-flow'
  },
  {
    from: [
      '/email/templates',
      '/auth0-email-services/customize-email-templates',
      '/email/spa-redirect',
      '/auth0-email-services/spa-redirect',
      '/email/customize-email-templates'
    ],
    to: '/brand-and-customize/email/customize-email-templates'
  },
  {
    from: [
      '/email/customize-email-templates/email-template-descriptions',
      '/auth0-email-services/email-template-descriptions'
    ],
    to: '/brand-and-customize/email/email-template-descriptions'
>>>>>>> 0e9b2968
  },

  /* SAML */

  {
    from: [
<<<<<<< HEAD
      '/saml-apps',
      '/protocols/saml/identity-providers',
      '/samlp-providers',
      '/protocols/saml/samlp-providers',
      '/protocols/saml',
      '/protocols/saml-protocol',
      '/configure/saml-protocol',
      '/protocols/saml-configuration-options',
      '/protocols/saml/saml-apps',
      '/protocols/saml/saml-configuration/supported-options-and-bindings',
      '/protocols/saml/saml-configuration/design-considerations',
      '/protocols/saml/saml-configuration-options',
      '/saml-configuration'
   ],
    to: '/configure/saml-configuration'
  },
  {
    from: [
      '/protocols/saml/saml-configuration',
      '/protocols/saml/saml-configuration/special-configuration-scenarios',
      '/protocols/saml-protocol/saml-configuration-options/special-saml-configuration-scenarios'
    ],
    to: '/configure/saml-configuration/saml-sso-integrations'
  },
  {
    from: [
      '/protocols/saml/idp-initiated-sso',
      '/protocols/saml-configuration-options/identity-provider-initiated-single-sign-on',
      '/protocols/saml/saml-configuration/special-configuration-scenarios/idp-initiated-sso',
      '/protocols/saml-protocol/saml-configuration-options/identity-provider-initiated-single-sign-on'
    ],
    to: '/configure/saml-configuration/saml-sso-integrations/identity-provider-initiated-single-sign-on'
  },
  {
    from: [
      '/protocols/saml-configuration-options/sign-and-encrypt-saml-requests',
      '/protocols/saml/saml-configuration/special-configuration-scenarios/signing-and-encrypting-saml-requests',
      '/protocols/saml-protocol/saml-configuration-options/sign-and-encrypt-saml-requests'
    ],
    to: '/configure/saml-configuration/saml-sso-integrations/sign-and-encrypt-saml-requests'
  },
  {
    from: '/protocols/saml-protocol/saml-configuration-options/work-with-certificates-and-keys-as-strings',
    to: '/configure/saml-configuration/saml-sso-integrations/work-with-certificates-and-keys-as-strings'
  },
  {
    from: [
      '/saml2webapp-tutorial',
      '/protocols/saml/saml2webapp-tutorial',
      '/protocols/saml-protocol/saml-configuration-options/enable-saml2-web-app-addon'
    ],
    to: '/configure/saml-configuration/saml-sso-integrations/enable-saml2-web-app-addon'
  },
  {
    from: [
      '/protocols/saml-configuration-options/configure-auth0-saml-service-provider',
      '/protocols/saml/saml-sp-generic',
      '/saml-sp-generic',
      '/protocols/saml/saml-configuration/auth0-as-service-provider',
      '/protocols/saml-protocol/configure-auth0-saml-service-provider'
    ],
    to: '/configure/saml-configuration/configure-auth0-saml-service-provider'
  },
  {
    from: [
      '/protocols/saml/adfs',
      '/protocols/saml-protocol/saml-configuration-options/configure-adfs-saml-connections'
    ],
    to: '/configure/saml-configuration/configure-auth0-saml-service-provider/configure-adfs-saml-connections'
  },
  {
    from: [
      '/protocols/saml/identity-providers/okta',
      '/okta', 
      '/saml/identity-providers/okta',
      '/protocols/saml-configuration-options/configure-okta-as-saml-identity-provider',
      '/protocols/saml-protocol/saml-configuration-options/configure-okta-as-saml-identity-provider'
    ],
    to: '/configure/saml-configuration/configure-auth0-saml-service-provider/configure-okta-as-saml-identity-provider'
  },
  {
    from: [
      '/onelogin', 
      '/saml/identity-providers/onelogin',
      '/protocols/saml/identity-providers/onelogin',
      '/protocols/saml-configuration-options/configure-onelogin-as-saml-identity-provider',

    ],
    to: '/configure/saml-configuration/configure-auth0-saml-service-provider/configure-onelogin-as-saml-identity-provider'
  },
  {
    from: [
      '/ping7', 
      '/saml/identity-providers/ping7',
      '/protocols/saml/identity-providers/ping7', 
      '/protocols/saml-configuration-options/configure-pingfederate-as-saml-identity-provider',
      '/protocols/saml-protocol/saml-configuration/configure-pingfederate-as-saml-identity-provider'
    ],
    to: '/configure/saml-configuration/configure-auth0-saml-service-provider/configure-pingfederate-as-saml-identity-provider'
  },
  {
    from: [
      '/saml/identity-providers/salesforce',
      '/protocols/saml/identity-providers/salesforce',
      '/protocols/saml-configuration-options/configure-salesforce-as-saml-identity-provider',
      '/protocols/saml-protocol/saml-configuration-options/configure-salesforce-as-saml-identity-provider'
    ],
    to: '/configure/saml-configuration/configure-auth0-saml-service-provider/configure-salesforce-as-saml-identity-provider'
  },
  {
    from: [
      '/siteminder', 
      '/saml/identity-providers/siteminder',
      '/protocols/saml/identity-providers/siteminder',
      '/protocols/saml-configuration-options/configure-siteminder-as-saml-identity-provider',
      '/protocols/saml-protocol/saml-configuration-options/configure-siteminder-as-saml-identity-provider'
    ],
    to: '/configure/saml-configuration/configure-auth0-saml-service-provider/configure-siteminder-as-saml-identity-provider'
  },
  {
    from: [
      '/ssocircle',
      '/saml/identity-providers/ssocircle',
      '/protocols/saml/identity-providers/ssocircle', 
      '/protocols/saml-configuration-options/configure-ssocircle-as-saml-identity-provider',
      '/protocols/saml-protocol/saml-configuration-options/configure-ssocircle-as-saml-identity-provider'
    ],
    to: '/configure/saml-configuration/configure-auth0-saml-service-provider/configure-ssocircle-as-saml-identity-provider'
  },
  {
    from: [
      '/protocols/saml-configuration-options/configure-auth0-as-saml-identity-provider',
      '/saml-idp-generic',
      '/protocols/saml/saml-idp-generic',
      '/protocols/saml/saml-configuration/auth0-as-identity-provider',
      '/protocols/saml-protocol/configure-auth0-as-saml-identity-provider',
    ],
    to: '/configure/saml-configuration/configure-auth0-saml-identity-provider'
  },
  {
    from: [
      '/configure/saml-configuration-options/configure-saml2-web-app-addon-for-aws',
      '/dashboard/guides/applications/set-up-addon-saml2-aws',
      '/protocols/saml-protocol/saml-configuration-options/configure-saml2-web-app-addon-for-aws'
    ],
    to: '/configure/saml-configuration/configure-auth0-saml-identity-provider/configure-saml2-web-app-addon-for-aws'
  },
  {
    from: [
      '/protocols/saml/saml-apps/atlassian',
      '/protocols/saml-protocol/saml-configuration-options/configure-auth0-as-identity-provider-for-atlassian'
    ],
    to: '/configure/saml-configuration/configure-auth0-saml-identity-provider/configure-auth0-as-identity-provider-for-atlassian'
  },
  {
    from: [
      '/saml-apps/cisco-webex',
      '/protocols/saml/saml-apps/cisco-webex',
      '/protocols/saml-configuration-options/configure-auth0-as-identity-provider-for-cisco-webex',
      '/protocols/saml-protocol/saml-configuration-options/configure-auth0-as-identity-provider-for-cisco-webex'
    ],
    to: '/configure/saml-configuration/configure-auth0-saml-identity-provider/configure-auth0-as-identity-provider-for-cisco-webex'
  },
  {
    from: [
      '/saml-apps/datadog',
      '/protocols/saml/saml-apps/datadog',
      '/protocols/saml-configuration-options/configure-auth0-as-identity-provider-for-datadog',
      '/protocols/saml-protocol/saml-configuration-options/configure-auth0-as-identity-provider-for-datadog'
    ],
    to: '/configure/saml-configuration/configure-auth0-saml-identity-provider/configure-auth0-as-identity-provider-for-datadog'
  },
  {
    from: [
      '/protocols/saml/saml-apps/egencia',
      '/protocols/saml-protocol/saml-configuration-options/configure-auth0-as-identity-provider-for-egencia'
    ],
    to: '/configure/saml-configuration/configure-auth0-saml-identity-provider/configure-auth0-as-identity-provider-for-egencia'
  },
  {
    from: [
      '/protocols/saml/saml-idp-eloqua',
      '/protocols/saml/saml-apps/eloqua',
      '/protocols/saml-protocol/saml-configuration-options/configure-saml2-addon-eloqua'
    ],
    to: '/configure/saml-configuration/configure-auth0-saml-identity-provider/configure-saml2-addon-eloqua'
  },
  {
    from: [
      '/saml-apps/freshdesk',
      '/protocols/saml/saml-apps/freshdesk',
      '/protocols/saml-configuration-options/configure-auth0-as-identity-provider-for-freshdesk',
      '/protocols/saml-protocol/saml-configuration-options/configure-auth0-as-identity-provider-for-freshdesk'
    ],
    to:  '/configure/saml-configuration/configure-auth0-saml-identity-provider/configure-auth0-as-identity-provider-for-freshdesk'
  },
  {
    from: [
      '/protocols/saml/saml-apps/github-cloud',
      '/protocols/saml-protocol/saml-configuration-options/configure-saml2-web-app-addon-for-github-enterprise-cloud'
    ],
    to: '/configure/saml-configuration/configure-auth0-saml-identity-provider/configure-saml2-web-app-addon-for-github-enterprise-cloud'
  },
  {
    from: [
      '/integrations/using-auth0-as-an-identity-provider-with-github-enterprise',
      '/protocols/saml/saml-apps/github-server',
      '/tutorials/using-auth0-as-an-identity-provider-with-github-enterprise',
      '/scenarios/github',
      '/protocols/saml-protocol/saml-configuration-options/configure-saml2-web-app-addon-for-github-enterprise-server'
    ],
    to: '/configure/saml-configuration/configure-auth0-saml-identity-provider/configure-saml2-web-app-addon-for-github-enterprise-server'
  },
  {
    from: [
      '/protocols/saml/saml-apps/google-apps',
      '/protocols/saml-protocol/saml-configuration-options/configure-auth0-as-idp-for-google-g-suite'
    ],
    to: '/configure/saml-configuration/configure-auth0-saml-identity-provider/configure-auth0-as-idp-for-google-g-suite'
  },
  {
    from: [
      '/protocols/saml/saml-apps/heroku','/saml-apps/heroku-sso',
      '/protocols/saml-protocol/saml-configuration-options/configure-saml2-web-app-addon-for-heroku'
    ],
    to: '/configure/saml-configuration/configure-auth0-saml-identity-provider/configure-saml2-web-app-addon-for-heroku'
  },
  {
    from: [
      '/protocols/saml/saml-apps/hosted-graphite',
      '/protocols/saml-protocol/saml-configuration-options/configure-auth0-as-identity-provider-for-hosted-graphite'
    ],
    to: '/configure/saml-configuration/configure-auth0-saml-identity-provider/configure-auth0-as-identity-provider-for-hosted-graphite'
  },
  {
    from: [
      '/protocols/saml/saml-apps/litmos',
      '/protocols/saml-configuration-options/configure-auth0-as-identity-provider-for-litmos',
      '/protocols/saml-protocol/saml-configuration-options/configure-auth0-as-identity-provider-for-litmos'
    ],
    to: '/configure/saml-configuration/configure-auth0-saml-identity-provider/configure-auth0-as-identity-provider-for-litmos'
  },
  {
    from: [
      '/protocols/saml/saml-apps/pluralsight',
      '/protocols/saml-protocol/saml-configuration-options/configure-auth0-as-identity-provider-for-pluralsight'
    ],
    to: '/configure/saml-configuration/configure-auth0-saml-identity-provider/configure-auth0-as-identity-provider-for-pluralsight'
  },
  {
    from: [
      '/protocols/saml/saml-apps/sprout-video',
      '/saml-apps/sprout-video',
      '/protocols/saml-configuration-options/configure-auth0-as-identity-provider-for-sprout-video',
      '/protocols/saml-protocol/saml-configuration-options/configure-auth0-as-identity-provider-for-sprout-video'
    ],
    to: '/configure/saml-configuration/configure-auth0-saml-identity-provider/configure-auth0-as-identity-provider-for-sprout-video'
  },
  {
    from: [
      '/protocols/saml/saml-apps/tableau-online',
      '/protocols/saml-protocol/saml-configuration-options/configure-auth0-as-identity-provider-for-tableau-online'
    ],
    to: '/configure/saml-configuration/configure-auth0-saml-identity-provider/configure-auth0-as-identity-provider-for-tableau-online'
  },
  {
    from: [
      '/protocols/saml/saml-apps/tableau-server',
      '/protocols/saml-protocol/saml-configuration-options/configure-auth0-as-identity-provider-for-tableau-server'
    ],
    to: '/configure/saml-configuration/configure-auth0-saml-identity-provider/configure-auth0-as-identity-provider-for-tableau-server'
  },
  {
    from: [
      '/protocols/saml/saml-apps/workday',
      '/protocols/saml-protocol/saml-configuration-options/configure-auth0-as-identity-provider-for-workday'
    ],
    to: '/configure/saml-configuration/configure-auth0-saml-identity-provider/configure-auth0-as-identity-provider-for-workday'
  },
  {
    from: [
      '/protocols/saml/saml-apps/workpath',
      '/protocols/saml-protocol/saml-configuration-options/configure-auth0-as-identity-provider-for-workpath'
    ],
    to: '/configure/saml-configuration/configure-auth0-saml-identity-provider/configure-auth0-as-identity-provider-for-workpath'
  },
  {
    from: [
      '/protocols/saml-configuration-options/saml-identity-provider-configuration-settings',
      '/samlp', 
      '/protocols/saml/samlp',
      '/protocols/saml-protocol/saml-identity-provider-configuration-settings'
    ],
    to: '/configure/saml-configuration/saml-identity-provider-configuration-settings'
  },
  {
    from: [
      '/protocols/saml-configuration-options/customize-saml-assertions',
      '/protocols/saml/saml-configuration/saml-assertions',
      '/protocols/saml-protocol/customize-saml-assertions'
    ],
    to: '/configure/saml-configuration/customize-saml-assertions'
  },
  {
    from: [
      '/protocols/saml-configuration-options/test-saml-sso-with-auth0-as-service-and-identity-provider',
      '/protocols/saml/samlsso-auth0-to-auth0',
      '/samlsso-auth0-to-auth0',
      '/protocols/saml-configuration-options/configure-auth0-as-service-and-identity-provider',
      '/protocols/saml/saml-configuration/auth0-as-identity-and-service-provider',
      '/protocols/saml-protocol/configure-auth0-as-service-and-identity-provider'
    ],
    to: '/configure/saml-configuration/configure-auth0-as-service-and-identity-provider'
  },
  {
    from: [
      '/protocols/saml-configuration-options/deprovision-users-in-saml-integrations',
      '/protocols/saml/saml-configuration/deprovision-users',
      '/protocols/saml-protocol/deprovision-users-in-saml-integrations'
    ],
    to: '/configure/saml-configuration/deprovision-users-in-saml-integrations'
  },

  /* Signing Keys */

  {
    from: [
      '/actions/build-actions-flows',
      '/actions/edit-actions',
      '/actions/troubleshoot-actions'
    ],
    to: '/actions/write-your-first-action'
  },
  {
    from: [
      '/actions/actions-context-object',
      '/actions/actions-event-object',
      '/actions/blueprints'
    ],
    to: '/actions/triggers'
  },
  {
    from: [
      '/actions/manage-action-versions'
    ],
    to: '/actions/manage-versions'
  },

  /* Attack Protection */

  {
    from: [
      '/anomaly-',
      '/anomaly',
      '/anomaly-detection/references/anomaly-detection-faqs',
      '/anomaly-detection/references/anomaly-detection-restrictions-limitations',
      '/anomaly-detection/guides/set-anomaly-detection-preferences',
      '/anomaly-detection/set-anomaly-detection-preferences',
      '/attack-protection/set-attack-protection-preferences',
      '/anomaly-detection',
      '/attack-protection'
    ],
    to: '/configure/attack-protection'
  },
  {
    from: [
      '/anomaly-detection/references/breached-password-detection-triggers-actions',
      '/anomaly-detection/concepts/breached-passwords',
      '/anomaly-detection/breached-passwords',
      '/anomaly-detection/breached-password-security',
      '/attack-protection/breached-password-detection'
    ],
    to: '/configure/attack-protection/breached-password-detection'
  },
  {
    from: [
      '/anomaly-detection/bot-protection',
      '/anomaly-detection/guides/prevent-credential-stuffing-attacks',
      '/anomaly-detection/bot-and-credential-stuffing-protection',
      '/anomaly-detection/bot-detection',
      '/attack-protection/bot-detection'
    ],
    to: '/configure/attack-protection/bot-detection'
  },
  {
    from: [
      '/configure/anomaly-detection/bot-detection/configure-recaptcha-enterprise',
      '/anomaly-detection/bot-detection/configure-recaptcha-enterprise'
    ],
    to: '/configure/attack-protection/bot-detection/configure-recaptcha-enterprise'
  },
  {
    from: [
      '/anomaly-detection/bot-detection/bot-detection-custom-login-pages',
      '/configure/anomaly-detection/bot-detection/bot-detection-custom-login-pages'
    ],
    to: '/configure/attack-protection/bot-detection/bot-detection-custom-login-pages'
  },
  {
    from: [
      '/configure/anomaly-detection/bot-detection/bot-detection-native-apps',
      '/anomaly-detection/bot-detection/bot-detection-native-apps'
    ],
    to: '/configure/attack-protection/bot-detection/bot-detection-native-apps'
  },
  {
    from: [
      '/anomaly-detection/references/brute-force-protection-triggers-actions',
      '/anomaly-detection/guides/enable-disable-brute-force-protection',
      '/anomaly-detection/concepts/brute-force-protection',
      '/anomaly-detection/enable-and-disable-brute-force-protection',
      '/anomaly-detection/brute-force-protection',
      '/attack-protection/brute-force-protection'
    ],
    to: '/configure/attack-protection/brute-force-protection'
  },
  {
    from: [
      '/configure/anomaly-detection/suspicious-ip-throttling',
      '/anomaly-detection/suspicious-ip-throttling'
    ],
    to: '/configure/attack-protection/suspicious-ip-throttling'
  },
  {
    from: [
      '/anomaly-detection/guides/use-tenant-data-for-anomaly-detection',
      '/anomaly-detection/view-anomaly-detection-events',
      '/attack-protection/view-attack-protection-events'
    ],
    to: '/configure/attack-protection/view-attack-protection-events'
  },
  {
    from: [
      '/protocols/oauth2/oauth-state',
      '/protocols/oauth-state',
      '/protocols/oauth2/mitigate-csrf-attacks',
      '/protocols/state-parameters',
      '/authorization/protocols/state-parameters'
    ],
    to: '/configure/attack-protection/state-parameters'
  },

  /* API */

  {
    from: ['/auth-api', '/api/authentication/reference'],
    to: '/api/authentication'
  },
  {
    from: ['/apiv2', '/api/v2','/api/management'],
    to: '/api/management/v2'
  },
  {
    from: ['/auth0-apis', '/api/info'],
    to: '/api'
  },
  {
    from: ['/api/management/v1','/api-reference','/api/v1/reference','/api/management/v1/reference'],
    to: '/api/management-api-v1-deprecated'
  },
  {
    from: ['/api/management/v2/changes','/apiv2Changes', '/api/v2/changes'],
    to: '/api/management-api-changes-v1-to-v2'
  },
  {
    from: ['/api/use-auth0-apis-with-postman-collections','/api/postman'],
    to: '/api'
  },



  /* Authorization */

  {
    from: ['/api-auth','/api-auth/tutorials','/api/tutorials'],
    to: '/authorization'
  },
  {
    from: ['/authorization/concepts/policies'],
    to: '/authorization/authorization-policies'
  },
  {
    from: ['/authorization/rules-for-authorization-policies','/authorization/concepts/authz-rules'],
    to: '/authorization/authorization-policies/rules-for-authorization-policies'
  },
  {
    from: [
      '/api-auth/restrict-access-api',
      '/api-auth/restrict-requests-for-scopes',
      '/authorization/concepts/sample-use-cases-rules',
      '/authorization/restrict-access-api',
      '/authorization/sample-use-cases-rules-with-authorization'
    ],
    to: '/authorization/authorization-policies/sample-use-cases-rules-with-authorization'
  },
  {
    from: [
      '/api-auth/which-oauth-flow-to-use', 
      '/api-auth/faq', 
      '/authorization/authentication-and-authorization-api-faq',
      '/authorization/which-oauth-2-0-flow-should-i-use'
    ],
    to: '/authorization/authorization-flows/which-oauth-2-0-flow-should-i-use'
  },
  {
    from: [
      '/flows/concepts/auth-code',
      '/flows/concepts/regular-web-app-login-flow',
      '/api-auth/grant/authorization-code',
      '/api-auth/tutorials/adoption/authorization-code',
      '/api-auth/adoption/authorization-code',
      '/flows/authorization-code-flow'
    ],
    to: '/authorization/authorization-flows/authorization-code-flow'
  },
  {
    from: [
      '/flows/concepts/auth-code-pkce',
      '/api-auth/grant/authorization-code-pkce',
      '/flows/concepts/mobile-login-flow',
      '/flows/concepts/single-page-login-flow',
      '/flows/authorization-code-flow-with-proof-key-for-code-exchange-pkce'
    ],
    to: '/authorization/authorization-flows/authorization-code-flow-with-proof-key-for-code-exchange-pkce'
  },
  {
    from: [
      '/flows/guides/implicit/call-api-implicit',
      '/flows/guides/implicit/includes/sample-use-cases-call-api',
      '/flows/guides/implicit/includes/call-api',
      '/flows/guides/implicit/includes/authorize-user-call-api',
      '/flows/guides/single-page-login-flow/call-api-using-single-page-login-flow',
      '/api-auth/grant/implicit',
      '/api-auth/tutorials/adoption/implicit',
      '/api-auth/tutorials/implicit-grant',
      '/protocols/oauth2/oauth-implicit-protocol',
      '/flows/concepts/implicit',
      '/flows/implicit-flow-with-form-post'
    ],
    to: '/authorization/authorization-flows/implicit-flow-with-form-post'
  },
  {
    from: ['/flows/hybrid-flow','/api-auth/grant/hybrid'],
    to: '/authorization/authorization-flows/hybrid-flow'
  },
  {
    from: [
      '/flows/concepts/client-credentials',
      '/flows/concepts/m2m-flow',
      '/api-auth/grant/client-credentials',
      '/api-auth/tutorials/adoption/client-credentials',
      '/flows/client-credentials-flow'
    ],
    to: '/authorization/authorization-flows/client-credentials-flow'
  },
  {
    from: [
      '/flows/concepts/device-auth',
      '/flows/device-authorization-flow'
    ],
    to: '/authorization/authorization-flows/device-authorization-flow'
  },
  {
    from: [
      '/api-auth/grant/password',
      '/api-auth/tutorials/adoption/password',
      '/flows/resource-owner-password-flow'
    ],
    to: '/authorization/authorization-flows/resource-owner-password-flow'
  },
  {
    from: [
      '/api-auth/tutorials/nonce',
      '/authorization/mitigate-replay-attacks-when-using-the-implicit-flow'
    ],
    to: '/authorization/authorization-flows/mitigate-replay-attacks-when-using-the-implicit-flow'
  },
  {
    from: [
      '/api-auth/tutorials/using-resource-owner-password-from-server-side',
      '/authorization/avoid-common-issues-with-resource-owner-password-flow-and-anomaly-detection',
      '/authorization/avoid-common-issues-with-resource-owner-password-flow-and-attack-protection'
    ],
    to: '/authorization/authorization-flows/avoid-common-issues-with-resource-owner-password-flow-and-attack-protection'
  },
  {
    from: [
      '/api-auth/tutorials/client-credentials/customize-with-hooks',
      '/api-auth/grant/using-rules',
      '/authorization/customize-tokens-using-hooks-with-client-credentials-flow'
    ],
    to: '/authorization/authorization-flows/customize-tokens-using-hooks-with-client-credentials-flow'
  },
  {
    from: ['/authorization/concepts/rbac'],
    to: '/authorization/rbac'
  },
  {
    from: ['/authorization/authorization-core-vs-authorization-extension','/authorization/concepts/core-vs-extension'],
    to: '/authorization/rbac/authorization-core-vs-authorization-extension'
  },
  {
    from: [
      '/authorization/sample-use-cases-role-based-access-control',
      '/authorization/concepts/sample-use-cases-rbac'
    ],
    to: '/authorization/rbac/sample-use-cases-role-based-access-control'
  },
  {
    from: [
      '/authorization/how-to-use-auth0s-core-authorization-feature-set',
      '/authorization/guides/how-to',
      '/authorization/auth-core-features'
    ],
    to: '/authorization/rbac/auth-core-features'
  },
  {
    from: '/authorization/guides/manage-roles',
    to: '/authorization/rbac/roles'
  },
  {
    from: [
      '/dashboard/guides/roles/create-roles',
      '/api/management/guides/roles/create-roles'
    ],
    to: '/authorization/rbac/roles/create-roles'
  },
  {
    from: [
      '/dashboard/guides/roles/edit-role-definitions',
      '/api/management/guides/roles/edit-role-definitions',
      '/authorization/guides/api/edit-role-definitions'
    ],
    to: '/authorization/rbac/roles/edit-role-definitions'
  },
  {
    from: [
      '/dashboard/guides/roles/add-permissions-roles',
      '/api/management/guides/roles/add-permissions-roles'
    ],
    to: '/authorization/rbac/roles/add-permissions-to-roles'
  },
  {
    from: [
      '/dashboard/guides/roles/view-role-permissions',
      '/api/management/guides/roles/view-role-permissions'
    ],
    to: '/authorization/rbac/roles/view-role-permissions'
  },
  {
    from: [
      '/dashboard/guides/roles/remove-role-permissions',
      '/api/management/guides/roles/remove-role-permissions'
    ],
    to: '/authorization/rbac/roles/remove-permissions-from-roles'
  },
  {
    from: [
      '/api/management/guides/roles/view-role-users',
      '/dashboard/guides/roles/view-role-users'
    ],
    to: '/authorization/rbac/roles/view-users-assigned-to-roles'
  },
  {
    from: [
      '/dashboard/guides/roles/delete-roles',
      '/api/management/guides/roles/delete-roles'
    ],
    to: '/authorization/rbac/roles/delete-roles'
  },
  {
    from: [
      '/authorization/auth-core-features/rbac-users',
      '/authorization/guides/manage-users'
    ],
    to: '/authorization/rbac/rbac-users',
  },
  {
    from: [
      '/users/assign-roles-to-users',
      '/dashboard/guides/users/assign-roles-users',
      '/api/management/guides/users/assign-roles-users'
    ],
    to: '/authorization/rbac/rbac-users/assign-roles-to-users'
  },
  {
    from: [
      '/dashboard/guides/users/view-user-roles',
      '/api/management/guides/users/view-user-roles',
      '/users/view-user-roles'
    ],
    to: '/authorization/rbac/rbac-users/view-user-roles'
  },
  {
    from: [
      '/dashboard/guides/users/remove-user-roles',
      '/dashboard/guides/roles/remove-role-users',
      '/api/management/guides/users/remove-user-roles',
      '/users/remove-roles-from-users'
    ],
    to: '/authorization/rbac/rbac-users/remove-roles-from-users'
  },
  {
    from: [
      '/dashboard/guides/users/assign-permissions-users',
      '/api/management/guides/users/assign-permissions-users',
      '/users/assign-permissions-to-users'
    ],
    to: '/authorization/rbac/rbac-users/assign-permissions-to-users'
  },
  {
    from: [
      '/dashboard/guides/users/view-user-permissions',
      '/api/management/guides/users/view-user-permissions',
      '/users/view-user-permissions'
    ],
    to: '/authorization/rbac/rbac-users/view-user-permissions'
  },
  {
    from: [
      '/dashboard/guides/users/remove-user-permissions',
      '/api/management/guides/users/remove-user-permissions',
      '/users/remove-permissions-from-users'
    ],
    to: '/authorization/rbac/rbac-users/remove-permissions-from-users'
  },
   {
    from: ['/authorization/manage-permissions','/authorization/guides/manage-permissions'],
    to: '/authorization/rbac/manage-permissions'
  },

  /* Protocols */

  {
    from: '/protocols',
    to: '/authorization/protocols'
  },
  {
    from: ['/protocols/protocol-oauth2','/protocols/oauth2'],
    to: '/authorization/protocols/protocol-oauth2'
  },
  {
    from: [
      '/protocols/openid-connect-protocol',
      '/protocols/oidc',
      '/api-auth/intro',
      '/api-auth/tutorials/adoption'
    ],
    to: '/authorization/protocols/openid-connect-protocol'
  },
  {
    from: [
      '/protocols/ws-fed',
      '/tutorials/wsfed-web-app',
      '/wsfedwebapp-tutorial',
      '/protocols/ws-fed-protocol'
    ],
    to: '/authorization/protocols/ws-fed-protocol'
  },

  /* Best Practices */

  {
    from: [
      '/best-practices/custom-db-connections',
      '/best-practices/custom-db-connections-scripts',
      '/best-practices/custom-database-connection-and-action-script-best-practices'
    ],
    to: '/best-practices/custom-database-connections-scripts'
  },
  {
      from: [
        '/best-practices/custom-db-connections/anatomy',
        '/best-practices/custom-db-connections/size',
        '/best-practices/custom-database-connection-and-action-script-best-practices/custom-db-connection-anatomy-best-practices'
      ],
      to: '/best-practices/custom-database-connections-scripts/anatomy'
  },
  {
      from: [
        '/best-practices/custom-db-connections/environment',
        '/best-practices/custom-database-connection-and-action-script-best-practices/custom-db-action-script-environment-best-practices'
      ],
      to: '/best-practices/custom-database-connections-scripts/environment'
  },
  {
      from: [
        '/best-practices/custom-db-connections/execution',
        '/best-practices/custom-database-connection-and-action-script-best-practices/custom-database-action-script-execution-best-practices'
      ],
      to: '/best-practices/custom-database-connections-scripts/execution'
  },
  {
      from: [
        '/best-practices/custom-db-connections/security',
        '/best-practices/custom-database-connection-and-action-script-best-practices/custom-db-connection-security-best-practices'
      ],
      to: '/best-practices/custom-database-connections-scripts/connection-security'
  },
  {
      from: ['/best-practices/connection-settings'],
      to: '/best-practices/connection-settings-best-practices'
  },
  {
      from: ['/best-practices/debugging'],
      to: '/best-practices/debugging-best-practices'
  },
  {
      from: ['/best-practices/deployment'],
      to: '/best-practices/deployment-best-practices'
  },
  {
      from: ['/best-practices/error-handling'],
      to: '/best-practices/error-handling-best-practices'
  },
  {
      from: ['/best-practices/operations'],
      to: '/best-practices/general-usage-and-operations-best-practices'
  },
  {
      from: ['/best-practices/performance'],
      to: '/best-practices/performance-best-practices'
  },
  {
      from: ['/best-practices/rules'],
      to: '/best-practices/rules-best-practices'
  },
  {
    from: ['/best-practices/search-best-practices','/users/search/best-practices'],
    to: '/best-practices/user-search-best-practices'
  },
  {
    from: ['/best-practices/testing'],
    to: '/best-practices/rules-best-practices/rules-testing-best-practices'
  },
  {
    from: ['/tokens/concepts/token-best-practices','/design/web-apps-vs-web-apis-cookies-vs-tokens'],
    to: '/best-practices/token-best-practices'
  },
  {
      from: ['/design/using-auth0-with-multi-tenant-apps','/applications/concepts/multiple-tenants','/tutorials/using-auth0-with-multi-tenant-apps','/saas-apps'],
      to: '/best-practices/multi-tenant-apps-best-practices'
  },

  /* Brand and Customize */

  {
    from: ['/branding-customization'],
    to: '/brand-and-customize'
  },
  {
    from: ['/universal-login/new-experience/universal-login-page-templates','/universal-login/page-templates'],
    to: '/brand-and-customize/universal-login-page-templates'
  },
  {
    from: [
      '/universal-login/classic-experience/customization-classic',
      '/universal-login/customization-classic',
      '/universal-login/advanced-customization'
    ],
    to: '/brand-and-customize/customization-classic'
  },
  {
    from: [
      '/universal-login/version-control-universal-login-pages',
      '/universal-login/version-control',
      '/hosted-pages/version-control'
    ],
    to: '/brand-and-customize/version-control-universal-login-pages'
  },

  /* Custom Domains */

  {
    from: '/custom-domains',
    to: '/brand-and-customize/custom-domains'
  },
  {
    from: ['/custom-domains/configure-custom-domains-with-auth0-managed-certificates','/custom-domains/auth0-managed-certificates'],
    to: '/brand-and-customize/custom-domains/auth0-managed-certificates'
  },
  {
    from: ['/custom-domains/self-managed-certificates','/custom-domains/configure-custom-domains-with-self-managed-certificates'],
    to: '/brand-and-customize/custom-domains/self-managed-certificates'
  },
  {
    from: '/custom-domains/tls-ssl',
    to: '/brand-and-customize/custom-domains/self-managed-certificates/tls-ssl'
  },
  {
    from: '/custom-domains/configure-custom-domains-with-self-managed-certificates/configure-gcp-as-reverse-proxy',
    to: '/brand-and-customize/custom-domains/self-managed-certificates/configure-gcp-as-reverse-proxy'
  },
  {
    from: [
      '/custom-domains/set-up-cloudfront',
      '/custom-domains/configure-custom-domains-with-self-managed-certificates/configure-aws-cloudfront-for-use-as-reverse-proxy'
    ],
    to: '/brand-and-customize/custom-domains/self-managed-certificates/configure-aws-cloudfront-for-use-as-reverse-proxy'
  },
  {
    from: [
      '/custom-domains/set-up-cloudflare',
      '/custom-domains/configure-custom-domains-with-self-managed-certificates/configure-cloudflare-for-use-as-reverse-proxy'
    ],
    to: '/brand-and-customize/custom-domains/self-managed-certificates/configure-cloudflare-for-use-as-reverse-proxy'
  },
  {
    from: [
      '/custom-domains/configure-custom-domains-with-self-managed-certificates/configure-azure-cdn-for-use-as-reverse-proxy',
      '/custom-domains/set-up-azure-cdn'
    ],
    to: '/brand-and-customize/custom-domains/self-managed-certificates/configure-azure-cdn-for-use-as-reverse-proxy'
  },
  {
    from: '/custom-domains/configure-custom-domains-with-self-managed-certificates/configure-akamai-for-use-as-reverse-proxy',
    to: '/brand-and-customize/custom-domains/self-managed-certificates/configure-akamai-for-use-as-reverse-proxy'
  },
  {
    from: ['/custom-domains/configure-features-to-use-custom-domains','/custom-domains/additional-configuration'],
    to: '/brand-and-customize/custom-domains/configure-features-to-use-custom-domains'
  },

  /* Email */

  {
    from: ['/email','/auth0-email-services'],
    to: '/brand-and-customize/email'
  },
  {
    from: [
      '/email/custom',
      '/auth0-email-services/manage-email-flow',
      '/email/manage-email-flow'
    ],
    to: '/brand-and-customize/email/manage-email-flow'
  },
  {
    from: [
      '/email/templates',
      '/auth0-email-services/customize-email-templates',
      '/email/spa-redirect',
      '/auth0-email-services/spa-redirect',
      '/email/customize-email-templates'
    ],
    to: '/brand-and-customize/email/customize-email-templates'
  },
  {
    from: [
      '/email/customize-email-templates/email-template-descriptions',
      '/auth0-email-services/email-template-descriptions'
    ],
    to: '/brand-and-customize/email/email-template-descriptions'
  },
  {
    from: [
      '/anomaly-detection/guides/customize-blocked-account-emails',
      '/anomaly-detection/customize-blocked-account-emails',
      '/attack-protection/customize-blocked-account-emails'
    ],
    to: '/brand-and-customize/email/customize-blocked-account-emails'
  },
  {
    from: [
      '/email/liquid-syntax',
      '/auth0-email-services/customize-email-templates/use-liquid-syntax-in-email-templates',
      '/email/customize-email-templates/use-liquid-syntax-in-email-templates'
    ],
    to: '/brand-and-customize/email/use-liquid-syntax-in-email-templates'
  },
  {
    from: [
      '/design/creating-invite-only-applications',
      '/invite-only',
      '/tutorials/creating-invite-only-applications',
      '/auth0-email-services/send-email-invitations-for-application-signup',
      '/email/send-email-invitations-for-application-signup'
    ],
    to: '/brand-and-customize/email/send-email-invitations-for-application-signup'
=======
      '/anomaly-detection/guides/customize-blocked-account-emails',
      '/anomaly-detection/customize-blocked-account-emails',
      '/attack-protection/customize-blocked-account-emails'
    ],
    to: '/brand-and-customize/email/customize-blocked-account-emails'
  },
  {
    from: [
      '/email/liquid-syntax',
      '/auth0-email-services/customize-email-templates/use-liquid-syntax-in-email-templates',
      '/email/customize-email-templates/use-liquid-syntax-in-email-templates'
    ],
    to: '/brand-and-customize/email/use-liquid-syntax-in-email-templates'
  },
  {
    from: [
      '/design/creating-invite-only-applications',
      '/invite-only',
      '/tutorials/creating-invite-only-applications',
      '/auth0-email-services/send-email-invitations-for-application-signup',
      '/email/send-email-invitations-for-application-signup'
    ],
    to: '/brand-and-customize/email/send-email-invitations-for-application-signup'
  },
  {
    from: '/email/send-email-invitations-for-application-signup',
    to: '/brand-and-customize/email/send-email-invitations-for-application-signup'
  },
  {
    from: [
      '/auth0-email-services/configure-external-smtp-email-providers',
      '/email/providers',
      '/email/configure-external-smtp-email-providers'
    ],
    to: '/brand-and-customize/email/smtp-email-providers'
  },
  {
    from: '/email/configure-external-smtp-email-providers/configure-amazon-ses-as-external-smtp-email-provider',
    to: '/brand-and-customize/email/smtp-email-providers/configure-amazon-ses-as-external-smtp-email-provider'
  },
  {
    from: '/email/configure-external-smtp-email-providers/configure-mandrill-as-external-smtp-email-provider',
    to: '/brand-and-customize/email/smtp-email-providers/configure-mandrill-as-external-smtp-email-provider'
  },
  {
    from: '/email/configure-external-smtp-email-providers/configure-sendgrid-as-external-smtp-email-provider',
    to: '/brand-and-customize/email/smtp-email-providers/configure-sendgrid-as-external-smtp-email-provider'
  },
  {
    from: '/email/configure-external-smtp-email-providers/configure-sparkpost-as-external-smtp-email-provider',
    to: '/brand-and-customize/email/smtp-email-providers/configure-sparkpost-as-external-smtp-email-provider'
  },
  {
    from: '/email/configure-external-smtp-email-providers/configure-mailgun-as-external-smtp-email-provider',
    to: '/brand-and-customize/email/smtp-email-providers/configure-mailgun-as-external-smtp-email-provider'
  },
  {
    from: [
      '/auth0-email-services/configure-external-smtp-email-providers/configure-custom-external-smtp-email-provider',
      '/email/configure-custom-external-smtp-email-provider'
    ],
    to: '/brand-and-customize/email/smtp-email-providers/configure-custom-external-smtp-email-provider'
  },
  {
    from: [
      '/email/testing',
      '/auth0-email-services/configure-external-smtp-email-providers/configure-test-smtp-email-servers',
      '/email/configure-test-smtp-email-servers'
    ],
    to: '/brand-and-customize/email/configure-test-smtp-email-servers'
>>>>>>> 0e9b2968
  },

  {
<<<<<<< HEAD
    from: '/email/send-email-invitations-for-application-signup',
    to: '/brand-and-customize/email/send-email-invitations-for-application-signup'
  },
  {
    from: [
      '/auth0-email-services/configure-external-smtp-email-providers',
      '/email/providers',
      '/email/configure-external-smtp-email-providers'
    ],
    to: '/brand-and-customize/email/smtp-email-providers'
  },
  {
    from: '/email/configure-external-smtp-email-providers/configure-amazon-ses-as-external-smtp-email-provider',
    to: '/brand-and-customize/email/smtp-email-providers/configure-amazon-ses-as-external-smtp-email-provider'
  },
  {
    from: '/email/configure-external-smtp-email-providers/configure-mandrill-as-external-smtp-email-provider',
    to: '/brand-and-customize/email/smtp-email-providers/configure-mandrill-as-external-smtp-email-provider'
  },
  {
    from: '/email/configure-external-smtp-email-providers/configure-sendgrid-as-external-smtp-email-provider',
    to: '/brand-and-customize/email/smtp-email-providers/configure-sendgrid-as-external-smtp-email-provider'
  },
  {
    from: '/email/configure-external-smtp-email-providers/configure-sparkpost-as-external-smtp-email-provider',
    to: '/brand-and-customize/email/smtp-email-providers/configure-sparkpost-as-external-smtp-email-provider'
=======
    from: [
      '/universal-login/new-experience/text-customization-new-universal-login',
      '/universal-login/text-customization'
    ],
    to: '/brand-and-customize/text-customization-new-universal-login'
  },
  {
    from: ['/scopes/customize-consent-prompts','/scopes/current/guides/customize-consent-prompt'],
    to: '/brand-and-customize/customize-consent-prompts'
  },
  {
    from: ['/universal-login/custom-error-pages','/error-pages/custom', '/hosted-pages/custom-error-pages'],
    to: '/brand-and-customize/custom-error-pages'
  },
  {
    from: [
      '/libraries/lock/customize-lock-error-messages',
      '/libraries/lock/v11/customizing-error-messages',
      '/libraries/lock/customizing-error-messages'
    ],
    to: '/brand-and-customize/customize-lock-error-messages'
  },
  {
    from: [
      '/universal-login/customize-password-reset-page',
      '/universal-login/password-reset',
      '/hosted-pages/password-reset'
    ],
    to: '/brand-and-customize/customize-password-reset-page'
  },
  {
    from: [
      '/multifactor-authentication/administrator/sms-templates',
      '/mfa/guides/guardian/customize-sms-messages',
      '/multifactor-authentication/sms-templates',
      '/mfa/guides/customize-phone-messages',
      '/mfa/customize-sms-or-voice-messages'
    ],
    to: '/brand-and-customize/customize-sms-or-voice-messages'
>>>>>>> 0e9b2968
  },

    /* Internationalization and Localization */

  {
<<<<<<< HEAD
    from: '/email/configure-external-smtp-email-providers/configure-mailgun-as-external-smtp-email-provider',
    to: '/brand-and-customize/email/smtp-email-providers/configure-mailgun-as-external-smtp-email-provider'
  },
  {
    from: [
      '/auth0-email-services/configure-external-smtp-email-providers/configure-custom-external-smtp-email-provider',
      '/email/configure-custom-external-smtp-email-provider'
    ],
    to: '/brand-and-customize/email/smtp-email-providers/configure-custom-external-smtp-email-provider'
  },
  {
    from: [
      '/email/testing',
      '/auth0-email-services/configure-external-smtp-email-providers/configure-test-smtp-email-servers',
      '/email/configure-test-smtp-email-servers'
    ],
    to: '/brand-and-customize/email/configure-test-smtp-email-servers'
  },

  {
    from: [
      '/universal-login/new-experience/text-customization-new-universal-login',
      '/universal-login/text-customization'
    ],
    to: '/brand-and-customize/text-customization-new-universal-login'
  },
  {
    from: ['/scopes/customize-consent-prompts','/scopes/current/guides/customize-consent-prompt'],
    to: '/brand-and-customize/customize-consent-prompts'
  },
  {
    from: ['/universal-login/custom-error-pages','/error-pages/custom', '/hosted-pages/custom-error-pages'],
    to: '/brand-and-customize/custom-error-pages'
  },
  {
    from: [
      '/libraries/lock/customize-lock-error-messages',
      '/libraries/lock/v11/customizing-error-messages',
      '/libraries/lock/customizing-error-messages'
    ],
    to: '/brand-and-customize/customize-lock-error-messages'
  },
  {
    from: [
      '/universal-login/customize-password-reset-page',
      '/universal-login/password-reset',
      '/hosted-pages/password-reset'
    ],
    to: '/brand-and-customize/customize-password-reset-page'
  },
  {
    from: [
      '/multifactor-authentication/administrator/sms-templates',
      '/mfa/guides/guardian/customize-sms-messages',
      '/multifactor-authentication/sms-templates',
      '/mfa/guides/customize-phone-messages',
      '/mfa/customize-sms-or-voice-messages'
    ],
    to: '/brand-and-customize/customize-sms-or-voice-messages'
  },

    /* Internationalization and Localization */

  {
    from: ['/i18n','/i18n/i18n-custom-login-page'],
    to: '/brand-and-customize/i18n'
  },
  {
    from: [
      '/i18n/universal-login-internationalization',
      '/universal-login/i18n',
      '/universal-login/universal-login-internationalization'
    ],
    to: '/brand-and-customize/i18n/universal-login-internationalization'
  },
  {
    from: ['/libraries/lock/v11/i18n', '/libraries/lock/v10/i18n', '/libraries/lock/lock-internationalization'],
    to: '/brand-and-customize/i18n/lock-internationalization'
  },
  {
    from: [
      '/libraries/lock-swift/lock-swift-internationalization',
      '/i18n/i18n-guide-ios',
      '/libraries/lock-ios/v2/internationalization',
      '/libraries/lock-swift/lock-swift-internationalization'
    ],
    to: '/brand-and-customize/i18n/lock-swift-internationalization'
  },
  {
    from: [
      '/i18n/i18n-guide-android',
      '/libraries/lock-android/v2/internationalization',
      '/libraries/lock-android/v1/internationalization',
      '/libraries/lock-android/lock-android-internationalization'
    ],
    to: '/brand-and-customize/i18n/lock-android-internationalization'
  },
  {
=======
    from: ['/i18n','/i18n/i18n-custom-login-page'],
    to: '/brand-and-customize/i18n'
  },
  {
    from: [
      '/i18n/universal-login-internationalization',
      '/universal-login/i18n',
      '/universal-login/universal-login-internationalization'
    ],
    to: '/brand-and-customize/i18n/universal-login-internationalization'
  },
  {
    from: ['/libraries/lock/v11/i18n', '/libraries/lock/v10/i18n', '/libraries/lock/lock-internationalization'],
    to: '/brand-and-customize/i18n/lock-internationalization'
  },
  {
    from: [
      '/libraries/lock-swift/lock-swift-internationalization',
      '/i18n/i18n-guide-ios',
      '/libraries/lock-ios/v2/internationalization',
      '/libraries/lock-swift/lock-swift-internationalization'
    ],
    to: '/brand-and-customize/i18n/lock-swift-internationalization'
  },
  {
    from: [
      '/i18n/i18n-guide-android',
      '/libraries/lock-android/v2/internationalization',
      '/libraries/lock-android/v1/internationalization',
      '/libraries/lock-android/lock-android-internationalization'
    ],
    to: '/brand-and-customize/i18n/lock-android-internationalization'
  },
  {
>>>>>>> 0e9b2968
    from: [
      '/i18n/password-options-translation',
      '/i18n/password-options', 
      '/i18n/password-strength'
    ],
    to: '/brand-and-customize/i18n/password-options-translation'
  },

  /* CMS */

  {
    from: ['/cms/joomla/configuration'],
    to: '/cms/integrate-with-joomla'
  },
  {
    from: ['/cms/joomla/installation'],
    to: '/cms/joomla-installation'
  },
  {
    from: ['/cms/wordpress','/cms/wordpress/jwt-authentication'],
    to: '/cms/wordpress-plugin'
  },
  {
    from: ['/cms/wordpress/installation'],
    to: '/cms/wordpress-plugin/install-login-by-auth0'
  },
  {
    from: ['/cms/wordpress/configuration'],
    to: '/cms/wordpress-plugin/configure-login-by-auth0'
  },
  {
    from: ['/cms/wordpress/extending'],
    to: '/cms/wordpress-plugin/extend-login-by-auth0'
  },
  {
    from: ['/cms/wordpress/troubleshoot'],
    to: '/cms/wordpress-plugin/troubleshoot-login-by-auth0'
  },
  {
    from: ['/cms/wordpress/invalid-state'],
    to: '/cms/wordpress-plugin/troubleshoot-wordpress-plugin-invalid-state-errors'
  },
  {
    from: ['/cms/wordpress/user-migration'],
    to: '/cms/wordpress-plugin/user-migration-in-login-by-auth0'
  },
  {
    from: ['/cms/wordpress/user-migration'],
    to: '/cms/wordpress-plugin/user-migration-in-login-by-auth0'
  },
  {
    from: ['/cms/wordpress/how-does-it-work'],
    to: '/cms/wordpress-plugin/integrate-with-wordpress'
  },

/* Compliance */

{
  from: ['/compliance-and-certifications'],
  to: '/compliance'
},
{
  from: ['/compliance/gdpr/data-processing'],
  to: '/compliance/data-processing'
},
{
  from: ['/compliance/gdpr/features-aiding-compliance','/compliance/gdpr/security-advice-for-customers','/compliance/gdpr/roles-responsibilities','/compliance/gdpr/gdpr-summary','/compliance/gdpr/definitions','/compliance/auth0-gdpr-compliance'],
  to: '/compliance/gdpr'
},
{
  from: ['/compliance/gdpr/features-aiding-compliance/user-consent'],
  to: '/compliance/gdpr/gdpr-conditions-for-consent'
},
{
  from: ['/compliance/gdpr/features-aiding-compliance/data-minimization'],
  to: '/compliance/gdpr/gdpr-data-minimization'
},
{
  from: ['/compliance/gdpr/features-aiding-compliance/data-portability'],
  to: '/compliance/gdpr/gdpr-data-portability'
},
{
  from: ['/compliance/gdpr/features-aiding-compliance/protect-user-data'],
  to: '/compliance/gdpr/gdpr-protect-and-secure-user-data'
},
{
  from: ['/compliance/gdpr/features-aiding-compliance/right-to-access-data'],
  to: '/compliance/gdpr/gdpr-right-to-access-correct-and-erase-data'
},
{
  from: ['/compliance/gdpr/features-aiding-compliance/user-consent/track-consent-with-custom-ui'],
  to: '/compliance/gdpr/gdpr-track-consent-with-custom-ui'
},
{
  from: ['/compliance/gdpr/features-aiding-compliance/user-consent/track-consent-with-lock'],
  to: '/compliance/gdpr/gdpr-track-consent-with-lock'
},

  /* Deploy */

  {
    from: [
      '/get-started/deployment-options', 
      '/getting-started/deployment-models',
      '/overview/deployment-models',
      '/deployment'
    ],
    to: '/deploy'
  },
  {
    from: [
      '/private-cloud/private-cloud-deployments/private-cloud-addon-options',
      '/private-saas-deployment/add-ons',
      '/private-cloud/add-ons',
      '/appliance/infrastructure/internet-restricted-deployment',
      '/private-saas-deployment',
      '/private-cloud/managed-private-cloud',
      '/private-cloud',
      '/appliance',
      '/appliance/checksum',
      '/appliance/proxy-updater',
      '/appliance/update',
      '/updating-appliance',
      '/enterprise/private-cloud/overview',
      '/appliance/dashboard/instrumentation',
      '/appliance/instrumentation',
      '/appliance/appliance-overview'
    ],
    to: '/deploy/private-cloud'
  },
  {
    from: [
      '/services/private-cloud-configuration',
      '/services/private-saas-configuration',
      '/private-saas-deployment/onboarding',
      '/private-saas-deployment/onboarding/private-cloud',
      '/private-cloud/onboarding',
      '/private-cloud/onboarding/private-cloud',
      '/enterprise-support',
      '/onboarding/appliance-outage',
      '/onboarding/enterprise-support',
      '/private-cloud/managed-private-cloud/zones',
      '/private-cloud/managed-private-cloud/raci', 
      '/private-cloud/private-cloud-onboarding'
    ],
    to: '/deploy/private-cloud/private-cloud-onboarding'
  },
  {
    from: ['/private-cloud/private-cloud-onboarding/customer-hosted-managed-private-cloud-infrastructure-requirements'],
    to: '/deploy/private-cloud/private-cloud-onboarding/customer-hosted-managed-private-cloud-infrastructure-requirements'
  },
  {
    from: ['/private-cloud/private-cloud-onboarding/private-cloud-ip-domain-and-port-list','/private-saas-deployment/onboarding/managed-private-cloud/ip-domain-port-list','/private-cloud/onboarding/managed-private-cloud/ip-domain-port-list', '/appliance/infrastructure/ip-domain-port-list'],
    to: '/deploy/private-cloud/private-cloud-onboarding/private-cloud-ip-domain-and-port-list'
  },
  {
    from: ['/private-cloud/private-cloud-onboarding/private-cloud-remote-access-options','/private-cloud/onboarding/managed-private-cloud/remote-access-options','/private-cloud/private-cloud-onboarding/private-cloud-remote-access-options'],
    to: '/deploy/private-cloud/private-cloud-onboarding/private-cloud-remote-access-options'
  },
  {
    from: ['/private-cloud/private-cloud-onboarding/standard-private-cloud-infrastructure-requirements','/private-saas-deployment/private-cloud','/private-cloud/standard-private-cloud','/private-saas-deployment/onboarding/managed-private-cloud/infrastructure','/private-cloud/onboarding/managed-private-cloud/infrastructure','/private-saas-deployment/managed-private-cloud','/private-cloud/onboarding/managed-private-cloud','/private-saas-deployment/onboarding/managed-private-cloud','/private-cloud/onboarding/managed-private-cloud','/appliance/infrastructure','/appliance/infrastructure/security'],
    to: '/deploy/private-cloud/private-cloud-onboarding/standard-private-cloud-infrastructure-requirements'
  },
  {
    from: ['/private-cloud/private-cloud-operations','/services/private-saas-management','/services/private-cloud-management'],
    to: '/deploy/private-cloud/private-cloud-operations'
  },
  {
    from: ['/private-cloud/private-cloud-migrations'],
    to: '/deploy/private-cloud/private-cloud-migrations'
  },
  {
    from: ['/private-cloud/private-cloud-migrations/migrate-from-public-cloud-to-private-cloud'],
    to: '/deploy/private-cloud/private-cloud-migrations/migrate-from-public-cloud-to-private-cloud'
  },
  {
    from: ['/private-cloud/private-cloud-migrations/migrate-from-standard-private-cloud-to-managed-private-cloud'],
    to: '/deploy/private-cloud/private-cloud-migrations/migrate-from-standard-private-cloud-to-managed-private-cloud'
  },
  {
    from: ['/private-cloud/private-cloud-migrations/migrate-private-cloud-custom-domains','/appliance/custom-domains','/private-saas-deployment/custom-domain-migration','/private-cloud/custom-domain-migration','/private-cloud/migrate-private-cloud-custom-domains'],
    to: '/deploy/private-cloud/private-cloud-migrations/migrate-private-cloud-custom-domains'
  },
  {
    from: ['/pre-deployment'],
    to: '/deploy/pre-deployment'
  },
  {
    from: ['/pre-deployment/how-to-run-production-checks','/pre-deployment/how-to-run-test'],
    to: '/deploy/pre-deployment/how-to-run-production-checks'
  },
  {
<<<<<<< HEAD
    from: [
      '/deploy/pre-deployment/how-to-run-production-checks/production-check-required-fixes',
      '/pre-deployment/how-to-run-production-checks/production-check-required-fixes',
      '/pre-deployment/tests/required'
    ],
    to: '/deploy/pre-deployment/production-check-required-fixes'
  },
  {
    from: [
      '/pre-deployment/how-to-run-production-checks/production-check-recommended-fixes',
      '/pre-deployment/tests/recommended',
      '/deploy/pre-deployment/how-to-run-production-checks/production-check-recommended-fixes'
    ],
    to: '/deploy/pre-deployment/production-check-recommended-fixes'
  },
  {
    from: [
      '/pre-deployment/how-to-run-production-checks/production-checks-best-practices',
      '/pre-deployment/tests/best-practice',
      '/deploy/pre-deployment/how-to-run-production-checks/production-checks-best-practices'
    ],
    to: '/deploy/pre-deployment/production-checks-best-practices'
  },
  {
    from: ['/support/predeployment-tests','/support/testing'],
    to: '/deploy/pre-deployment/predeployment-tests'
  },
  {
    from: ['/pre-deployment/pre-launch-tips','/pre-deployment/prelaunch-tips'],
    to: '/deploy/pre-deployment/pre-launch-tips'
  },

  /* Extensions */

  {
    from: [
      '/extensions/using-provided-extensions',
      '/topics/extensibility',
      '/extend-integrate',
      '/extensions/visual-studio-team-services-deploy',
      '/extensions/visual-studio-team-services-deployments'
    ],
    to: '/extensions'
  },
  {
    from: [
      '/extensions/authorization-extension/v2',
      '/extensions/authorization-extension/v1',
      '/api/authorization-dashboard-extension',
      '/extensions/authorization-dashboard-extension'
    ],
    to: '/extensions/authorization-extension'
  },
  {
    from: ['/extensions/authorization-extension/v2/implementation/configuration'],
    to: '/extensions/authorization-extension/configure-authorization-extension'
  },
  {
    from: ['/extensions/authorization-extension/v2/implementation/installation'],
    to: '/extensions/authorization-extension/install-authorization-extension'
  },
  {
    from: ['/extensions/authorization-extension/v2/implementation/setup'],
    to: '/extensions/authorization-extension/set-up-authorization-extension-users'
  },
  {
    from: ['/extensions/authorization-extension/v2/api-access'],
    to: '/extensions/authorization-extension/enable-api-access-to-authorization-extension'
  },
  {
    from: ['/extensions/authorization-extension/v2/import-export-data'],
    to: '/extensions/authorization-extension/import-and-export-authorization-extension-data'
  },
  {
    from: ['/extensions/authorization-extension/v2/migration'],
    to: '/extensions/authorization-extension/migrate-to-authorization-extension-v2'
  },
  {
    from: ['/extensions/authorization-extension/v2/rules'],
    to: '/extensions/authorization-extension/use-rules-with-the-authorization-extension'
  },
  {
    from: ['/extensions/delegated-admin/v3','/extensions/delegated-admin/v2','/extensions/delegated-admin'],
    to: '/extensions/delegated-administration-extension'
  },
  {
    from: [
      '/extensions/delegated-admin/v3/hooks',
      '/extensions/delegated-admin/v2/hooks',
      '/extensions/delegated-admin/hooks'
    ],
    to: '/extensions/delegated-administration-extension/delegated-administration-hooks'
  },
  {
    from: [
      '/extensions/delegated-admin/v3/hooks/access',
      '/extensions/delegated-admin/v2/hooks/access',
      '/extensions/delegated-admin/hooks/access',
      '/extensions/delegated-administration-extension/delegated-administration-hooks/delegated-administration-access-hook'
    ],
    to: '/extensions/delegated-administration-extension/delegated-administration-access-hook'
  },
  {
    from: [
      '/extensions/delegated-admin/v3/hooks/filter',
      '/extensions/delegated-admin/v2/hooks/filter',
      '/extensions/delegated-admin/hooks/filter',
      '/extensions/delegated-administration-extension/delegated-administration-hooks/delegated-administration-filter-hook'
    ],
    to: '/extensions/delegated-administration-extension/delegated-administration-filter-hook'
  },
  {
    from: [
      '/extensions/delegated-admin/v3/hooks/membership',
      '/extensions/delegated-admin/v2/hooks/membership',
      '/extensions/delegated-admin/hooks/membership',
      '/extensions/delegated-administration-extension/delegated-administration-hooks/delegated-administration-memberships-query-hook'
    ],
    to: '/extensions/delegated-administration-extension/delegated-administration-memberships-query-hook'
  },
  {
    from: [
      '/extensions/delegated-admin/v3/hooks/settings',
      '/extensions/delegated-admin/v2/hooks/settings',
      '/extensions/delegated-admin/hooks/settings',
      '/extensions/delegated-administration-extension/delegated-administration-hooks/delegated-administration-settings-query-hook'
    ],
    to: '/extensions/delegated-administration-extension/delegated-administration-settings-query-hook'
  },
  {
    from: [
      '/extensions/delegated-admin/v3/hooks/write',
      '/extensions/delegated-admin/v2/hooks/write',
      '/extensions/delegated-admin/hooks/write',
      '/extensions/delegated-administration-extension/delegated-administration-hooks/delegated-administration-write-hook'
    ],
    to: '/extensions/delegated-administration-extension/delegated-administration-write-hook'
=======
    from: [
      '/deploy/pre-deployment/how-to-run-production-checks/production-check-required-fixes',
      '/pre-deployment/how-to-run-production-checks/production-check-required-fixes',
      '/pre-deployment/tests/required'
    ],
    to: '/deploy/pre-deployment/production-check-required-fixes'
  },
  {
    from: [
      '/pre-deployment/how-to-run-production-checks/production-check-recommended-fixes',
      '/pre-deployment/tests/recommended',
      '/deploy/pre-deployment/how-to-run-production-checks/production-check-recommended-fixes'
    ],
    to: '/deploy/pre-deployment/production-check-recommended-fixes'
  },
  {
    from: [
      '/pre-deployment/how-to-run-production-checks/production-checks-best-practices',
      '/pre-deployment/tests/best-practice',
      '/deploy/pre-deployment/how-to-run-production-checks/production-checks-best-practices'
    ],
    to: '/deploy/pre-deployment/production-checks-best-practices'
  },
  {
    from: ['/support/predeployment-tests','/support/testing'],
    to: '/deploy/pre-deployment/predeployment-tests'
  },
  {
    from: ['/pre-deployment/pre-launch-tips','/pre-deployment/prelaunch-tips'],
    to: '/deploy/pre-deployment/pre-launch-tips'
>>>>>>> 0e9b2968
  },
  {
<<<<<<< HEAD
    from: ['/extensions/delegated-admin/v3/manage-users','/extensions/delegated-admin/v2/manage-users','/extensions/delegated-admin/manage-users'],
    to: '/extensions/delegated-administration-extension/delegated-administration-manage-users'
  },
  {
    from: ['/extensions/sso-dashboard'],
    to: '/extensions/single-sign-on-dashboard-extension'
=======
    from: [
      '/extensions/using-provided-extensions',
      '/topics/extensibility',
      '/extend-integrate',
      '/extensions/visual-studio-team-services-deploy',
      '/extensions/visual-studio-team-services-deployments'
    ],
    to: '/extensions'
  },
  {
    from: [
      '/extensions/authorization-extension/v2',
      '/extensions/authorization-extension/v1',
      '/api/authorization-dashboard-extension',
      '/extensions/authorization-dashboard-extension'
    ],
    to: '/extensions/authorization-extension'
>>>>>>> 0e9b2968
  },
  {
    from: [
      '/get-started/dashboard/create-sso-dashboard-application',
      '/dashboard/guides/extensions/sso-dashboard-create-app'
    ],
    to: '/extensions/single-sign-on-dashboard-extension/create-sso-dashboard-application'
  },
  {
    from: ['/dashboard/guides/extensions/sso-dashboard-install-extension'],
    to: '/extensions/single-sign-on-dashboard-extension/install-sso-dashboard-extension'
  },
  {
    from: ['/dashboard/guides/extensions/sso-dashboard-add-apps'],
    to: '/extensions/single-sign-on-dashboard-extension/add-applications-to-the-sso-dashboard'
  },
  {
    from: ['/dashboard/guides/extensions/sso-dashboard-update-apps'],
    to: '/extensions/single-sign-on-dashboard-extension/update-applications-on-the-sso-dashboard'
  },

  /* LDAP Connector */

  {
    from: [
      '/connector',
      '/connector/overview',
      '/connector/considerations-non-ad',
      '/ad-ldap-connector',
      '/protocols/ldap-protocol',
      '/protocols/ldap'
    ],
    to: '/extensions/ad-ldap-connector'
  },
  {
    from: ['/connector/prerequisites','/ad-ldap-connector/ad-ldap-connector-requirements'],
    to: '/extensions/ad-ldap-connector/ad-ldap-connector-requirements'
  },
  {
    from: ['/adldap-x','/connector/install-other-platforms','/connector/install','/adldap-auth'],
    to: '/extensions/ad-ldap-connector/install-configure-ad-ldap-connector'
  },
  {
<<<<<<< HEAD
    from: ['/connector/client-certificates','/ad-ldap-connector/configure-ad-ldap-connector-authentication-with-client-certificates'],
    to: '/extensions/ad-ldap-connector/configure-ad-ldap-connector-client-certificates'
  },
  {
    from: ['/connector/kerberos','/ad-ldap-connector/configure-ad-ldap-connector-authentication-with-kerberos'],
    to: '/extensions/ad-ldap-connector/configure-ad-ldap-connector-with-kerberos'
  },
  {
    from: ['/connector/high-availability','/ad-ldap-connector/ad-ldap-high-availability'],
    to: '/extensions/ad-ldap-connector/ad-ldap-high-availability'
  },
  {
    from: ['/extensions/adldap-connector','/extensions/ad-ldap-connector-health-monitor'],
    to: '/extensions/ad-ldap-connector/ad-ldap-connector-health-monitor'
  },
  {
    from: ['/dashboard/guides/connections/disable-cache-ad-ldap'],
    to: '/extensions/ad-ldap-connector/disable-credential-caching'
  },
  {
    from: ['/connector/scom-monitoring','/ad-ldap-connector/ad-ldap-connector-scorm'],
    to: '/extensions/ad-ldap-connector/ad-ldap-connector-scom'
  },
  {
    from: ['/connector/modify','/ad-ldap-connector/ad-ldap-connectors-to-auth0'],
    to: '/extensions/ad-ldap-connector/ad-ldap-connector-to-auth0'
  },
  {
    from: ['/connector/test-dc','/ad-ldap-connector/ad-ldap-connector-test-environment'],
    to: '/extensions/ad-ldap-connector/ad-ldap-connector-test-environment'
=======
    from: ['/extensions/delegated-admin/v3','/extensions/delegated-admin/v2','/extensions/delegated-admin'],
    to: '/extensions/delegated-administration-extension'
  },
  {
    from: [
      '/extensions/delegated-admin/v3/hooks',
      '/extensions/delegated-admin/v2/hooks',
      '/extensions/delegated-admin/hooks'
    ],
    to: '/extensions/delegated-administration-extension/delegated-administration-hooks'
  },
  {
    from: [
      '/extensions/delegated-admin/v3/hooks/access',
      '/extensions/delegated-admin/v2/hooks/access',
      '/extensions/delegated-admin/hooks/access',
      '/extensions/delegated-administration-extension/delegated-administration-hooks/delegated-administration-access-hook'
    ],
    to: '/extensions/delegated-administration-extension/delegated-administration-access-hook'
  },
  {
    from: [
      '/extensions/delegated-admin/v3/hooks/filter',
      '/extensions/delegated-admin/v2/hooks/filter',
      '/extensions/delegated-admin/hooks/filter',
      '/extensions/delegated-administration-extension/delegated-administration-hooks/delegated-administration-filter-hook'
    ],
    to: '/extensions/delegated-administration-extension/delegated-administration-filter-hook'
  },
  {
    from: [
      '/extensions/delegated-admin/v3/hooks/membership',
      '/extensions/delegated-admin/v2/hooks/membership',
      '/extensions/delegated-admin/hooks/membership',
      '/extensions/delegated-administration-extension/delegated-administration-hooks/delegated-administration-memberships-query-hook'
    ],
    to: '/extensions/delegated-administration-extension/delegated-administration-memberships-query-hook'
  },
  {
    from: [
      '/extensions/delegated-admin/v3/hooks/settings',
      '/extensions/delegated-admin/v2/hooks/settings',
      '/extensions/delegated-admin/hooks/settings',
      '/extensions/delegated-administration-extension/delegated-administration-hooks/delegated-administration-settings-query-hook'
    ],
    to: '/extensions/delegated-administration-extension/delegated-administration-settings-query-hook'
  },
  {
    from: [
      '/extensions/delegated-admin/v3/hooks/write',
      '/extensions/delegated-admin/v2/hooks/write',
      '/extensions/delegated-admin/hooks/write',
      '/extensions/delegated-administration-extension/delegated-administration-hooks/delegated-administration-write-hook'
    ],
    to: '/extensions/delegated-administration-extension/delegated-administration-write-hook'
>>>>>>> 0e9b2968
  },
  {
    from: ['/connector/update','/ad-ldap-connector/update-ad-ldap-connectors'],
    to: '/extensions/ad-ldap-connector/update-ad-ldap-connectors'
  },
  {
<<<<<<< HEAD
    from: ['/extensions/account-link'],
    to: '/extensions/account-link-extension'
  },
  {
    from: ['/logs/export-log-events-with-extensions', '/logs/log-export-extensions'],
    to: '/extensions/log-export-extensions'
  },
  {
    from: ['/extensions/export-logs-to-application-insights','/extensions/application-insight'],
    to: '/extensions/log-export-extensions/export-logs-to-application-insights'
  },
  {
    from: ['/extensions/export-logs-to-cloudwatch','/extensions/cloudwatch'],
    to: '/extensions/log-export-extensions/export-logs-to-cloudwatch'
  },
  {
    from: ['/extensions/export-logs-to-azure-blob-storage','/extensions/azure-blob-storage'],
    to: '/extensions/log-export-extensions/export-logs-to-azure-blob-storage'
  },
  {
    from: ['/extensions/export-logs-to-logentries','/extensions/logentries'],
    to: '/extensions/log-export-extensions/export-logs-to-logentries'
  },
  {
    from: ['/extensions/export-logs-to-loggly','/extensions/loggly'],
    to: '/extensions/log-export-extensions/export-logs-to-loggly'
  },
  {
    from: ['/extensions/export-logs-to-logstash','/extensions/logstash'],
    to: '/extensions/log-export-extensions/export-logs-to-logstash'
  },
  {
    from: ['/extensions/export-logs-to-mixpanel','/extensions/mixpanel'],
    to: '/extensions/log-export-extensions/export-logs-to-mixpanel'
  },
  {
    from: ['/extensions/export-logs-to-papertrail','/extensions/papertrail'],
    to: '/extensions/log-export-extensions/export-logs-to-papertrail'
  },
  {
    from: ['/extensions/export-logs-to-segment','/extensions/segment'],
    to: '/extensions/log-export-extensions/export-logs-to-segment'
  },
  {
=======
    from: ['/extensions/sso-dashboard'],
    to: '/extensions/single-sign-on-dashboard-extension'
  },
  {
    from: [
      '/get-started/dashboard/create-sso-dashboard-application',
      '/dashboard/guides/extensions/sso-dashboard-create-app'
    ],
    to: '/extensions/single-sign-on-dashboard-extension/create-sso-dashboard-application'
  },
  {
    from: ['/dashboard/guides/extensions/sso-dashboard-install-extension'],
    to: '/extensions/single-sign-on-dashboard-extension/install-sso-dashboard-extension'
  },
  {
    from: ['/dashboard/guides/extensions/sso-dashboard-add-apps'],
    to: '/extensions/single-sign-on-dashboard-extension/add-applications-to-the-sso-dashboard'
  },
  {
    from: ['/dashboard/guides/extensions/sso-dashboard-update-apps'],
    to: '/extensions/single-sign-on-dashboard-extension/update-applications-on-the-sso-dashboard'
  },

  /* LDAP Connector */

  {
    from: [
      '/connector',
      '/connector/overview',
      '/connector/considerations-non-ad',
      '/ad-ldap-connector',
      '/protocols/ldap-protocol',
      '/protocols/ldap'
    ],
    to: '/extensions/ad-ldap-connector'
  },
  {
    from: ['/connector/prerequisites','/ad-ldap-connector/ad-ldap-connector-requirements'],
    to: '/extensions/ad-ldap-connector/ad-ldap-connector-requirements'
  },
  {
    from: ['/adldap-x','/connector/install-other-platforms','/connector/install','/adldap-auth'],
    to: '/extensions/ad-ldap-connector/install-configure-ad-ldap-connector'
  },
  {
    from: ['/connector/client-certificates','/ad-ldap-connector/configure-ad-ldap-connector-authentication-with-client-certificates'],
    to: '/extensions/ad-ldap-connector/configure-ad-ldap-connector-client-certificates'
  },
  {
    from: ['/connector/kerberos','/ad-ldap-connector/configure-ad-ldap-connector-authentication-with-kerberos'],
    to: '/extensions/ad-ldap-connector/configure-ad-ldap-connector-with-kerberos'
  },
  {
    from: ['/connector/high-availability','/ad-ldap-connector/ad-ldap-high-availability'],
    to: '/extensions/ad-ldap-connector/ad-ldap-high-availability'
  },
  {
    from: ['/extensions/adldap-connector','/extensions/ad-ldap-connector-health-monitor'],
    to: '/extensions/ad-ldap-connector/ad-ldap-connector-health-monitor'
  },
  {
    from: ['/dashboard/guides/connections/disable-cache-ad-ldap'],
    to: '/extensions/ad-ldap-connector/disable-credential-caching'
  },
  {
    from: ['/connector/scom-monitoring','/ad-ldap-connector/ad-ldap-connector-scorm'],
    to: '/extensions/ad-ldap-connector/ad-ldap-connector-scom'
  },
  {
    from: ['/connector/modify','/ad-ldap-connector/ad-ldap-connectors-to-auth0'],
    to: '/extensions/ad-ldap-connector/ad-ldap-connector-to-auth0'
  },
  {
    from: ['/connector/test-dc','/ad-ldap-connector/ad-ldap-connector-test-environment'],
    to: '/extensions/ad-ldap-connector/ad-ldap-connector-test-environment'
  },
  {
    from: ['/connector/update','/ad-ldap-connector/update-ad-ldap-connectors'],
    to: '/extensions/ad-ldap-connector/update-ad-ldap-connectors'
  },
  {
    from: ['/extensions/account-link'],
    to: '/extensions/account-link-extension'
  },
  {
    from: ['/logs/export-log-events-with-extensions', '/logs/log-export-extensions'],
    to: '/extensions/log-export-extensions'
  },
  {
    from: ['/extensions/export-logs-to-application-insights','/extensions/application-insight'],
    to: '/extensions/log-export-extensions/export-logs-to-application-insights'
  },
  {
    from: ['/extensions/export-logs-to-cloudwatch','/extensions/cloudwatch'],
    to: '/extensions/log-export-extensions/export-logs-to-cloudwatch'
  },
  {
    from: ['/extensions/export-logs-to-azure-blob-storage','/extensions/azure-blob-storage'],
    to: '/extensions/log-export-extensions/export-logs-to-azure-blob-storage'
  },
  {
    from: ['/extensions/export-logs-to-logentries','/extensions/logentries'],
    to: '/extensions/log-export-extensions/export-logs-to-logentries'
  },
  {
    from: ['/extensions/export-logs-to-loggly','/extensions/loggly'],
    to: '/extensions/log-export-extensions/export-logs-to-loggly'
  },
  {
    from: ['/extensions/export-logs-to-logstash','/extensions/logstash'],
    to: '/extensions/log-export-extensions/export-logs-to-logstash'
  },
  {
    from: ['/extensions/export-logs-to-mixpanel','/extensions/mixpanel'],
    to: '/extensions/log-export-extensions/export-logs-to-mixpanel'
  },
  {
    from: ['/extensions/export-logs-to-papertrail','/extensions/papertrail'],
    to: '/extensions/log-export-extensions/export-logs-to-papertrail'
  },
  {
    from: ['/extensions/export-logs-to-segment','/extensions/segment'],
    to: '/extensions/log-export-extensions/export-logs-to-segment'
  },
  {
>>>>>>> 0e9b2968
    from: ['/extensions/export-logs-to-splunk','/extensions/splunk'],
    to: '/extensions/log-export-extensions/export-logs-to-splunk'
  },
  {
    from: ['/extensions/auth0-logs-to-sumo-logic','/extensions/sumologic'],
    to: '/extensions/log-export-extensions/auth0-logs-to-sumo-logic'
  },
  {
    from: ['/extensions/authentication-api-debugger'],
    to: '/extensions/authentication-api-debugger-extension'
  },
  {
    from: ['/extensions/authentication-api-webhooks'],
    to: '/extensions/auth0-authentication-api-webhooks'
  },
  {
    from: ['/extensions/user-import-export'],
    to: '/extensions/user-import-export-extension'
  },
  {
    from: [
      '/extensions/bitbucket-deploy',
      '/extensions/bitbucket-deployments'
    ],
    to: 'https://marketplace.auth0.com/integrations/bitbucket-pipeline'
  },
  {
    from: ['/extensions/custom-social-connections','/extensions/custom-social-extensions'],
    to: '/connections/social/oauth2'
  },
  {
    from: [
      '/extensions/github-deploy',
      '/extensions/github-deployments'
    ],
    to: 'https://marketplace.auth0.com/integrations/github-actions'
  },
  {
    from: [
      '/extensions/gitlab-deploy',
      '/extensions/gitlab-deployments'
    ],
    to: 'https://marketplace.auth0.com/integrations/gitlab-pipeline'
  },
  {
    from: ['/extensions/management-api-webhooks'],
    to: '/extensions/auth0-management-api-webhooks'
  },
  {
    from: ['/extensions/realtime-webtask-logs'],
    to: '/extensions/real-time-webtask-logs'
  },
  {
    from: ['/dashboard/guides/extensions/delegated-admin-create-app'],
    to: '/extensions/delegated-administration-extension/create-delegated-admin-applications'
  },
  {
    from: ['/dashboard/guides/extensions/delegated-admin-install-extension','/dashboard/guides/extensions/delegated-admin-use-extension'],
    to: '/extensions/delegated-administration-extension/install-delegated-admin-extension'
  },

  /* Deploy CLI Tool */

  {
    from: ['/extensions/deploy-cli-tool','/extensions/deploy-cli'],
    to: '/deploy/deploy-cli-tool'
  },
  {
    from: [
      '/extensions/deploy-cli-tool/call-deploy-cli-tool-programmatically',
      '/extensions/deploy-cli/guides/call-deploy-cli-programmatically'
    ],
    to: '/deploy/deploy-cli-tool/call-deploy-cli-tool-programmatically'
  },
  {
    from: [
      '/extensions/deploy-cli/guides/create-deploy-cli-application-manually',
      '/extensions/deploy-cli-tool/create-and-configure-the-deploy-cli-application-manually',
      '/extensions/deploy-cli-tool/create-and-configure-the-deploy-cli-application'
    ],
    to: '/deploy/deploy-cli-tool/create-and-configure-the-deploy-cli-application'
  },
  {
    from: [
      '/extensions/deploy-cli/guides/import-export-directory-structure',
      '/extensions/deploy-cli-tool/import-export-tenant-configuration-to-directory-structure'
    ],
    to: '/deploy/deploy-cli-tool/import-export-tenant-configuration-to-directory-structure'
  },
  {
    from: [
      '/extensions/deploy-cli/guides/import-export-yaml-file',
      '/extensions/deploy-cli-tool/import-export-tenant-configuration-to-yaml-file'
    ],
    to: '/deploy/deploy-cli-tool/import-export-tenant-configuration-to-yaml-file'
  },
  {
    from: [
      '/extensions/deploy-cli/guides/incorporate-deploy-cli-into-build-environment',
      '/extensions/deploy-cli-tool/incorporate-deploy-cli-into-build-environment'
    ],
    to: '/deploy/deploy-cli-tool/incorporate-deploy-cli-into-build-environment'
  },
  {
    from: [
      '/extensions/deploy-cli/guides/install-deploy-cli',
      '/extensions/deploy-cli-tool/install-and-configure-the-deploy-cli-tool'
    ],
    to: '/deploy/deploy-cli-tool/install-and-configure-the-deploy-cli-tool'
  },
  {
    from: [
      '/extensions/deploy-cli/references/deploy-cli-options',
      '/extensions/deploy-cli-tool/deploy-cli-tool-options'
    ],
    to: '/deploy/deploy-cli-tool/deploy-cli-tool-options'
  },
  {
    from: [
      '/extensions/deploy-cli/references/environment-variables-keyword-mappings',
      '/extensions/deploy-cli-tool/environment-variables-and-keyword-mappings'
    ],
    to: '/deploy/deploy-cli-tool/environment-variables-and-keyword-mappings'
  },
  {
    from: [
      '/extensions/deploy-cli/references/whats-new',
      '/extensions/deploy-cli/references/whats-new-v2',
      '/extensions/deploy-cli-tool/whats-new-in-deploy-cli-tool'
    ],
    to: '/deploy/deploy-cli-tool/whats-new-in-deploy-cli-tool'
  },



  /* Get Started */

  {
    from: ['/getting-started'],
    to: '/get-started'
  },
  {
    from: ['/overview','/get-started/overview','/getting-started/overview'],
    to: '/get-started/auth0-overview'
  },
  {
    from: [
      '/authorization/authentication-and-authorization', 
      '/authorization/concepts/authz-and-authn',
      '/application-auth/current',
      '/application-auth/legacy',
      '/application-auth'
    ],
    to: '/get-started/authentication-and-authorization'
  },
  {
    from: ['/getting-started/set-up-app', '/applications/set-up-an-application'],
    to: '/get-started/create-apps'
  },
  {
    from: [
      '/dashboard/guides/applications/register-app-m2m',
      '/applications/application-settings/non-interactive',
      '/applications/application-settings/machine-to-machine',
      '/applications/machine-to-machine',
      '/applications/set-up-an-application/register-machine-to-machine-applications'
    ],
    to: '/get-started/create-apps/machine-to-machine-apps'
  },
  {
    from: [
      '/dashboard/guides/applications/register-app-native',
      '/applications/application-settings/native',
      '/applications/native',
      '/applications/set-up-an-application/register-native-applications'
    ],
    to: '/get-started/create-apps/native-apps'
  },
  {
    from: [
      '/dashboard/guides/applications/register-app-regular-web',
      '/applications/application-settings/regular-web-app',
      '/applications/webapps',
      '/applications/register-regular-web-applications',
      '/applications/set-up-an-application/register-regular-web-applications'
    ],
    to: '/get-started/create-apps/regular-web-apps'
  },
  {
    from: [
      '/dashboard/guides/applications/register-app-spa',
      '/applications/spa',
      '/applications/application-settings/single-page-app',
      '/applications/register-single-page-app',
      '/applications/set-up-an-application/register-single-page-app'
    ],
    to: '/get-started/create-apps/single-page-web-apps'
  },
  {
    from: ['/getting-started/set-up-api','/dashboard/reference/views-api'],
    to: '/get-started/set-up-apis'
  },
  {
    from: [
      '/dashboard',
      '/getting-started/dashboard-overview',
      '/get-started/dashboard/upcoming-dashboard-changes'
    ],
    to: '/get-started/dashboard'
  },
  {
    from: ['/get-started/learn-the-basics','/getting-started/the-basics','/getting-started/create-tenant'],
    to: '/get-started/create-tenants'
  },
  {
    from: ['/dev-lifecycle/child-tenants'],
    to: '/get-started/create-tenants/child-tenants'
  },
  {
    from: ['/dev-lifecycle/set-up-multiple-environments','/dev-lifecycle/setting-up-env'],
    to: '/get-started/create-tenants/set-up-multiple-environments'
  },
  {
    from: ['/get-started/dashboard/create-multiple-tenants','/dashboard/guides/tenants/create-multiple-tenants'],
    to: '/get-started/create-tenants/create-multiple-tenants'
  },
  {
    from: [
      '/dashboard/guides/connections/set-up-connections-social',
      '/get-started/dashboard/set-up-social-connections'
    ],
    to: 'https://marketplace.auth0.com/features/social-connections'
  },
  {
<<<<<<< HEAD
    from: ['/dashboard/guides/connections/test-connections-enterprise'],
    to: '/get-started/dashboard/test-enterprise-connections'
  },
  {
    from: ['/dashboard/guides/connections/test-connections-social'],
    to: '/get-started/dashboard/test-social-connections'
=======
    from: [
      '/dashboard/guides/connections/test-connections-enterprise',
      '/get-started/dashboard/test-enterprise-connections'
    ],
    to: '/connections/enterprise/test-enterprise-connections'
>>>>>>> 0e9b2968
  },
  {
    from: [
      '/dashboard/guides/connections/test-connections-social',
      '/get-started/dashboard/test-social-connections'
    ],
    to: '/connections/social/test-social-connections'
  },
  {
    from: [
      '/dashboard/guides/connections/view-connections',
      '/get-started/dashboard/view-connections'
    ],
    to: '/connections/view-connections'
  },
  {
<<<<<<< HEAD
    from: ['/api/management/guides/connections/promote-connection-domain-level'],
    to: '/get-started/dashboard/promote-connections-to-domain-level'
=======
    from: [
      '/dashboard/guides/connections/enable-connections-enterprise',
      '/get-started/dashboard/enable-enterprise-connections'
    ],
    to: '/connections/enterprise/enable-enterprise-connections'
  },
  {
    from: [
      '/api/management/guides/connections/promote-connection-domain-level',
      '/get-started/dashboard/promote-connections-to-domain-level'
    ],
    to: '/connections/promote-connections-to-domain-level'
>>>>>>> 0e9b2968
  },
  {
    from: [
      '/api/management/guides/connections/retrieve-connection-options',
      '/api/management/guides/retrieve-connection-options',
      '/get-started/dashboard/retrieve-connection-options'
    ],
    to: '/connections/retrieve-connection-options'
  },
  {
    from: [
      '/dashboard-access/dashboard-roles',
      '/dashboard-access/manage-dashboard-users',
      '/dashboard/manage-dashboard-admins',
      '/tutorials/manage-dashboard-admins',
      '/get-started/dashboard/manage-dashboard-users'
    ],
    to: '/dashboard-access'
  },
  {
    from: ['/dashboard-access/dashboard-roles/feature-access-by-role'],
    to: '/dashboard-access/feature-access-by-role'
  },

  /* Hooks */

  {
    from: ['/hooks/cli','/auth0-hooks/cli','/hooks/dashboard','/hooks/overview','/auth0-hooks','/auth0-hooks/dashboard'],
    to: '/hooks'
  },
  {
    from: ['/hooks/concepts/extensibility-points','/hooks/concepts/overview-extensibility-points'],
    to: '/hooks/extensibility-points'
  },
  {
    from: ['/hooks/concepts/credentials-exchange-extensibility-point','/hooks/guides/use-the-credentials-exchange-extensibility-point','/hooks/client-credentials-exchange','/hooks/extensibility-points/credentials-exchange'],
    to: '/hooks/extensibility-points/client-credentials-exchange'
  },
  {
    from: ['/hooks/create','/hooks/dashboard/create-delete','/hooks/cli/create-delete','/hooks/guides/create-hooks-using-cli','/hooks/guides/create-hooks-using-dashboard','/auth0-hooks/cli/create-delete'],
    to: '/hooks/create-hooks'
  },
  {
    from: ['/hooks/delete','/hooks/guides/delete-hooks-using-cli','/hooks/guides/delete-hooks-using-dashboard'],
    to: '/hooks/delete-hooks'
  },
  {
    from: ['/hooks/enable-disable','/hooks/cli/enable-disable','/hooks/dashboard/enable-disable','/hooks/guides/enable-disable-hooks-using-cli','/hooks/guides/enable-disable-hooks-using-dashboard','/auth0-hooks/cli/enable-disable'],
    to: '/hooks/enable-disable-hooks'
  },
  {
    from: ['/hooks/guides/post-change-password','/hooks/post-change-password'],
    to: '/hooks/extensibility-points/post-change-password'
  },
  {
    from: ['/hooks/concepts/post-user-registration-extensibility-point','/hooks/guides/use-the-post-user-registration-extensibility-point','/hooks/post-user-registration'],
    to: '/hooks/extensibility-points/post-user-registration'
  },
  {
    from: ['/hooks/concepts/pre-user-registration-extensibility-point','/hooks/guides/use-the-pre-user-registration-extensibility-point','/auth0-hooks/extensibility-points/pre-user-registration','/hooks/pre-user-registration'],
    to: '/hooks/extensibility-points/pre-user-registration'
  },
  {
    from: ['/hooks/secrets/create'],
    to: '/hooks/hook-secrets/create-hook-secrets'
  },
  {
    from: ['/hooks/secrets/delete'],
    to: '/hooks/hook-secrets/delete-hook-secrets'
  },
  {
    from: ['/hooks/secrets'],
    to: '/hooks/hook-secrets'
  },
  {
    from: ['/hooks/secrets/update'],
    to: '/hooks/hook-secrets/update-hook-secrets'
  },
  {
    from: ['/hooks/secrets/view'],
    to: '/hooks/hook-secrets/view-hook-secrets'
  },
  {
    from: ['/hooks/update','/hooks/cli/edit','/hooks/dashboard/edit','/hooks/guides/edit-hooks-using-cli','/hooks/guides/edit-hooks-using-dashboard'],
    to: '/hooks/update-hooks'
  },
  {
    from: ['/hooks/view-logs','/hooks/cli/logs','/hooks/logs','/hooks/guides/logging-hooks-using-cli','/auth0-hooks/cli/logs'],
    to: '/hooks/view-logs-for-hooks'
  },
  {
    from: ['/hooks/view'],
    to: '/hooks/view-hooks'
  },

  /* Identity Labs */

  {
    from: ['/labs'],
    to: '/identity-labs'
  },
  {
    from: ['/identity-labs/01-web-sign-in'],
    to: '/identity-labs/lab-1-web-sign-in'
  },
  {
    from: ['/identity-labs/01-web-sign-in/exercise-01'],
    to: '/identity-labs/lab-1-web-sign-in/identity-lab-1-exercise-1'
  },
  {
    from: ['/identity-labs/01-web-sign-in/exercise-02'],
    to: '/identity-labs/lab-1-web-sign-in/identity-lab-1-exercise-2'
  },
  {
    from: ['/identity-labs/02-calling-an-api'],
    to: '/identity-labs/identity-lab-2-calling-api'
  },
  {
    from: ['/identity-labs/02-calling-an-api/exercise-01'],
    to: '/identity-labs/identity-lab-2-calling-api/identity-lab-2-exercise-1'
  },
  {
    from: ['/identity-labs/02-calling-an-api/exercise-02'],
    to: '/identity-labs/identity-lab-2-calling-api/identity-lab-2-exercise-2'
  },
  {
    from: ['/identity-labs/02-calling-an-api/exercise-03'],
    to: '/identity-labs/identity-lab-2-calling-api/identity-lab-2-exercise-3'
  },
  {
    from: ['/identity-labs/03-mobile-native-app'],
    to: '/identity-labs/lab-3-mobile-native-app'
  },
  {
    from: ['/identity-labs/03-mobile-native-app/exercise-01'],
    to: '/identity-labs/lab-3-mobile-native-app/identity-lab-3-exercise-1'
  },
  {
    from: ['/identity-labs/03-mobile-native-app/exercise-02'],
    to: '/identity-labs/lab-3-mobile-native-app/identity-lab-3-exercise-2'
  },
  {
    from: ['/identity-labs/03-mobile-native-app/exercise-03'],
    to: '/identity-labs/lab-3-mobile-native-app/identity-lab-3-exercise-3'
  },
  {
    from: ['/identity-labs/04-single-page-app'],
    to: '/identity-labs/lab-4-single-page-app'
  },
  {
    from: ['/identity-labs/04-single-page-app/exercise-01'],
    to: '/identity-labs/lab-4-single-page-app/identity-lab-4-exercise-1'
  },
  {
    from: ['/identity-labs/04-single-page-app/exercise-02'],
    to: '/identity-labs/lab-4-single-page-app/identity-lab-4-exercise-2'
  },

  /* Integrations */

  {
    from: ['/integration'],
    to: '/integrations'
  },
  {
    from: ['/aws-api-setup'],
    to: '/integrations/how-to-set-up-aws-for-delegated-authentication'
  },
  {
    from: ['/integrations/aws/sso','/configure-amazon-web-services-for-sso'],
    to: '/integrations/aws/configure-amazon-web-services-for-sso'
  },
  {
    from: ['/integrations/aws/tokens','/integrations/call-aws-apis-and-resources-with-tokens'],
    to: '/integrations/aws-api-gateway-delegation'
  },
  {
    from: ['/scenarios/amazon-cognito', '/tutorials/integrating-auth0-amazon-cognito-mobile-apps', '/integrations/integrating-auth0-amazon-cognito-mobile-apps', '/integrations/integrate-with-amazon-cognito'],
    to: '/integrations/amazon-cognito'
  },
  {
    from: ['/scenarios-mqtt','/tutorials/authenticating-devices-using-mqtt','/integrations/authenticating-devices-using-mqtt'],
    to: '/integrations/authenticate-devices-using-mqtt'
  },
  {
    from: ['/scenarios-tessel', '/tutorials/authenticating-a-tessel-device', '/integrations/authenticating-a-tessel-device'],
    to: '/integrations/authenticating-and-authorizing-a-tessel-device-with-auth0'
  },
  {
    from: ['/aws', '/awsapi-tutorial'],
    to: '/integrations/aws'
  },
  {
    from: ['/integrations/aws-api-gateway/delegation','/integrations/aws-api-gateway'],
    to: '/integrations/aws-api-gateway-delegation'
  },
  {
    from: ['/integrations/aws-api-gateway/delegation/part-1','/integrations/aws-api-gateway/part-1','/integrations/aws-api-gateway/aws-api-gateway-step-1'],
    to: '/integrations/aws-api-gateway-delegation-1'
  },
  {
    from: ['/integrations/aws-api-gateway/delegation/part-2','/integrations/aws-api-gateway/part-2','/integrations/aws-api-gateway/aws-api-gateway-step-2'],
    to: '/integrations/aws-api-gateway-delegation-2'
  },
  {
    from: ['/integrations/aws-api-gateway/delegation/part-3','/integrations/aws-api-gateway/part-3','/integrations/aws-api-gateway/aws-api-gateway-step-3'],
    to: '/integrations/aws-api-gateway-delegation-3'
  },
  {
    from: ['/integrations/aws-api-gateway/delegation/part-4','/integrations/aws-api-gateway/part-4','/integrations/aws-api-gateway/aws-api-gateway-step-4'],
    to: '/integrations/aws-api-gateway-delegation-4'
  },
  {
    from: ['/integrations/aws-api-gateway/delegation/part-5','/integrations/aws-api-gateway/part-5','/integrations/aws-api-gateway/aws-api-gateway-step-5'],
    to: '/integrations/aws-api-gateway-delegation-5'
  },
  {
    from: ['/integrations/aws-api-gateway/delegation/secure-api-with-cognito','/integrations/aws-api-gateway/secure-api-with-cognito'],
    to: '/integrations/aws-api-gateway-cognito'
  },
  {
    from: ['/integrations/aws-api-gateway/custom-authorizers', '/integrations/aws-api-gateway/custom-authorizers/part-1', '/integrations/aws-api-gateway/custom-authorizers/part-2', '/integrations/aws-api-gateway/custom-authorizers/part-3', '/integrations/aws-api-gateway/custom-authorizers/part-4'],
    to: '/integrations/aws-api-gateway-custom-authorizers'
  },
  {
    from: ['/sharepoint-apps', '/integrations/sharepoint-apps'],
    to: '/integrations/connecting-provider-hosted-apps-to-sharepoint-online'
  },
  {
    from: ['/integrations/google-cloud-platform', '/tutorials/google-cloud-platform'],
    to: '/integrations/google-cloud-endpoints'
  },
  {
    from: ['/integrations/marketing/salesforce'],
    to: '/integrations/marketing/export-user-data-salesforce'
  },
    {
    from: ['/tutorials/office365-connection-deprecation-guide', '/integrations/office365-connection-deprecation-guide','/office365-deprecated'],
    to: '/integrations/migrate-office365-connections-to-windows-azure-ad'
  },
  {
    from: ['/tutorials/using-auth0-to-secure-a-cli', '/integrations/using-auth0-to-secure-a-cli','/tutorials/using-auth0-to-secure-an-api','/cli'],
    to: '/integrations/secure-a-cli-with-auth0'
  },
  {
    from: ['/integrations/sharepoint'],
    to: '/integrations/sharepoint-2010-2013'
  },
  {
    from: [
      '/integrations/sso-integrations',
      '/sso/current/integrations'
    ],
    to: '/integrations/sso'
  },
  {
    from: [
      '/integrations/sso-integrations/ad-rms',
      '/integrations/sso-integrations/ad-rms-sso-integration',
      '/sso/current/integrations/ad-rms',
      '/integrations/sso/ad-rms'
    ],
    to: 'https://marketplace.auth0.com/integrations/ad-rms-sso'
  },
  {
    from: [
      '/integrations/sso-integrations/box',
      '/sso/current/integrations/box',
      '/integrations/sso/box'
    ],
    to: 'https://marketplace.auth0.com/integrations/box-sso'
  },
  {
    from: [
      '/integrations/sso-integrations/cloudbees',
      '/sso/current/integrations/cloudbees',
      '/integrations/sso/cloudbees'
    ],
    to: 'https://marketplace.auth0.com/integrations/cloudbees-sso'
  },
  {
    from: [
      '/integrations/sso-integrations/concur',
      '/sso/current/integrations/concur',
      '/integrations/sso/concur'
    ],
    to: 'https://marketplace.auth0.com/integrations/concur-sso'
  },
  {
    from: [
      '/integrations/sso-integrations/disqus',
      '/sso/current/integrations/disqus',
      '/integrations/disqus',
      '/integrations/sso/disqus'
    ],
    to: 'https://marketplace.auth0.com/features/sso-integrations'
  },
  {
    from: [
      '/integrations/sso-integrations/dropbox',
      '/sso/current/integrations/dropbox',
      '/integrations/dropbox',
      '/integrations/sso/dropbox'
    ],
    to: 'https://marketplace.auth0.com/integrations/dropbox-sso'
  },
  {
    from: [
      '/integrations/sso-integrations/dynamics-crm',
      '/sso/current/integrations/dynamics-crm',
      '/integrations/dynamics-crm',
      '/integrations/sso/dynamics-crm'
    ],
    to: 'https://marketplace.auth0.com/integrations/dynamics-crm-sso'
  },
  {
    from: [
      '/integrations/sso-integrations/adobe-sign',
      '/integrations/sso-integrations/echosign',
      '/sso/current/integrations/echosign',
      '/integrations/echosign',
      '/integrations/sso/adobe-sign'
    ],
    to: 'https://marketplace.auth0.com/integrations/adobe-sign-sso'
  },
  {
    from: [
      '/integrations/sso-integrations/egnyte',
      '/sso/current/integrations/egnyte',
      '/integrations/egnyte',
      '/integrations/sso/egnyte'
    ],
    to: 'https://marketplace.auth0.com/integrations/egnyte-sso'
  },
  {
    from: [
      '/integrations/sso-integrations/new-relic',
      '/sso/current/integrations/new-relic',
      '/integrations/new-relic',
      '/integrations/sso/new-relic'
    ],
    to: 'https://marketplace.auth0.com/integrations/new-relic-sso'
  },
  {
    from: [
      '/integrations/sso-integrations/office-365',
      '/sso/current/integrations/office-365',
      '/integrations/office-365',
      '/integrations/sso/office-365'
    ],
    to: 'https://marketplace.auth0.com/integrations/office-365-sso'
  },
  {
    from: [
      '/integrations/sso-integrations/salesforce',
      '/sso/current/integrations/salesforce',
      '/integrations/salesforce',
      '/integrations/sso/salesforce'
    ],
    to: 'https://marketplace.auth0.com/integrations/salesforce-sso'
  },
  {
    from: [
      '/integrations/sso-integrations/slack',
      '/sso/current/integrations/slack',
      '/integrations/integrating-with-slack',
      '/tutorials/integrating-with-slack',
      '/scenarios/slack',
      '/integrations/slack',
      '/integrations/sso/slack'
    ],
    to: 'https://marketplace.auth0.com/integrations/slack-sso'
  },
  {
    from: [
      '/integrations/sso-integrations/sentry',
      '/sso/current/integrations/sentry',
      '/integrations/sentry',
      '/integrations/sso/sentry'
    ],
    to: 'https://marketplace.auth0.com/integrations/sentry-sso'
  },
  {
    from: [
      '/integrations/sso-integrations/sharepoint',
      '/sso/current/integrations/sharepoint',
      '/integrations/sso/sharepoint'
    ],
    to: 'https://marketplace.auth0.com/integrations/sharepoint-sso'
  },
  {
    from: [
      '/integrations/sso-integrations/springcm',
      '/sso/current/integrations/springcm',
      '/integrations/springcm',
      '/integrations/sso/springcm'
    ],
    to: 'https://marketplace.auth0.com/integrations/springcm-sso'
  },
  {
    from: [
      '/integrations/sso-integrations/zendesk',
      '/sso/current/integrations/zendesk',
      '/integrations/zendesk',
      '/integrations/sso/zendesk'
    ],
    to: 'https://marketplace.auth0.com/integrations/zendesk-sso'
  },
  {
    from: [
      '/integrations/sso-integrations/zoom',
      '/sso/current/integrations/zoom',
      '/integrations/zoom',
      '/integrations/sso/zoom'
    ],
    to: 'https://marketplace.auth0.com/integrations/zoom-sso'
  },
  {
    from: [
      '/integrations/sso-integrations/cisco-webex',
      '/integrations/sso/cisco-webex'
    ],
    to: 'https://marketplace.auth0.com/integrations/cisco-webex-sso'
  },
  {
    from: [
      '/integrations/sso-integrations/datadog',
      '/integrations/sso/datadog'
    ],
    to: 'https://marketplace.auth0.com/integrations/datadog-sso'
  },
  {
    from: [
      '/integrations/sso-integrations/egencia',
      '/integrations/sso/egencia'
    ],
    to: 'https://marketplace.auth0.com/integrations/egencia-sso'
  },
  {
    from: [
      '/integrations/sso-integrations/eloqua',
      '/integrations/sso/eloqua'
    ],
    to: 'https://marketplace.auth0.com/integrations/eloqua-sso'
  },
  {
    from: [
      '/integrations/sso-integrations/freshdesk',
      '/integrations/sso/freshdesk'
    ],
    to: 'https://marketplace.auth0.com/integrations/freshdesk-sso'
  },
  {
    from: [
      '/integrations/sso-integrations/g-suite',
      '/integrations/sso/g-suite'
    ],
    to: 'https://marketplace.auth0.com/integrations/g-suite-sso'
  },
  {
    from: [
      '/integrations/sso-integrations/github-enterprise-cloud',
      '/integrations/sso/github-enterprise-cloud'
    ],
    to: 'https://marketplace.auth0.com/integrations/github-enterprise-cloud-sso'
  },
  {
    from: [
      '/integrations/sso-integrations/github-enterprise-server',
      '/integrations/sso/github-enterprise-server'
    ],
    to: 'https://marketplace.auth0.com/integrations/github-enterprise-server-sso'
  },
  {
    from: [
      '/integrations/sso-integrations/heroku',
      '/integrations/sso/heroku'
    ],
    to: 'https://marketplace.auth0.com/integrations/heroku-sso'
  },
  {
    from: [
      '/integrations/sso-integrations/hosted-graphite',
      '/integrations/sso/hosted-graphite'
    ],
    to: 'https://marketplace.auth0.com/integrations/hosted-graphite-sso'
  },
  {
    from: [
      '/integrations/sso-integrations/litmos',
      '/integrations/sso/litmos'
    ],
    to: 'https://marketplace.auth0.com/integrations/litmos-sso'
  },
  {
    from: [
      '/integrations/sso-integrations/pluralsight',
      '/integrations/sso/pluralsight'
    ],
    to: 'https://marketplace.auth0.com/integrations/pluralsight-sso'
  },
  {
    from: [
      '/integrations/sso-integrations/sprout-video',
      '/integrations/sso/sprout-video'
    ],
    to: 'https://marketplace.auth0.com/integrations/sprout-video-sso'
  },
  {
    from: [
      '/integrations/sso-integrations/tableau-online',
      '/integrations/sso/tableau-online'
    ],
    to: 'https://marketplace.auth0.com/integrations/tableau-online-sso'
  },
  {
    from: [
      '/integrations/sso-integrations/tableau-server',
      '/integrations/sso/tableau-server'
    ],
    to: 'https://marketplace.auth0.com/integrations/tableau-server-sso'
  },
  {
    from: [
      '/integrations/sso-integrations/workday',
      '/integrations/sso/workday'
    ],
    to: 'https://marketplace.auth0.com/integrations/workday-sso'
  },
  {
    from: [
      '/integrations/sso-integrations/workpath',
      '/integrations/sso/workpath'
    ],
    to: 'https://marketplace.auth0.com/integrations/workpath-sso'
  },
  {
    from: ['/integrations/azure-tutorial','/azure-tutorial','/tutorials/azure-tutorial','/integrations/azure-api-management/configure-auth0','/integrations/azure-api-management/configure-azure'],
    to: '/integrations/azure-api-management'
  },


  /* Libraries */

  {
    from: '/sdks',
    to: '/libraries'
  },
  {
    from: ['/custom-signup', '/libraries/lock/v10/custom-signup', '/libraries/lock/v11/custom-signup'],
    to: '/libraries/custom-signup'
  },
  {
    from: ['/libraries/error-messages','/libraries/lock-android/error-messages','/errors/libraries/auth0-js/invalid-token'],
    to: '/libraries/common-auth0-library-authentication-errors'
  },
  {
    from: [
      '/widget',
      '/login-widget2',
      '/lock',
      '/migrations/guides/legacy-lock-api-deprecation',
      '/libraries/lock/v9',
      '/libraries/lock/v9/display-modes',
      '/libraries/lock/v9/types-of-applications',
      '/libraries/lock/v10',
      '/libraries/lock/v10/installation',
      '/libraries/lock/v11',
      '/libraries/lock/using-refresh-tokens',
      '/libraries/lock/using-a-refresh-token'
    ],
    to: '/libraries/lock'
  },
  {
    from: ['/libraries/lock/display-modes','/libraries/lock/customization','/libraries/lock/v9/customization','/libraries/lock/v10/customization','/libraries/lock/v11/customization','/libraries/lock/v9/configuration','/libraries/lock/v10/configuration','/libraries/lock/v11/configuration'],
    to: '/libraries/lock/lock-configuration'
  },
  {
    from: ['/libraries/lock/v10/popup-mode','/libraries/lock/v10/authentication-modes','/libraries/lock/v11/popup-mode','/libraries/lock/v11/authentication-modes','/libraries/lock/authentication-modes'],
    to: '/libraries/lock/lock-authentication-modes'
  },
  {
    from: ['/hrd','/libraries/lock/v11/selecting-the-connection-for-multiple-logins','/protocols/saml/saml-configuration/selecting-between-multiple-idp','/libraries/lock/v10/selecting-the-connection-for-multiple-logins'],
    to: '/libraries/lock/selecting-from-multiple-connection-options'
  },
  {
    from: ['/libraries/lock/v11/api'],
    to: '/libraries/lock/lock-api-reference'
  },
  {
    from: ['/libraries/lock/v11/sending-authentication-parameters','/libraries/lock/sending-authentication-parameters'],
    to: '/libraries/lock/lock-authentication-parameters'
  },
  {
    from: ['/libraries/lock/v11/ui-customization','/libraries/lock/v9/ui-customization'],
    to: '/libraries/lock/lock-ui-customization'
  },
  {
    from: ['/libraries/lock-ios/v2','/libraries/lock-ios/delegation-api','/libraries/lock-ios/v1/delegation-api','/libraries/lock-ios','/libraries/lock-ios/v1','/libraries/lock-ios/lock-ios-api','/libraries/lock-ios/v1/lock-ios-api','/libraries/lock-ios/native-social-authentication','/libraries/lock-ios/v1/native-social-authentication','/libraries/lock-ios/password-reset-ios','/libraries/lock-ios/v1/password-reset-ios','/libraries/lock-ios/save-and-refresh-jwt-tokens','/libraries/lock-ios/v1/save-and-refresh-jwt-tokens','/libraries/lock-ios/sending-authentication-parameters','/libraries/lock-ios/v1/sending-authentication-parameters','/libraries/lock-ios/swift','/libraries/lock-ios/v1/swift'],
    to: '/libraries/lock-swift'
  },
  {
    from: ['/libraries/lock-ios/logging','/libraries/lock-ios/v2/logging','/libraries/lock-ios/v1/logging'],
    to: '/libraries/lock-swift/lock-swift-logging'
  },
  {
    from: ['/libraries/lock-ios/v2/passwordless','/libraries/lock-ios/sms-lock-ios','/libraries/lock-ios/v1/sms-lock-ios','/libraries/lock-ios/touchid-authentication','/libraries/lock-ios/v1/touchid-authentication','/libraries/lock-ios/passwordless','/libraries/lock-ios/v1/passwordless'],
    to: '/libraries/lock-swift/lock-swift-passwordless'
  },
  {
    from: ['/libraries/lock-ios/v2/customization','/libraries/lock-ios/use-your-own-ui','/libraries/lock-ios/v1/use-your-own-uis','/libraries/lock-ios/v1/use-your-own-ui','/libraries/lock-ios/v1/customization'],
    to: '/libraries/lock-swift/lock-swift-customization'
  },
  {
    from: ['/libraries/lock-ios/v2/custom-fields'],
    to: '/libraries/lock-swift/lock-swift-custom-fields-at-signup'
  },
  {
    from: ['/libraries/lock-ios/v2/configuration'],
    to: '/libraries/lock-swift/lock-swift-configuration-options'
  },
  {
    from: ['/auth0js','/libraries/auth0js/v7','/libraries/auth0js/v8','/libraries/auth0js/v9','/libraries/lock/v10/auth0js','/libraries/lock/v11/auth0js','/libraries/auth0js-v9-reference'],
    to: '/libraries/auth0js'
  },
  {
    from: ['/libraries/auth0-android/configuration'],
    to: '/libraries/auth0-android/auth0-android-configuration'
  },
  {
    from: ['/libraries/lock-android/v2','/libraries/lock-android/v1','/libraries/lock-android/v1/sending-authentication-parameters','/libraries/lock-android/v1/use-your-own-ui'],
    to: '/libraries/lock-android'
  },
  {
    from: ['/libraries/lock-android/v2/custom-authentication-providers','/libraries/lock-android/v2/custom-oauth-connections'],
    to: '/libraries/lock-android/lock-android-custom-authentication-providers'
  },
  {
    from: ['/tutorials/local-testing-and-development','/local-testing-and-development'],
    to: '/libraries/secure-local-development'
  },
  {
    from: ['/libraries/lock-android/v2/refresh-jwt-tokens','/libraries/lock-android/v1/refresh-jwt-tokens','/libraries/lock-android/refresh-jwt-tokens','/libraries/auth0-android/save-and-refresh-tokens'],
    to: '/libraries/lock-android/lock-android-refresh-jwt'
  },
  {
    from: ['/libraries/lock-android/lock-android-delegation'],
    to: '/libraries/lock-android/v2/refresh-jwt-tokens'
  },
  {
    from: ['/libraries/lock-android/custom-fields','/libraries/lock-android/v2/custom-fields'],
    to: '/libraries/lock-android/lock-android-custom-fields-at-signup'
  },
  {
    from: ['/libraries/auth0-android/passwordless','/libraries/lock-android/passwordless','/connections/passwordless/android-email','/libraries/lock-android/v2/passwordless','/libraries/lock-android/v1/passwordless'],
    to: '/libraries/lock-android/lock-android-passwordless'
  },
  {
    from: ['/libraries/lock-android/v2/configuration','/libraries/lock-android/v1/configuration'],
    to: '/libraries/lock-android/lock-android-configuration'
  },
  {
    from: ['/libraries/lock-android/v2/delegation-api','/libraries/lock-android/v1/delegation-api'],
    to: '/libraries/lock-android/lock-android-delegation'
  },
  {
    from: ['/libraries/lock-android/v2/custom-theming'],
    to: '/libraries/lock-android/lock-android-custom-theming'
  },
  {
    from: ['/libraries/lock-android/v2/native-social-authentication','/libraries/lock-android/v1/native-social-authentication'],
    to: '/libraries/lock-android/lock-android-native-social-authentication'
  },
  {
    from: ['/libraries/lock-android/v2/passwordless-magic-link','/libraries/lock-android/v1/passwordless-magic-link'],
    to: '/libraries/lock-android/lock-android-passwordless-with-magic-link'
  },
  {
    from: ['/libraries/lock-android/v2/keystore','/libraries/lock-android/keystore','/libraries/lock-android/android-development-keystores-hashes'],
    to: '/libraries/auth0-android/android-development-keystores-hashes'
  },
  {
    from: ['/libraries/auth0-android/user-management'],
    to: '/libraries/auth0-android/auth0-android-user-management'
  },
  {
    from: ['/libraries/auth0-spa-js'],
    to: '/libraries/auth0-single-page-app-sdk'
  },
  {
    from: ['/libraries/auth0-android/database-authentication'],
    to: '/libraries/auth0-android/auth0-android-database-authentication'
  },
  {
    from: ['/libraries/auth0-spa-js/migrate-from-auth0js'],
    to: '/libraries/auth0-single-page-app-sdk/migrate-from-auth0-js-to-the-auth0-single-page-app-sdk'
  },
  {
    from: ['/libraries/auth0-swift/database-authentication'],
    to: '/libraries/auth0-swift/auth0-swift-database-connections'
  },
  {
    from: ['/libraries/auth0-swift/passwordless'],
    to: '/libraries/auth0-swift/auth0-swift-passwordless'
  },
  {
    from: ['/libraries/auth0-swift/save-and-refresh-jwt-tokens'],
    to: '/libraries/auth0-swift/auth0-swift-save-and-renew-tokens'
  },
  {
    from: ['/libraries/auth0-swift/touchid-authentication'],
    to: '/libraries/auth0-swift/auth0-swift-touchid-faceid'
  },
  {
    from: ['/libraries/auth0-swift/user-management'],
    to: '/libraries/auth0-swift/auth0-swift-user-management'
  },
  {
    from: ['/libraries/auth0-php/authentication-api'],
    to: '/libraries/auth0-php/using-the-authentication-api-with-auth0-php'
  },
  {
    from: ['/libraries/auth0-php/basic-use'],
    to: '/libraries/auth0-php/auth0-php-basic-use'
  },
  {
    from: ['/libraries/auth0-php/jwt-validation'],
    to: '/libraries/auth0-php/validating-jwts-with-auth0-php'
  },
  {
    from: ['/libraries/auth0-php/management-api'],
    to: '/libraries/auth0-php/using-the-management-api-with-auth0-php'
  },
  {
    from: ['/libraries/auth0-php/troubleshooting'],
    to: '/libraries/auth0-php/troubleshoot-auth0-php-library'
  },


  /* Organizations */

<<<<<<< HEAD
  /* Login */

  {
    from: ['/flows/login'],
    to: '/login'
  },
  {
    from: [
      '/hosted-pages/hosted-login-auth0js',
      '/hosted-pages/login/auth0js',
      '/hosted-pages/login/lock',
      '/hosted-pages/login/lock-passwordless',
      '/hosted-pages/hosted-login-auth0js/v7',
      '/hosted-pages/hosted-login-auth0js/v8',
      '/hosted-pages/login',
      '/hosted-pages',
      '/universal-login/customization-new',
      '/login_page',
      '/universal-login'
    ],
    to: '/login/universal-login'
=======
  {
    from: ['/organizations/configure-organizations'],
    to: '/organizations/configure/'
  },
  {
    from: ['/organizations/create-organizations'],
    to: '/organizations/configure/create-organizations'
  },
  {
    from: ['/organizations/delete-organizations'],
    to: '/organizations/configure/delete-organizations'
  },
  {
    from: ['/organizations/define-organization-behavior'],
    to: '/organizations/configure/define-organization-behavior'
  },
  {
    from: ['/organizations/enable-connections'],
    to: '/organizations/configure/enable-connections'
  },
  {
    from: ['/organizations/disable-connections'],
    to: '/organizations/configure/disable-connections'
  },
  {
    from: ['/organizations/invite-members'],
    to: '/organizations/configure/invite-members'
  },
  {
    from: ['/organizations/send-membership-invitations'],
    to: '/organizations/configure/send-membership-invitations'
  },
  {
    from: ['/organizations/grant-just-in-time-membership'],
    to: '/organizations/configure/grant-just-in-time-membership'
  },
  {
    from: ['/organizations/assign-members'],
    to: '/organizations/configure/assign-members'
  },
  {
    from: ['/organizations/remove-members'],
    to: '/organizations/configure/remove-members'
  },
  {
    from: ['/organizations/add-member-roles'],
    to: '/organizations/configure/add-member-roles'
  },
  {
    from: ['/organizations/remove-member-roles'],
    to: '/organizations/configure/remove-member-roles'
  },
  {
    from: ['/organizations/retrieve-organizations'],
    to: '/organizations/configure/retrieve-organizations'
  },
  {
    from: ['/organizations/retrieve-connections'],
    to: '/organizations/configure/retrieve-connections'
  },
  {
    from: ['/organizations/retrieve-members'],
    to: '/organizations/configure/retrieve-members'
  },
  {
    from: ['/organizations/retrieve-user-membership'],
    to: '/organizations/configure/retrieve-user-membership'
  },
  {
    from: ['/organizations/retrieve-member-roles'],
    to: '/organizations/configure/retrieve-member-roles'
>>>>>>> 0e9b2968
  },


  /* Login */

  {
<<<<<<< HEAD
    from: ['/universal-login/new-universal-login-vs-classic-universal-login'],
    to: '/login/universal-login/new-universal-login-vs-classic-universal-login'
  },
  {
    from: ['/universal-login/new-experience','/universal-login/new'],
    to: '/login/universal-login/new-experience'
  },
  {
    from: ['/universal-login/classic-experience','/universal-login/classic'],
    to: '/login/universal-login/classic-experience'
  },
  {
    from: [
      '/dashboard/guides/universal-login/configure-login-page-passwordless',
      '/dashboard/guides/connections/configure-passwordless-sms',
      '/universal-login/configure-universal-login-with-passwordless'
    ],
    to: '/login/universal-login/configure-universal-login-with-passwordless'
  },
  {
    from: ['/universal-login/prompt-common','/universal-login/text-customization-prompts/common'],
    to: '/login/universal-login/prompt-common'
  },
  {
    from: ['/universal-login/prompt-consent','/universal-login/text-customization-prompts/consent'],
    to: '/login/universal-login/prompt-consent'
  },
  {
    from: ['/universal-login/prompt-device-flow','/universal-login/text-customization-prompts/device-flow'],
    to: '/login/universal-login/prompt-device-flow'
  },
  {
    from: ['/universal-login/prompt-email-verification','/universal-login/text-customization-prompts/email-verification'],
    to: '/login/universal-login/prompt-email-verification'
  },
  {
    from: ['/universal-login/prompt-login','/universal-login/text-customization-prompts/login'],
    to: '/login/universal-login/prompt-login'
  },
  {
    from: ['/universal-login/prompt-mfa','/universal-login/text-customization-prompts/mfa'],
    to: '/login/universal-login/prompt-mfa'
  },
  {
    from: ['/universal-login/prompt-mfa-email','/universal-login/text-customization-prompts/mfa-email'],
    to: '/login/universal-login/prompt-mfa-email'
  },
  {
    from: ['/universal-login/prompt-mfa-otp','/universal-login/text-customization-prompts/mfa-otp'],
    to: '/login/universal-login/prompt-mfa-otp'
  },
  {
    from: ['/universal-login/prompt-mfa-push','/universal-login/text-customization-prompts/mfa-push'],
    to: '/login/universal-login/prompt-mfa-push'
  },
  {
    from: ['/universal-login/prompt-mfa-recovery-code','/universal-login/text-customization-prompts/mfa-recovery-code'],
    to: '/login/universal-login/prompt-mfa-recovery-code'
  },
  {
    from: ['/universal-login/prompt-mfa-sms','/universal-login/text-customization-prompts/mfa-sms'],
    to: '/login/universal-login/prompt-mfa-sms'
  },
  {
    from: ['/universal-login/prompt-reset-password','/universal-login/text-customization-prompts/reset-password'],
    to: '/login/universal-login/prompt-reset-password'
  },
  {
    from: ['/universal-login/prompt-signup','/universal-login/text-customization-prompts/signup'],
    to: '/login/universal-login/prompt-signup'
  },
  {
    from: ['/universal-login/universal-vs-embedded-login','/guides/login/universal-vs-embedded','/guides/login/centralized-vs-embedded'],
    to: '/login/universal-vs-embedded-login'
  },
  {
    from: ['/universal-login/configure-default-login-routes','/universal-login/default-login-url','/hosted-pages/default-login-url'],
    to: '/login/universal-login/configure-default-login-routes'
  },
  {
    from: [
      '/universal-login/error-pages',
      '/error-pages',
      '/error-pages/generic',
      '/hosted-pages/error-pages'
    ],
    to: '/login/universal-login/error-pages'
=======
    from: ['/flows/login'],
    to: '/login'
  },
  {
    from: [
      '/hosted-pages/hosted-login-auth0js',
      '/hosted-pages/login/auth0js',
      '/hosted-pages/login/lock',
      '/hosted-pages/login/lock-passwordless',
      '/hosted-pages/hosted-login-auth0js/v7',
      '/hosted-pages/hosted-login-auth0js/v8',
      '/hosted-pages/login',
      '/hosted-pages',
      '/universal-login/customization-new',
      '/login_page',
      '/universal-login'
    ],
    to: '/login/universal-login'
  },
  {
    from: ['/universal-login/new-universal-login-vs-classic-universal-login'],
    to: '/login/universal-login/new-universal-login-vs-classic-universal-login'
  },
  {
    from: [
      '/universal-login/new-experience',
      '/universal-login/new'
    ],
    to: '/login/universal-login/new-experience'
  },
  {
    from: ['/universal-login/classic-experience','/universal-login/classic'],
    to: '/login/universal-login/classic-experience'
  },
  {
    from: [
      '/dashboard/guides/universal-login/configure-login-page-passwordless',
      '/dashboard/guides/connections/configure-passwordless-sms',
      '/universal-login/configure-universal-login-with-passwordless'
    ],
    to: '/login/universal-login/passwordless-login/configure-universal-login-with-passwordless'
  },
  {
    from: ['/universal-login/prompt-common','/universal-login/text-customization-prompts/common'],
    to: '/login/universal-login/prompt-common'
  },
  {
    from: ['/universal-login/prompt-consent','/universal-login/text-customization-prompts/consent'],
    to: '/login/universal-login/prompt-consent'
  },
  {
    from: ['/universal-login/prompt-device-flow','/universal-login/text-customization-prompts/device-flow'],
    to: '/login/universal-login/prompt-device-flow'
  },
  {
    from: ['/universal-login/prompt-email-verification','/universal-login/text-customization-prompts/email-verification'],
    to: '/login/universal-login/prompt-email-verification'
  },
  {
    from: ['/universal-login/prompt-login','/universal-login/text-customization-prompts/login'],
    to: '/login/universal-login/prompt-login'
  },
  {
    from: ['/universal-login/prompt-mfa','/universal-login/text-customization-prompts/mfa'],
    to: '/login/universal-login/prompt-mfa'
  },
  {
    from: ['/universal-login/prompt-mfa-email','/universal-login/text-customization-prompts/mfa-email'],
    to: '/login/universal-login/prompt-mfa-email'
  },
  {
    from: ['/universal-login/prompt-mfa-otp','/universal-login/text-customization-prompts/mfa-otp'],
    to: '/login/universal-login/prompt-mfa-otp'
  },
  {
    from: ['/universal-login/prompt-mfa-push','/universal-login/text-customization-prompts/mfa-push'],
    to: '/login/universal-login/prompt-mfa-push'
  },
  {
    from: ['/universal-login/prompt-mfa-recovery-code','/universal-login/text-customization-prompts/mfa-recovery-code'],
    to: '/login/universal-login/prompt-mfa-recovery-code'
  },
  {
    from: ['/universal-login/prompt-mfa-sms','/universal-login/text-customization-prompts/mfa-sms'],
    to: '/login/universal-login/prompt-mfa-sms'
  },
  {
    from: ['/universal-login/prompt-reset-password','/universal-login/text-customization-prompts/reset-password'],
    to: '/login/universal-login/prompt-reset-password'
  },
  {
    from: ['/universal-login/prompt-signup','/universal-login/text-customization-prompts/signup'],
    to: '/login/universal-login/prompt-signup'
  },
  {
    from: ['/universal-login/universal-vs-embedded-login','/guides/login/universal-vs-embedded','/guides/login/centralized-vs-embedded'],
    to: '/login/universal-vs-embedded-login'
  },
  {
    from: [
      '/universal-login/configure-default-login-routes',
      '/universal-login/default-login-url',
      '/hosted-pages/default-login-url'
    ],
    to: '/login/universal-login/configure-default-login-routes'
  },
  {
    from: [
      '/universal-login/error-pages',
      '/error-pages',
      '/error-pages/generic',
      '/hosted-pages/error-pages'
    ],
    to: '/login/universal-login/error-pages'
  },
  {
    from: [
      '/universal-login/identifier-first'
    ],
    to: '/login/universal-login/identifier-first'
>>>>>>> 0e9b2968
  },
  {
    from: ['/login/embedded', '/flows/login/embedded', '/flows/login/embedded-login'],
    to: '/login/embedded-login'
  },
  {
    from: ['/cross-origin-authentication', '/flows/login/embedded-login/cross-origin-authentication'],
    to: '/login/embedded-login/cross-origin-authentication'
  },
  {
    from: [
<<<<<<< HEAD
      '/protocols/oidc/identity-providers/okta',
      '/protocols/configure-okta-as-oidc-identity-provider',
      '/protocols/configure-okta-as-oauth2-identity-provider',
      '/authorization/protocols/configure-okta-as-oauth2-identity-provider'
    ],
    to: '/login/adopt-oidc-conformant-authentication/configure-okta-as-oauth2-identity-provider'
  },
  {
    from: [
      '/authorization/configure-silent-authentication',
      '/api-auth/tutorials/silent-authentication'
    ],
    to: '/login/configure-silent-authentication'
  },
  {
    from: '/flows',
    to: '/login/flows'
  },
  {
    from: [
      '/flows/guides/auth-code/add-login-auth-code',
      '/flows/guides/auth-code/includes/authorize-user-add-login',
      '/flows/guides/auth-code/includes/sample-use-cases-add-login',
      '/flows/guides/auth-code/includes/refresh-tokens',
      '/flows/guides/auth-code/includes/request-tokens',
      '/flows/guides/regular-web-app-login-flow/add-login-using-regular-web-app-login-flow',
      '/oauth-web-protocol', 
      '/protocols/oauth-web-protocol', 
      '/protocols/oauth2/oauth-web-protocol',
      '/application-auth/current/server-side-web',
      '/client-auth/server-side-web',
      '/application-auth/legacy/server-side-web',
      '/flows/add-login-auth-code-flow'
    ],
    to: '/login/flows/add-login-auth-code-flow'
  },
  {
    from: [
      '/authorization/flows/call-your-api-using-the-authorization-code-flow',
      '/flows/guides/auth-code/call-api-auth-code',
      '/flows/guides/auth-code/includes/authorize-user-call-api',
      '/flows/guides/auth-code/includes/sample-use-cases-call-api',
      '/flows/guides/auth-code/includes/call-api',
      '/flows/guides/regular-web-app-login-flow/call-api-using-regular-web-app-login-flow',
      '/api-auth/tutorials/authorization-code-grant',
      '/flows/call-your-api-using-the-authorization-code-flow'
    ],
    to: '/login/flows/call-your-api-using-the-authorization-code-flow'
  },
  {
    from: [
      '/flows/guides/auth-code-pkce/add-login-auth-code-pkce',
      '/flows/guides/auth-code-pkce/includes/sample-use-cases-add-login',
      '/flows/guides/auth-code-pkce/includes/request-tokens',
      '/flows/guides/auth-code-pkce/includes/refresh-tokens',
      '/flows/guides/auth-code-pkce/includes/create-code-verifier',
      '/flows/guides/auth-code-pkce/includes/create-code-challenge',
      '/flows/guides/auth-code-pkce/includes/authorize-user-add-login',
      '/application-auth/current/mobile-desktop',
      '/application-auth/legacy/mobile-desktop',
      '/application-auth/legacy/mobile-desktop',
      '/flows/guides/mobile-login-flow/add-login-using-mobile-login-flow',
      '/flows/add-login-using-the-authorization-code-flow-with-pkce'
    ],
    to: '/login/flows/add-login-using-the-authorization-code-flow-with-pkce'
  },
  {
    from: [
      '/flows/guides/auth-code-pkce/call-api-auth-code-pkce',
      '/flows/guides/auth-code-pkce/includes/sample-use-cases-call-api',
      '/flows/guides/auth-code-pkce/includes/call-api',
      '/flows/guides/auth-code-pkce/includes/authorize-user-call-api',
      '/flows/guides/mobile-login-flow/call-api-using-mobile-login-flow',
      '/api-auth/tutorials/authorization-code-grant-pkce',
      '/flows/call-your-api-using-the-authorization-code-flow-with-pkce'
    ],
    to: '/login/flows/call-your-api-using-the-authorization-code-flow-with-pkce'
  },
  {
    from: [
      '/flows/guides/implicit/add-login-implicit',
      '/flows/guides/implicit/includes/sample-use-cases-add-login',
      '/flows/guides/implicit/includes/refresh-tokens',
      '/flows/guides/implicit/includes/request-tokens',
      '/flows/guides/implicit/includes/authorize-user-add-login',
      '/application-auth/current/client-side-web',
      '/flows/guides/single-page-login-flow/add-login-using-single-page-login-flow',
      '/client-auth/client-side-web','/application-auth/legacy/client-side-web',
      '/flows/add-login-using-the-implicit-flow-with-form-post'
    ],
    to: '/login/flows/add-login-using-the-implicit-flow-with-form-post'
  },
  {
    from: ['/api-auth/tutorials/hybrid-flow','/flows/call-api-hybrid-flow'],
    to: '/login/flows/call-api-hybrid-flow'
  },
  {
    from: [
      '/flows/guides/client-credentials/call-api-client-credentials',
      '/flows/guides/client-credentials/includes/sample-use-cases',
      '/flows/guides/client-credentials/includes/call-api',
      '/flows/guides/client-credentials/includes/request-token',
      '/flows/guides/m2m-flow/call-api-using-m2m-flow',
      '/api-auth/tutorials/client-credentials',
      '/api-auth/config/asking-for-access-tokens',
      '/flows/call-your-api-using-the-client-credentials-flow'
    ],
    to: '/login/flows/call-your-api-using-the-client-credentials-flow'
  },
  {
    from: ['/flows/guides/device-auth/call-api-device-auth'],
    to: '/login/flows/call-your-api-using-the-device-authorization-flow'
  },
  {
    from: ['/flows/call-your-api-using-resource-owner-password-flow','/api-auth/tutorials/password-grant'],
    to: '/login/flows/call-your-api-using-resource-owner-password-flow'
=======
      '/authorization/configure-silent-authentication',
      '/api-auth/tutorials/silent-authentication'
    ],
    to: '/login/configure-silent-authentication'
  },
  {
    from: [
      '/flows',
      '/flows/concepts/token-exchange'
    ],
    to: '/login/flows'
  },
  {
    from: [
      '/flows/guides/auth-code/add-login-auth-code',
      '/flows/guides/auth-code/includes/authorize-user-add-login',
      '/flows/guides/auth-code/includes/sample-use-cases-add-login',
      '/flows/guides/auth-code/includes/refresh-tokens',
      '/flows/guides/auth-code/includes/request-tokens',
      '/flows/guides/regular-web-app-login-flow/add-login-using-regular-web-app-login-flow',
      '/oauth-web-protocol', 
      '/protocols/oauth-web-protocol', 
      '/protocols/oauth2/oauth-web-protocol',
      '/application-auth/current/server-side-web',
      '/client-auth/server-side-web',
      '/application-auth/legacy/server-side-web',
      '/flows/add-login-auth-code-flow'
    ],
    to: '/login/flows/add-login-auth-code-flow'
  },
  {
    from: [
      '/authorization/flows/call-your-api-using-the-authorization-code-flow',
      '/flows/guides/auth-code/call-api-auth-code',
      '/flows/guides/auth-code/includes/authorize-user-call-api',
      '/flows/guides/auth-code/includes/sample-use-cases-call-api',
      '/flows/guides/auth-code/includes/call-api',
      '/flows/guides/regular-web-app-login-flow/call-api-using-regular-web-app-login-flow',
      '/api-auth/tutorials/authorization-code-grant',
      '/flows/call-your-api-using-the-authorization-code-flow'
    ],
    to: '/login/flows/call-your-api-using-the-authorization-code-flow'
  },
  {
    from: [
      '/flows/guides/auth-code-pkce/add-login-auth-code-pkce',
      '/flows/guides/auth-code-pkce/includes/sample-use-cases-add-login',
      '/flows/guides/auth-code-pkce/includes/request-tokens',
      '/flows/guides/auth-code-pkce/includes/refresh-tokens',
      '/flows/guides/auth-code-pkce/includes/create-code-verifier',
      '/flows/guides/auth-code-pkce/includes/create-code-challenge',
      '/flows/guides/auth-code-pkce/includes/authorize-user-add-login',
      '/application-auth/current/mobile-desktop',
      '/application-auth/legacy/mobile-desktop',
      '/application-auth/legacy/mobile-desktop',
      '/flows/guides/mobile-login-flow/add-login-using-mobile-login-flow',
      '/flows/add-login-using-the-authorization-code-flow-with-pkce'
    ],
    to: '/login/flows/add-login-using-the-authorization-code-flow-with-pkce'
  },
  {
    from: [
      '/flows/guides/auth-code-pkce/call-api-auth-code-pkce',
      '/flows/guides/auth-code-pkce/includes/sample-use-cases-call-api',
      '/flows/guides/auth-code-pkce/includes/call-api',
      '/flows/guides/auth-code-pkce/includes/authorize-user-call-api',
      '/flows/guides/mobile-login-flow/call-api-using-mobile-login-flow',
      '/api-auth/tutorials/authorization-code-grant-pkce',
      '/flows/call-your-api-using-the-authorization-code-flow-with-pkce'
    ],
    to: '/login/flows/call-your-api-using-the-authorization-code-flow-with-pkce'
  },
  {
    from: [
      '/flows/guides/implicit/add-login-implicit',
      '/flows/guides/implicit/includes/sample-use-cases-add-login',
      '/flows/guides/implicit/includes/refresh-tokens',
      '/flows/guides/implicit/includes/request-tokens',
      '/flows/guides/implicit/includes/authorize-user-add-login',
      '/application-auth/current/client-side-web',
      '/flows/guides/single-page-login-flow/add-login-using-single-page-login-flow',
      '/client-auth/client-side-web','/application-auth/legacy/client-side-web',
      '/flows/add-login-using-the-implicit-flow-with-form-post'
    ],
    to: '/login/flows/add-login-using-the-implicit-flow-with-form-post'
  },
  {
    from: ['/api-auth/tutorials/hybrid-flow','/flows/call-api-hybrid-flow'],
    to: '/login/flows/call-api-hybrid-flow'
  },
  {
    from: [
      '/flows/guides/client-credentials/call-api-client-credentials',
      '/flows/guides/client-credentials/includes/sample-use-cases',
      '/flows/guides/client-credentials/includes/call-api',
      '/flows/guides/client-credentials/includes/request-token',
      '/flows/guides/m2m-flow/call-api-using-m2m-flow',
      '/api-auth/tutorials/client-credentials',
      '/api-auth/config/asking-for-access-tokens',
      '/flows/call-your-api-using-the-client-credentials-flow'
    ],
    to: '/login/flows/call-your-api-using-the-client-credentials-flow'
  },
  {
    from: ['/flows/guides/device-auth/call-api-device-auth'],
    to: '/login/flows/call-your-api-using-the-device-authorization-flow'
  },
  {
    from: ['/flows/call-your-api-using-resource-owner-password-flow','/api-auth/tutorials/password-grant'],
    to: '/login/flows/call-your-api-using-resource-owner-password-flow'
  },
  {
    from: [
      '/tutorials/redirecting-users',
      '/users/redirecting-users',
      '/users/guides/redirect-users-after-login',
      '/protocols/oauth2/redirect-users',
      '/users/concepts/redirect-users-after-login',
      '/users/redirect-users-after-login'
    ],
    to: '/login/redirect-users-after-login'
>>>>>>> 0e9b2968
  },


  /* Logout */
  {
    from: [
<<<<<<< HEAD
      '/tutorials/redirecting-users',
      '/users/redirecting-users',
      '/users/guides/redirect-users-after-login',
      '/protocols/oauth2/redirect-users',
      '/users/concepts/redirect-users-after-login',
      '/users/redirect-users-after-login'
    ],
    to: '/login/redirect-users-after-login'
=======
      '/logout'
    ],
    to: '/login/logout'
>>>>>>> 0e9b2968
  },


  /* Logout */

  {
    from: ['/logout/log-users-out-of-applications','/logout/guides/logout-applications'],
    to: '/login/logout/log-users-out-of-applications'
  },
  {
    from: ['/logout/log-users-out-of-auth0','/logout/guides/logout-auth0'],
    to: '/login/logout/log-users-out-of-auth0'
  },
  {
    from: ['/logout/log-users-out-of-idps','/logout/guides/logout-idps'],
    to: '/login/logout/log-users-out-of-idps'
  },
  {
    from: ['/logout/log-users-out-of-saml-idps','/protocols/saml/saml-configuration/logout','/logout/guides/logout-saml-idps'],
    to: '/login/logout/log-users-out-of-saml-idps'
  },
  {
    from: ['/logout/redirect-users-after-logout','/logout/guides/redirect-users-after-logout'],
    to: '/login/logout/redirect-users-after-logout'
  },

  /* Monitor - Logs */

  {
    from: ['/logs','/logs/concepts/logs-admins-devs'],
    to: '/monitor-auth0/logs'
  },
  {
    from: ['/logs/pii-in-logs','/logs/personally-identifiable-information-pii-in-auth0-logs'],
    to: '/monitor-auth0/logs/pii-in-logs'
  },
  {
    from: ['/logs/log-data-retention','/logs/references/log-data-retention'],
    to: '/monitor-auth0/logs/log-data-retention'
  },
  {
    from: ['/logs/view-log-events','/logs/guides/view-log-data-dashboard','/logs/view-log-events-in-the-dashboard'],
    to: '/monitor-auth0/logs/view-log-events'
  },
  {
    from: ['/logs/log-event-filters','/logs/references/log-event-filters'],
    to: '/monitor-auth0/logs/log-event-filters'
  },
  {
    from: ['/logs/retrieve-log-events-using-mgmt-api','/logs/guides/retrieve-logs-mgmt-api'],
    to: '/monitor-auth0/logs/retrieve-log-events-using-mgmt-api'
  },
  {
    from: ['/logs/log-event-type-codes','/logs/references/log-event-data','/logs/references/log-events-data','/logs/references/log-event-type-codes'],
    to: '/monitor-auth0/logs/log-event-type-codes'
  },
  {
    from: ['/logs/log-search-query-syntax','/logs/references/query-syntax','/logs/query-syntax'],
    to: '/monitor-auth0/logs/log-search-query-syntax'
  },
  {
    from: [
      '/monitoring/guides/send-events-to-splunk',
      '/monitoring/guides/send-events-to-keenio',
      '/monitoring/guides/send-events-to-segmentio',
      '/logs/export-log-events-with-rules'
    ],
    to: '/monitor-auth0/logs/export-log-events-with-rules'
  },
  {
    from: ['/logs/export-log-events-with-log-streaming','/logs/streams'],
    to: '/monitor-auth0/streams'
  },
  {
    from: [
      '/logs/export-log-events-with-log-streaming/stream-http-event-logs',
      '/logs/streams/http-event',
      '/logs/streams/stream-http-event-logs'
    ],
    to: '/monitor-auth0/streams/custom-log-streams'
  },
  {
    from: [
      '/logs/export-log-events-with-log-streaming/stream-log-events-to-slack',
      '/logs/streams/http-event-to-slack'
    ],
    to: '/monitor-auth0/streams/stream-log-events-to-slack'
  },
  {
    from: [
      '/logs/export-log-events-with-log-streaming/stream-logs-to-splunk',
      '/logs/streams/splunk',
      '/logs/streams/stream-logs-to-splunk',
      '/monitor-auth0/streams/stream-logs-to-splunk'
    ],
    to: 'https://marketplace.auth0.com/integrations/splunk-log-streaming'
  },
  {
    from: [
      '/logs/export-log-events-with-log-streaming/stream-logs-to-amazon-eventbridge',
      '/logs/streams/aws-eventbridge',
      '/integrations/aws-eventbridge',
      '/logs/streams/amazon-eventbridge',
      '/logs/streams/stream-logs-to-amazon-eventbridge',
      '/monitor-auth0/streams/stream-logs-to-amazon-eventbridge'
    ],
    to: 'https://marketplace.auth0.com/integrations/amazon-log-streaming'
  },
  {
    from: [
      '/logs/export-log-events-with-log-streaming/stream-logs-to-azure-event-grid',
      '/logs/streams/azure-event-grid',
      '/logs/streams/stream-logs-to-azure-event-grid',
      '/monitor-auth0/streams/stream-logs-to-azure-event-grid'
    ],
    to: 'https://marketplace.auth0.com/integrations/azure-log-streaming'
  },
  {
    from: [
      '/logs/export-log-events-with-log-streaming/stream-logs-to-datadog',
      '/logs/streams/datadog',
      '/logs/streams/stream-logs-to-datadog',
      '/monitor-auth0/streams/stream-logs-to-datadog'
    ],
    to: 'https://marketplace.auth0.com/integrations/datadog-log-streaming'
  },
  {
    from: [
      '/monitor-auth0/streams/stream-logs-to-sumo-logic',
      '/logs/streams/stream-logs-to-sumo-logic'
    ],
    to: 'https://marketplace.auth0.com/integrations/sumo-logic-log-streaming'
  },
  {
    from: [
      '/logs/export-log-events-with-log-streaming/datadog-dashboard-templates',
      '/logs/streams/datadog-dashboard-templates'
    ],
    to: '/monitor-auth0/streams/datadog-dashboard-templates'
  },
  {
    from: [
      '/logs/export-log-events-with-log-streaming/splunk-dashboard',
      '/logs/streams/splunk-dashboard',
    ],
    to: '/monitor-auth0/streams/splunk-dashboard'
  },
  {
    from: ['/logs/streams/sumo-logic-dashboard'],
    to: '/monitor-auth0/streams/sumo-logic-dashboard'
  },
  {
    from: ['/logs/streams/event-filters'],
    to: '/monitor-auth0/streams/event-filters'
  },

  /* MFA */

  {
    from: [
      '/multi-factor-authentication',
      '/multi-factor-authentication2',
      '/multifactor-authentication/custom-provider',
      '/multifactor-authentication',
      '/mfa-in-auth0',
      '/multifactor-authentication/yubikey',
      '/multifactor-authentication/guardian',
      '/multifactor-authentication/guardian/user-guide',
      '/multi-factor-authentication/yubikey',
      '/mfa'
    ],
    to: '/login/mfa'
  },
  {
    from: ['/mfa/enable-mfa','/mfa/guides/enable-mfa'],
<<<<<<< HEAD
    to: '/logi/mfa/enable-mfa'
=======
    to: '/login/mfa/enable-mfa'
>>>>>>> 0e9b2968
  },
  {
    from: [
      '/mfa/mfa-factors',
      '/multifactor-authentication/factors',
      '/mfa/concepts/mfa-factors'
    ],
    to: '/login/mfa/mfa-factors'
  },
  {
    from: [
      '/multifactor-authentication/developer/sns-configuration',
      '/multifactor-authentication/factors/push',
      '/mfa/guides/configure-push',
      '/multifactor-authentication/administrator/push-notifications',
      '/mfa/configure-push-notifications-for-mfa'
    ],
    to: '/login/mfa/mfa-factors/configure-push-notifications-for-mfa'
  },
  {
    from: [
      '/multifactor-authentication/administrator/twilio-configuration',
      '/multifactor-authentication/administrator/sms-notifications',
      '/multifactor-authentication/twilio-configuration',
      '/multifactor-authentication/factors/sms',
      '/mfa/guides/configure-sms',
      '/mfa/guides/configure-phone',
      '/mfa/configure-sms-voice-notifications-mfa'
    ],
    to: '/login/mfa/mfa-factors/configure-sms-voice-notifications-mfa'
  },
  {
    from: [
      '/multifactor-authentication/factors/otp',
      '/mfa/guides/configure-otp',
      '/mfa/configure-otp-notifications-for-mfa'
    ],
    to: '/login/mfa/mfa-factors/configure-otp-notifications-for-mfa'
  },
  {
    from: [
      '/mfa/guides/configure-email-universal-login',
      '/multifactor-authentication/factors/email',
      '/mfa/guides/configure-email',
      '/mfa/configure-email-notifications-for-mfa'
    ],
    to: '/login/mfa/mfa-factors/configure-email-notifications-for-mfa'
  },
  {
    from: [
      '/multifactor-authentication/send-phone-message-hook-amazon-sns',
      '/mfa/send-phone-message-hook-amazon-sns',
      '/mfa/configure-amazon-sns-as-mfa-sms-provider'
    ],
    to: '/login/mfa/mfa-factors/configure-amazon-sns-as-mfa-sms-provider'
  },
  {
    from: [
      '/multifactor-authentication/send-phone-message-hook-esendex',
      '/mfa/send-phone-message-hook-esendex',
      '/mfa/configure-esendex-as-mfa-sms-provider'
    ],
    to: '/login/mfa/mfa-factors/configure-esendex-as-mfa-sms-provider'
  },
  {
    from: [
      '/multifactor-authentication/send-phone-message-hook-infobip',
      '/mfa/send-phone-message-hook-infobip',
      '/mfa/configure-infobip-as-mfa-sms-provider'
    ],
    to: '/login/mfa/mfa-factors/configure-infobip-as-mfa-sms-provider'
  },
  {
    from: [
      '/multifactor-authentication/send-phone-message-hook-mitto',
      '/mfa/send-phone-message-hook-mitto',
      '/mfa/configure-mitto-as-mfa-sms-provider'
    ],
    to: '/login/mfa/mfa-factors/configure-mitto-as-mfa-sms-provider'
  },
  {
    from: [
      '/multifactor-authentication/send-phone-message-hook-telesign',
      '/mfa/send-phone-message-hook-telesign',
      '/mfa/configure-telesign-as-mfa-sms-provider'
    ],
    to: '/login/mfa/mfa-factors/configure-telesign-as-mfa-sms-provider'
  },
  {
    from: [
      '/multifactor-authentication/send-phone-message-hook-twilio',
      '/mfa/send-phone-message-hook-twilio',
      '/mfa/configure-twilio-as-mfa-sms-provider'
    ],
    to: '/login/mfa/mfa-factors/configure-twilio-as-mfa-sms-provider'
  },
  {
    from: [
      '/multifactor-authentication/send-phone-message-hook-vonage',
      '/mfa/send-phone-message-hook-vonage',
      '/mfa/configure-vonage-as-mfa-sms-provider'
    ],
    to: '/login/mfa/mfa-factors/configure-vonage-as-mfa-sms-provider'
  },
  {
    from: [
      '/multifactor-authentication/factors/duo',
      '/multifactor-authentication/duo',
      '/multifactor-authentication/duo/admin-guide',
      '/mfa/guides/configure-cisco-duo',
      '/multifactor-authentication/duo/dev-guide',
      '/multifactor-authentication/duo/user-guide',
      '/mfa/configure-cisco-duo-for-mfa'
    ],
    to: '/login/mfa/configure-cisco-duo-for-mfa'
  },
  {
    from: '/mfa/fido-authentication-with-webauthn',
    to: '/login/mfa/fido-authentication-with-webauthn'
  },
  {
    from: [
      '/mfa/configure-webauthn-security-keys-for-mfa',
      '/mfa/configure-webauthn-with-security-keys-for-mfa'
    ],
    to: '/login/mfa/fido-authentication-with-webauthn/configure-webauthn-security-keys-for-mfa'
  },
  {
    from: '/mfa/configure-webauthn-device-biometrics-for-mfa',
    to: '/login/mfa/fido-authentication-with-webauthn/configure-webauthn-device-biometrics-for-mfa'
  },
  {
    from: '/mfa/adaptive-mfa',
    to: '/login/mfa/adaptive-mfa'
  },
  {
    from: '/mfa/adaptive-mfa/enable-adaptive-mfa',
    to: '/login/mfa/adaptive-mfa/enable-adaptive-mfa'
  },
  {
    from: '/mfa/adpative-mfa/adaptive-mfa-rule-actions',
    to: '/login/mfa/adaptive-mfa/adaptive-mfa-rule-actions'
  },
  {
    from: '/mfa/adaptive-mfa/adaptive-mfa-log-events',
    to: '/login/mfa/adaptive-mfa/adaptive-mfa-log-events'
  },
  {
    from: [
      '/mfa/concepts/guardian',
      '/multifactor-authentication/guardian/dev-guide',
      '/multifactor-authentication/guardian/admin-guide',
      '/mfa/auth0-guardian'
    ],
    to: '/login/mfa/auth0-guardian'
  },
  {
    from: ['/mfa/auth0-guardian/install-guardian-sdk','/mfa/guides/guardian/install-guardian-sdk'],
    to: '/login/mfa/auth0-guardian/install-guardian-sdk'
  },
  {
    from: [
      '/multifactor-authentication/developer/libraries/ios',
      '/mfa/guides/guardian/guardian-ios-sdk',
      '/mfa/guides/guardian/configure-guardian-ios',
      '/mfa/auth0-guardian/guardian-for-ios-sdk'
    ],
    to: '/login/mfa/auth0-guardian/guardian-for-ios-sdk'
  },
  {
    from: [
      '/multifactor-authentication/developer/libraries/android',
      '/mfa/guides/guardian/guardian-android-sdk',
      '/mfa/auth0-guardian/guardian-for-android-sdk'
    ],
    to: '/login/mfa/auth0-guardian/guardian-for-android-sdk'
  },
  {
    from: [
      '/multifactor-authentication/developer/custom-enrollment-ticket',
      '/mfa/guides/guardian/create-enrollment-ticket',
      '/mfa/auth0-guardian/create-custom-enrollment-tickets'
    ],
    to: '/login/mfa/auth0-guardian/create-custom-enrollment-tickets'
  },
  {
    from: ['/mfa/auth0-guardian/guardian-error-code-reference','/mfa/references/guardian-error-code-reference'],
    to: '/login/mfa/auth0-guardian/guardian-error-code-reference'
  },
  {
    from: [
      '/multifactor-authentication/custom',
      '/mfa/guides/customize-mfa-universal-login',
      '/multifactor-authentication/google-auth/dev-guide',
      '/mfa/customize-mfa-user-pages'
    ],
    to: '/login/mfa/customize-mfa-user-pages'
  },
  {
    from: [
      '/universal-login/multifactor-authentication',
      '/hosted-pages/guardian',
      '/universal-login/guardian',
      '/universal-login/classic-experience/mfa-classic-experience'
    ],
    to: '/login/mfa/customize-mfa-user-pages/mfa-classic-experience'
  },
  {
    from: [
      '/mfa/customize-mfa-user-pages/mfa-theme-language-dictionary',
      '/mfa/references/language-dictionary'
    ],
    to: '/login/mfa/customize-mfa-user-pages/mfa-theme-language-dictionary'
  },
  {
    from: [
      '/mfa/customize-mfa-user-pages/mfa-widget-theme-options',
      '/mfa/references/mfa-widget-reference'
    ],
    to: '/login/mfa/customize-mfa-user-pages/mfa-widget-theme-options'
  },
  {
    from: [
      '/api-auth/tutorials/multifactor-resource-owner-password',
      '/mfa/guides/mfa-api/authenticate',
      '/mfa/guides/mfa-api/multifactor-resource-owner-password',
      '/mfa/authenticate-with-ropg-and-mfa'
    ],
    to: '/login/mfa/ropg-mfa'
  },
  {
    from: [
      '/mfa/guides/mfa-api/phone',
      '/multifactor-authentication/api/oob',
      '/mfa/guides/mfa-api/oob',
      '/mfa/authenticate-with-ropg-and-mfa/enroll-challenge-sms-voice-authenticators'
    ],
    to: '/login/mfa/ropg-mfa/enroll-challenge-sms-voice-authenticators'
  },
  {
    from: [
      '/mfa/guides/mfa-api/push',
      '/mfa/authenticate-with-ropg-and-mfa/enroll-and-challenge-push-authenticators'
    ],
    to: '/login/mfa/ropg-mfa/enroll-and-challenge-push-authenticators'
  },
  {
    from: [
      '/multifactor-authentication/api/otp',
      '/mfa/guides/mfa-api/otp',
      '/multifactor-authentication/google-authenticator',
      '/mfa/authenticate-with-ropg-and-mfa/enroll-and-challenge-otp-authenticators'
    ],
    to: '/login/mfa/ropg-mfa/enroll-and-challenge-otp-authenticators'
  },
  {
    from: [
      '/multifactor-authentication/api/email',
      '/mfa/guides/mfa-api/email',
      '/multifactor-authentication/administrator/guardian-enrollment-email',
      '/mfa/authenticate-with-ropg-and-mfa/enroll-and-challenge-email-authenticators'
    ],
    to: '/login/mfa/ropg-mfa/enroll-and-challenge-email-authenticators'
  },
  {
    from: ['/mfa/import-user-mfa-authenticator-enrollments','/mfa/guides/import-user-mfa'],
    to: '/login/mfa/ropg-mfa/import-user-mfa-authenticator-enrollments'
  },
  {
    from: [
      '/mfa/guides/mfa-api/recovery-code',
      '/mfa/authenticate-with-ropg-and-mfa/manage-authenticator-factors-mfa-api/challenge-with-recovery-codes'
    ],
    to: '/login/mfa/ropg-mfa/challenge-with-recovery-codes'
  },
  {
    from: [
      '/mfa/guides/mfa-api/manage',
      '/multifactor-authentication/api/manage',
      '/mfa/authenticate-with-ropg-and-mfa/manage-authenticator-factors-mfa-api'
    ],
    to: '/login/mfa/ropg-mfa/manage-authenticator-factors-mfa-api'
  },
  {
    from: [
      '/multifactor-authentication/developer/step-up-authentication',
      '/step-up-authentication','/tutorials/step-up-authentication',
      '/tutorials/setup-up-authentication',
      '/multifactor-authentication/step-up-authentication',
      '/mfa/concepts/step-up-authentication',
      '/multifactor-authentication/developer/step-up-with-acr',
      '/mfa/step-up-authentication'
    ],
    to: '/login/mfa/step-up-authentication'
  },
  {
    from: [
      '/multifactor-authentication/api/challenges',
      '/multifactor-authentication/developer/step-up-authentication/step-up-for-apis',
      '/multifactor-authentication/step-up-authentication/step-up-for-apis',
      '/mfa/guides/configure-step-up-apis',
      '/mfa/step-up-authentication/configure-step-up-authentication-for-apis'
    ],
    to: '/login/mfa/step-up-authentication/configure-step-up-authentication-for-apis'
  },
  {
    from: [
      '/multifactor-authentication/developer/step-up-authentication/step-up-for-web-apps',
      '/multifactor-authentication/step-up-authentication/step-up-for-web-apps',
      '/mfa/guides/configure-step-up-web-apps',
      '/mfa/step-up-authentication/configure-step-up-authentication-for-web-apps'
    ],
    to: '/login/mfa/step-up-authentication/configure-step-up-authentication-for-web-apps'
  },
  {
    from: [
      '/multifactor-authentication/reset-user',
      '/multifactor-authentication/administrator/reset-user',
      '/mfa/guides/reset-user-mfa',
      '/multifactor-authentication/administrator/disabling-mfa',
      '/mfa/reset-user-mfa'
    ],
    to: '/login/mfa/reset-user-mfa'
  },
  {
    from: [
      '/mfa/concepts/mfa-developer-resources',
      '/multifactor-authentication/developer',
      '/mfa/concepts/developer-resources',
      '/mfa/mfa-developer-resources'
    ],
    to: '/login/mfa/mfa-developer-resources'
  },
  {
    from: [
      '/multifactor-authentication/api', 
      '/multifactor-authentication/api/faq',
      '/mfa/concepts/mfa-api',
      '/mfa/mfa-api'
    ],
    to: '/login/mfa/mfa-developer-resources/mfa-api'
  },


  /* Monitoring */

  {
    from: ['/monitoring','/tutorials/how-to-monitor-auth0','/monitoring/how-to-monitor-auth0'],
    to: '/monitor-auth0'
  },
  {
    from: ['/monitoring/guides/check-external-services'],
    to: '/monitor-auth0/check-external-services-status'
<<<<<<< HEAD
  },
  {
    from: ['/monitoring/guides/check-status'],
    to: '/monitor-auth0/check-auth0-status'
  },
  {
    from: ['/monitoring/guides/monitor-applications'],
    to: '/monitor-auth0/monitor-applications'
=======
  },
  {
    from: ['/monitoring/guides/check-status'],
    to: '/monitor-auth0/check-auth0-status'
  },
  {
    from: ['/monitoring/guides/monitor-applications'],
    to: '/monitor-auth0/monitor-applications'
  },
  {
    from: ['/monitoring/guides/monitor-using-SCOM'],
    to: '/monitor-auth0/monitor-using-scom'
>>>>>>> 0e9b2968
  },

  /* Product-Lifecycle */

  {
<<<<<<< HEAD
    from: ['/monitoring/guides/monitor-using-SCOM'],
    to: '/monitor-auth0/monitor-using-scom'
=======
    from: '/lifecycle',
    to: '/product-lifecycle'
>>>>>>> 0e9b2968
  },

  /* Product-Lifecycle */

  {
<<<<<<< HEAD
    from: '/lifecycle',
    to: '/product-lifecycle'
  },
  {
    from: ['/product-lifecycle/deprecation-eol'],
    to: '/product-lifecycle/migration-process'
  },
  {
=======
    from: ['/product-lifecycle/deprecation-eol'],
    to: '/product-lifecycle/migration-process'
  },
  {
>>>>>>> 0e9b2968
    from: ['/product-lifecycle/migrations','/migrations'],
    to: '/product-lifecycle/deprecations-and-migrations'
  },
  {
    from: [
      '/deprecations-and-migrations/migrate-tenant-member-roles',
      '/product-lifecycle/deprecations-and-migrations/migrate-to-manage-dashboard-new-roles'
    ],
    to: '/product-lifecycle/deprecations-and-migrations/migrate-tenant-member-roles'
  },
  {
    from: ['/migrations/guides/google_cloud_messaging'],
    to: '/product-lifecycle/deprecations-and-migrations/google-firebase-migration'
  },
  {
    from: ['/migrations/guides/migration-oauthro-oauthtoken'],
    to: '/product-lifecycle/deprecations-and-migrations/migration-oauthro-oauthtoken'
  },
  {
    from: ['/migrations/guides/migration-oauthro-oauthtoken-pwdless'],
    to: '/product-lifecycle/deprecations-and-migrations/resource-owner-passwordless-credentials-exchange'
  },
  {
    from: [
      '/guides/login/migration-embedded-universal',
      '/guides/login/migration-embedded-centralized',
      '/guides/login/migrating-lock-v10-webapp',
      '/guides/login/migrating-lock-v9-spa',
      '/guides/login/migrating-lock-v9-spa-popup',
      '/guides/login/migrating-lock-v9-webapp',
      '/guides/login/migrating-lock-v10-spa',
      '/guides/login/migrating-lock-v8',
      '/guides/login/migration-sso'
    ],
    to: '/product-lifecycle/deprecations-and-migrations/migrate-from-embedded-login-to-universal-login'
  },
  {
    from: [
      '/users/user-search/migrate-v2-v3',
      '/users/search/v3/migrate-search-v2-v3',
      '/users/user-search/migrate-search-v2-v3'
    ],
    to: '/product-lifecycle/deprecations-and-migrations/migrate-v2-v3'
<<<<<<< HEAD
  },
  {
    from: ['/migrations/guides/account-linking','/users/guides/link-user-accounts-auth-api'],
    to: '/product-lifecycle/deprecations-and-migrations/link-user-accounts-with-access-tokens-migration'
  },
  {
    from: ['/migrations/guides/calling-api-with-idtokens'],
    to: '/product-lifecycle/deprecations-and-migrations/migrate-to-calling-api-with-access-tokens'
  },
  {
    from: ['/guides/migration-legacy-flows'],
    to: '/product-lifecycle/deprecations-and-migrations/migrate-from-legacy-auth-flows'
  },
  {
    from: ['/migrations/guides/clickjacking-protection'],
    to: '/product-lifecycle/deprecations-and-migrations/clickjacking-protection-for-universal-login'
  },
  {
=======
  },
  {
    from: ['/migrations/guides/account-linking','/users/guides/link-user-accounts-auth-api'],
    to: '/product-lifecycle/deprecations-and-migrations/link-user-accounts-with-access-tokens-migration'
  },
  {
    from: ['/migrations/guides/calling-api-with-idtokens'],
    to: '/product-lifecycle/deprecations-and-migrations/migrate-to-calling-api-with-access-tokens'
  },
  {
    from: ['/guides/migration-legacy-flows'],
    to: '/product-lifecycle/deprecations-and-migrations/migrate-from-legacy-auth-flows'
  },
  {
    from: ['/migrations/guides/clickjacking-protection'],
    to: '/product-lifecycle/deprecations-and-migrations/clickjacking-protection-for-universal-login'
  },
  {
>>>>>>> 0e9b2968
    from: ['/migrations/guides/extensibility-node12'],
    to: '/product-lifecycle/deprecations-and-migrations/migrate-to-nodejs-12'
  },
  {
    from: ['/migrations/guides/facebook-graph-api-deprecation'],
    to: '/product-lifecycle/deprecations-and-migrations/facebook-graph-api-changes'
  },
  {
    from: ['/migrations/guides/facebook-social-context'],
    to: '/product-lifecycle/deprecations-and-migrations/facebook-social-context-field-deprecation'
  },
  {
<<<<<<< HEAD
    from: ['/migrations/guides/instagram-deprecation'],
=======
    from: [
      '/migrations/guides/instagram-deprecation',
      '/instagram-clientid'
    ],
>>>>>>> 0e9b2968
    to: '/product-lifecycle/deprecations-and-migrations/instagram-connection-deprecation'
  },
  {
    from: ['/migrations/guides/passwordless-start'],
    to: '/product-lifecycle/deprecations-and-migrations/migrate-to-passwordless'
  },
  {
    from: ['/migrations/guides/unpaginated-requests'],
    to: '/product-lifecycle/deprecations-and-migrations/migrate-to-paginated-queries'
  },
  {
    from: ['/migrations/guides/yahoo-userinfo-updates'],
    to: '/product-lifecycle/deprecations-and-migrations/yahoo-api-changes'
  },
  {
    from: [
      '/product-lifecycle/deprecations-and-migrations/migrate-to-management-api-v2',
      '/api/management-api-v1-deprecated',
      '/api/management-api-changes-v1-to-v2',
      '/migrations/guides/management-api-v1-v2',
      '/api/management/v1/use-cases',
      '/api/v1',
      '/migrations/past-migrations',
      '/product-lifecycle/deprecations-and-migrations/past-migrations'
    ],
    to: '/product-lifecycle/past-migrations'
  },
  {
    from: ['/logs/guides/migrate-logs-v2-v3'],
    to: '/product-lifecycle/deprecations-and-migrations/migrate-to-tenant-log-search-v3'
  },


  /* Professional Services */

  {
    from: ['/services','/auth0-professional-services','/services/auth0-advanced','/services/auth0-introduction','/services/discover-and-design','/services/maintain-and-improve'],
    to: '/professional-services'
  },
  {
    from: ['/services/architectural-design','/professional-services/architectural-design-services','/professional-services/solution-design-services','/services/solution-design'],
    to: '/professional-services/discover-design'
  },
  {
    from: ['/professional-services/custom-implementation-services','/services/custom-implementation','/services/implement'],
    to: '/professional-services/implement'
  },
  {
    from: ['/services/performance-scalability','/professional-services/performance-and-scalability-services','/professional-services/advisory-sessions','/services/scenario-guidance','/services/code-review','/services/pair-programming'],
    to: '/professional-services/maintain-improve'
  },
  {
    from: ['/services/packages'],
    to: '/professional-services/packages'
  },


  /* Rules */

  {
    from: ['/rules/current', '/rules/current/csharp', '/rules/guides/csharp', '/rules/legacy', '/rules/references/legacy','/rules/references/modules','/rule'],
    to: '/rules'
  },
  {
    from: ['/rules/guides/automatically-generate-leads-in-shopify','/rules/guides/automatically-generate-leads-shopify'],
    to: '/rules/automatically-generate-leads-in-shopify'
  },
  {
    from: ['/rules/guides/cache-resources','/rules/cache-expensive-resources-in-rules'],
    to: '/rules/cache-resources'
  },
  {
    from: ['/rules/guides/configuration'],
    to: '/rules/configuration'
  },
  {
    from: ['/dashboard/guides/rules/configure-variables'],
    to: '/rules/configure-global-variables-for-rules'
  },
  {
    from: ['/rules/current/context', '/rules/context', '/rules/references/context-object','/rules/context-prop-authentication'],
    to: '/rules/context-object'
  },
  {
    from: ['/api/management/guides/rules/create-rules', '/dashboard/guides/rules/create-rules','/rules/guides/create'],
    to: '/rules/create-rules'
  },
  {
    from: ['/rules/guides/debug'],
    to: '/rules/debug-rules'
  },
  {
    from: ['/rules/references/samples'],
    to: '/rules/examples'
  },
  {
    from: [
      '/rules/guides/integrate-user-id-verification',
      '/rules/integrate-user-id-verification'
    ],
    to: 'https://marketplace.auth0.com/integrations/onfido-identity-verification'
  },
  {
    from: '/rules/guides/integrate-efm-solutions',
    to: '/rules/integrate-efm-solutions'
  },
  {
    from: '/rules/guides/integrate-erfm-solutions',
    to: '/rules/integrate-erfm-solutions'
  },
  {
    from: '/rules/guides/integrate-hubspot',
    to: '/rules/integrate-hubspot'
  },
  {
    from: '/rules/guides/integrate-maxmind',
    to: '/rules/integrate-maxmind'
  },
  {
    from: '/rules/guides/integrate-mixpanel',
    to: '/rules/integrate-mixpanel'
  },
  {
    from: '/rules/guides/integrate-salesforce',
    to: '/rules/integrate-salesforce'
  },
  {
    from: ['/rules/current/redirect', '/rules/redirect', '/rules/guides/redirect'],
      to: '/rules/redirect-users'
  },
  {
    from: ['/rules/references/use-cases'],
    to: '/rules/use-cases'
  },
  {
    from: ['/rules/current/management-api', '/rules/guides/management-api'],
    to: '/rules/use-management-api'
  },
  {
    from: ['/rules/references/user-object'],
    to: '/rules/user-object-in-rules'
  },
  {
    from: [
      '/monitoring/guides/track-leads-salesforce',
      '/tutorials/tracking-new-leads-in-salesforce-and-raplead',
      '/scenarios-rapleaf-salesforce',
      '/scenarios/rapleaf-salesforce',
      '/monitor-auth0/track-new-leads-in-salesforce'
    ],
    to: '/rules/use-cases/track-new-leads-in-salesforce'
  },
  {
    from: [
      '/monitoring/guides/track-signups-salesforce',
      '/tutorials/track-signups-enrich-user-profile-generate-leads',
      '/scenarios-mixpanel-fullcontact-salesforce',
      '/scenarios/mixpanel-fullcontact-salesforce',
      '/monitor-auth0/track-new-sign-ups-in-salesforce'
    ],
    to: '/rules/use-cases/track-new-sign-ups-in-salesforce'
  },


  /* Security */

  {
    from: ['/security/general-security-tips'],
    to: '/security/tips'
  },
  {
    from: [
      '/security/blacklist-user-attributes',
      '/security/blacklisting-attributes',
      '/tutorials/blacklisting-attributes',
      '/blacklist-attributes',
      '/security/denylist-user-attributes'
    ],
    to: '/security/data-security/denylist'
  },
  {
    from: [
      '/security/whitelist-ip-addresses',
      '/guides/ip-whitelist',
      '/security/allowlist-ip-addresses'
    ],
    to: '/security/data-security/allowlist'
  },
  {
    from: [
      '/users/normalized/auth0/store-user-data',
      '/users/store-user-data',
      '/users/references/user-data-storage-scenario',
      '/users/user-data-storage-scenario',
      '/best-practices/user-data-storage-best-practices',
      '/users/references/user-data-storage-best-practices',
      '/users/user-data-storage',
      '/user-profile/user-data-storage'
    ],
    to: '/security/data-security/user-data-storage'
  },
  {
    from: [
      '/tokens/concepts/token-storage',
      '/videos/session-and-cookies',
      '/security/store-tokens',
      '/tokens/guides/store-tokens',
      '/tokens/token-storage'
    ],
    to: '/security/data-security/token-storage'
  },
  {
    from: ['/security/common-threats','/security/prevent-common-cybersecurity-threats'],
    to: '/security/prevent-threats'
  },

  /* Security Bulletins */

  {
    from: ['/security/bulletins'],
    to: '/security/security-bulletins'
  },
  {
    from: ['/security/bulletins/cve-2020-15259','/security/cve-2020-15259'],
    to: '/security/security-bulletins/cve-2020-15259'
  },
  {
    from: ['/security/bulletin/cve-2020-15240', '/security/cve-2020-15240'],
    to: '/security/security-bulletins/cve-2020-15240'
  },
  {
    from: ['/security/bulletins/cve-2020-15125','/security/cve-2020-15125'],
    to: '/security/security-bulletins/cve-2020-15125'
  },
  {
    from: ['/security/bulletins/cve-2020-15084','/security/cve-2020-15084'],
    to: '/security/security-bulletins/cve-2020-15084'
  },
  {
    from: ['/security/bulletins/2020-03-31_wpauth0','/security/2020-03-31-wpauth0'],
    to: '/security/security-bulletins/2020-03-31-wpauth0'
  },
  {
    from: ['/security/bulletins/cve-2020-5263','/security/cve-2020-5263'],
    to: '/security/security-bulletins/cve-2020-5263'
  },
  {
    from: ['/security/bulletins/2019-01-10_rules','/security/2019-01-10-rules'],
    to: '/security/security-bulletins/2019-01-10-rules'
  },
  {
    from: ['/security/bulletins/2019-09-05_scopes','/security/2019-09-05-scopes'],
    to: '/security/security-bulletins/2019-09-05-scopes'
  },
  {
    from: ['/security/bulletins/cve-2019-20174','/security/cve-2019-20174'],
    to: '/security/security-bulletins/cve-2019-20174'
  },
  {
    from: ['/security/bulletins/cve-2019-20173','/security/cve-2019-20173'],
    to: '/security/security-bulletins/cve-2019-20173'
  },
  {
    from: ['/security/bulletins/cve-2019-16929','/security/cve-2019-16929'],
    to: '/security/security-bulletins/cve-2019-16929'
  },
  {
    from: ['/security/bulletins/cve-2019-13483','/security/cve-2019-13483'],
    to: '/security/security-bulletins/cve-2019-13483'
  },
  {
    from: ['/security/bulletins/cve-2019-7644','/security/cve-2019-7644'],
    to: '/security/security-bulletins/cve-2019-7644'
  },
  {
    from: ['/security/bulletins/cve-2018-15121','/security/cve-2018-15121'],
    to: '/security/security-bulletins/cve-2018-15121'
  },
  {
    from: ['/security/bulletins/cve-2018-11537','/security/cve-2018-11537'],
    to: '/security/security-bulletins/cve-2018-11537'
  },
  {
    from: ['/security/bulletins/cve-2018-7307','/security/cve-2018-7307'],
    to: '/security/security-bulletins/cve-2018-7307'
  },
  {
    from: ['/security/bulletins/cve-2018-6874','/security/cve-2018-6874'],
    to: '/security/security-bulletins/cve-2018-6874'
  },
  {
    from: ['/security/bulletins/cve-2018-6873','/security/cve-2018-6873'],
    to: '/security/security-bulletins/cve-2018-6873'
  },
  {
    from: ['/security/bulletins/cve-2017-16897','/security/cve-2017-16897'],
    to: '/security/security-bulletins/cve-2017-16897'
  },
  {
    from: ['/security/bulletins/cve-2017-17068','/security/cve-2017-17068'],
    to: '/security/security-bulletins/cve-2017-17068'
  },

  /* Tokens */

  {
    from: ['/tokens','/security/token-exp','/token','/tokens/concepts','/tokens/guides'],
    to: '/security/tokens'
  },
  {
    from: [
      '/tokens/overview-id-tokens',
      '/tokens/id-token', 
      '/tokens/concepts/id-tokens',
      '/tokens/id_token',
      '/tokens/id-tokens'
    ],
    to: '/security/tokens/id-tokens'
  },
  {
    from: [
      '/tokens/id-tokens/validate-id-tokens',
      '/tokens/guides/validate-id-token',
      '/tokens/guides/validate-id-tokens',
      '/tokens/guides/id-token/validate-id-token',
      '/tokens/id-tokens/validate-id-tokens'
    ],
    to: '/security/tokens/id-tokens/validate-id-tokens'
  },
  {
    from: [
      '/tokens/id-tokens/get-id-tokens',
      '/tokens/guides/id-token/get-id-tokens', 
      '/tokens/guides/get-id-tokens'
    ],
    to: '/security/tokens/id-tokens/get-id-tokens'
  },
  {
    from: ['/tokens/id-tokens/id-token-structure','/tokens/references/id-token-structure'],
    to: '/security/tokens/id-tokens/id-token-structure'
  },
  {
    from: [
      '/tokens/id-tokens/update-id-token-lifetime',
      '/dashboard/guides/applications/update-token-lifetime'
    ],
    to: '/security/tokens/id-tokens/update-id-token-lifetime'
  },
  {
    from: [
      '/api-auth/tutorials/adoption/api-tokens',
      '/tokens/concepts/access-tokens',
      '/tokens/concepts/access-token',
      '/tokens/overview-access-tokens',
      '/tokens/access-token',
      '/tokens/access_token',
      '/api-auth/why-use-access-tokens-to-secure-apis',
      '/api-auth/asking-for-access-tokens',
      '/tokens/access-tokens'
    ],
    to: '/security/tokens/access-tokens'
  },
  {
    from: [
      '/tokens/guides/validate-access-tokens', 
      '/api-auth/tutorials/verify-access-token', 
      '/tokens/guides/access-token/validate-access-token',
      '/tokens/access-tokens/validate-access-tokens'
    ],
    to: '/security/tokens/access-tokens/validate-access-tokens'
  },
  {
    from: [
      '/tokens/guides/get-access-tokens',
      '/tokens/get-access-tokens', 
      '/tokens/guides/access-token/get-access-tokens',
      '/tokens/access-tokens/get-access-tokens'
    ],
    to: '/security/tokens/access-tokens/get-access-tokens'
  },
  {
    from: [
      '/tokens/guides/use-access-tokens',
      '/tokens/use-access-tokens', 
      '/tokens/guides/access-token/use-access-tokens',
      '/tokens/access-tokens/use-access-tokens'
    ],
    to: '/security/tokens/access-tokens/use-access-tokens'
  },
  {
    from: [
      '/tokens/concepts/idp-access-tokens', 
      '/tokens/overview-idp-access-tokens',
      '/tokens/idp',
      '/tokens/identity-provider-access-tokens'
    ],
    to: '/security/tokens/access-tokens/identity-provider-access-tokens'
  },
  {
    from: [
      '/api/management/v2/tokens',
      '/tokens/apiv2', 
      '/api/v2/tokens', 
      '/api/management/v2/concepts/tokens',
      '/tokens/management-api-access-tokens',
      '/api/management/v2/faq-management-api-access-tokens', 
      '/tokens/management-api-access-tokens/management-api-access-token-faqs'
    ],
    to: '/security/tokens/access-tokens/management-api-access-tokens'
  },
  {
    from: [
      '/tokens/management-api-access-tokens/get-management-api-access-tokens-for-production',
      '/api/management/v2/get-access-tokens-for-production'
    ],
    to: '/security/tokens/access-tokens/get-management-api-access-tokens-for-production'
  },
  {
    from: [
      '/tokens/management-api-access-tokens/get-management-api-access-tokens-for-testing',
      '/api/management/v2/get-access-tokens-for-test'
    ],
<<<<<<< HEAD
    to: '/security/tokens/access/tokens/get-management-api-access-tokens-for-testing'
=======
    to: '/security/tokens/access-tokens/get-management-api-access-tokens-for-testing'
>>>>>>> 0e9b2968
  },
  {
    from: [
      '/tokens/management-api-access-tokens/get-management-api-tokens-for-single-page-applications',
      '/api/management/v2/get-access-tokens-for-spas'
    ],
    to: '/security/tokens/access-tokens/get-management-api-tokens-for-single-page-applications'
  },
  {
    from: [
      '/api/management/v2/tokens-flows',
      '/tokens/management-api-access-tokens/changes-in-auth0-management-apiv2-tokens'
    ],
    to: '/security/tokens/access-tokens/changes-in-auth0-management-apiv2-tokens'
  },
  {
    from: [
      '/tokens/access-tokens/update-access-token-lifetime',
      '/dashboard/guides/apis/update-token-lifetime'
    ],
    to: '/security/tokens/access-tokens/update-access-token-lifetime'
  },
  {
    from: [
      '/tokens/json-web-tokens',
      '/tokens/concepts/jwts', 
      '/tokens/concepts/why-use-jwt',
      '/tokens/jwt',
      '/jwt'
    ],
    to: '/security/tokens/json-web-tokens'
  },
  {
    from: [
      '/tokens/json-web-tokens/validate-json-web-tokens',
      '/tokens/guides/validate-jwts', 
      '/tokens/guides/jwt/parse-validate-jwt-programmatically', 
      '/tokens/guides/jwt/validate-jwt'
    ],
<<<<<<< HEAD
    to: '/tokens/json-web-tokens/validate-json-web-tokens'
=======
    to: '/security/tokens/json-web-tokens/validate-json-web-tokens'
>>>>>>> 0e9b2968
  },
  {
    from: [
      '/tokens/json-web-tokens/json-web-token-structure',
      '/tokens/references/jwt-structure',
      '/tokens/reference/jwt/jwt-structure'
    ],
    to: '/security/tokens/json-web-tokens/json-web-token-structure'
  },
  {
    from: [
      '/tokens/json-web-tokens/json-web-token-claims',
      '/tokens/jwt-claims',
      '/tokens/concepts/jwt-claims',
      '/tokens/add-custom-claims',
      '/scopes/current/custom-claims'
    ],
    to: '/security/tokens/json-web-tokens/json-web-token-claims'
  },
  {
    from: [
      '/tokens/create-namespaced-custom-claims',
      '/tokens/guides/create-namespaced-custom-claims',
      '/tokens/concepts/claims-namespacing'
    ],
    to: '/security/tokens/json-web-tokens/create-namespaced-custom-claims'
  },
  {
    from: [
      '/tokens/json-web-tokens/json-web-key-sets',
      '/tokens/jwks', 
      '/jwks',
      '/tokens/concepts/jwks'
    ],
    to: '/security/tokens/json-web-tokens/json-web-key-sets'
  },
  {
    from: [
      '/tokens/json-web-tokens/json-web-key-sets/locate-json-web-key-sets',
      '/tokens/guides/locate-jwks', 
      '/tokens/guides/jwt/verify-jwt-signature-using-jwks', 
      '/tokens/guides/jwt/use-jwks'
    ],
    to: '/security/tokens/json-web-tokens/locate-json-web-key-sets'
  },
  {
    from: [
      '/tokens/json-web-tokens/json-web-key-set-properties',
      '/tokens/references/jwks-properties', 
      '/tokens/reference/jwt/jwks-properties'
    ],
    to: '/security/tokens/json-web-tokens/json-web-key-set-properties'
  },
  {
    from: [
      '/api-auth/tutorials/adoption/refresh-tokens',
      '/refresh-token',
      '/tokens/refresh_token',
      '/tokens/refresh-token',
      '/tokens/refresh-token/legacy',
      '/tokens/refresh-token/current',
      '/tokens/concepts/refresh-tokens',
      '/tokens/access-tokens/refresh-tokens',
      '/tokens/preview/refresh-token',
      '/tokens/refresh-tokens'
    ],
    to: '/security/tokens/refresh-tokens'
  },
  {
    from: ['/tokens/refresh-tokens/get-refresh-tokens','/tokens/guides/get-refresh-tokens'],
    to: '/security/tokens/refresh-tokens/get-refresh-tokens'
  },
  {
    from: ['/tokens/refresh-tokens/use-refresh-tokens','/tokens/guides/use-refresh-tokens'],
    to: '/security/tokens/refresh-tokens/use-refresh-tokens'
  },
  {
    from: '/tokens/refresh-tokens/configure-refresh-token-expiration',
    to: '/security/tokens/refresh-tokens/configure-refresh-token-expiration'
  },
  {
    from: [
      '/tokens/concepts/refresh-token-rotation',
      '/tokens/access-tokens/refresh-tokens/refresh-token-rotation',
<<<<<<< HEAD
      '/tokens/refresh-tokens/refresh-token-rotation'
=======
      '/tokens/refresh-tokens/refresh-token-rotation',
      '/tokens/refresh-tokens/configure-refresh-token-expiration'
>>>>>>> 0e9b2968
    ],
    to: '/security/tokens/refresh-tokens/refresh-token-rotation'
  },
  {
    from: [
      '/tokens/refresh-tokens/configure-refresh-token-rotation',
      '/tokens/guides/configure-refresh-token-rotation'
    ],
    to: '/security/tokens/refresh-tokens/configure-refresh-token-rotation'
  },
  {
    from: [
      '/tokens/guides/use-refresh-token-rotation',
      '/tokens/refresh-token-rotation/use-refresh-token-rotation',
      '/tokens/refresh-tokens/refresh-token-rotation/use-refresh-token-rotation'
    ],
    to: '/security/tokens/refresh-tokens/use-refresh-token-rotation'
  },
  {
    from: [
      '/tokens/guides/disable-refresh-token-rotation',
      '/tokens/access-tokens/refresh-tokens/disable-refresh-token-rotation',
      '/tokens/refresh-tokens/disable-refresh-token-rotation'
    ],
    to: '/security/tokens/refresh-tokens/disable-refresh-token-rotation'
  },
  {
    from: ['/tokens/refresh-tokens/revoke-refresh-tokens','/tokens/guides/revoke-refresh-tokens'],
    to: '/security/tokens/refresh-tokens/revoke-refresh-tokens'
  },
  {
    from: ['/tokens/revoke-tokens','/tokens/guides/revoke-tokens'],
    to: '/security/tokens/revoke-tokens'
  },
  {
    from: ['/api-auth/tutorials/adoption/delegation','/tokens/delegation','/tokens/concepts/delegation-tokens'],
<<<<<<< HEAD
    to: '/tokens/delegation-tokens'
=======
    to: '/security/tokens/delegation-tokens'
>>>>>>> 0e9b2968
  },

  /* Support */

  {
    from: ['/policies/requests','/premium-support'],
    to: '/support'
  },
  {
    from: ['/support/support-overview'],
    to: '/support/support-plans'
  },
  {
    from: ['/support/matrix'],
    to: '/support/product-support-matrix'
  },
  {
    from: ['/sla', '/support/sla','/support/sld'],
    to: '/support/services-level-descriptions'
  },
  {
    from: ['/support/tickets'],
    to: '/support/open-and-manage-support-tickets'
  },
  {
    from: ['/support/subscription'],
    to: '/support/manage-subscriptions'
  },
  {
    from: [
      '/support/cancel-paid-subscriptions',
      '/tutorials/cancel-paid-subscriptions',
      '/cancel-paid-subscriptions',
      '/support/downgrade-or-cancel-subscriptions'
    ],
    to: '/support/manage-subscriptions/downgrade-or-cancel-subscriptions'
  },
  {
    from: [
      '/support/delete-or-reset-tenant',
      '/support/delete-reset-tenant',
      '/tutorials/delete-reset-tenant'
    ],
    to: '/support/manage-subscriptions/delete-or-reset-tenant'
  },
  {
    from: [
      '/tutorials/removing-auth0-exporting-data',
      '/support/removing-auth0-exporting-data',
      '/moving-out',
      '/support/export-data'
    ],
    to: '/support/manage-subscriptions/export-data'
  },
  {
    from: [
      '/support/how-auth0-versions-software',
      '/tutorials/how-auth0-versions-software',
      '/versioning'
    ],
    to: '/support/versioning-strategy'
  },
  {
    from: ['/support/reset-account-password','/tutorials/reset-account-password'],
    to: '/support/reset-account-passwords'
  },

  /* Policies */

  {
    from: [
      '/policies',
      '/policies/dashboard-authentication',
      '/policies/restore-deleted-tenant',
      '/policies/unsupported-requests'
    ],
    to: '/support/policies'
  },
  {
    from: ['/policies/billing-policy','/policies/billing'],
    to: '/support/policies/billing-policy'
  },
  {
    from: ['/policies/public-cloud-service-endpoints','/policies/endpoints','/security/public-cloud-service-endpoints'],
    to: '/support/policies/public-cloud-service-endpoints'
  },
  {
    from: ['/policies/data-export-and-transfer-policy','/policies/data-export','/policies/data-transfer'],
    to: '/support/policies/data-export-and-transfer-policy'
  },
  {
    from: ['/policies/load-testing-policy','/policies/load-testing'],
    to: '/support/policies/load-testing-policy'
  },
  {
    from: ['/policies/penetration-testing-policy','/policies/penetration-testing'],
    to: '/support/policies/penetration-testing-policy'
  },
  {
    from: [
      '/rate-limits', 
      '/policies/rate-limit', 
      '/policies/rate-limits',
      '/policies/legacy-rate-limits',
      '/policies/rate-limit-policy'
    ],
    to: '/support/policies/rate-limit-policy'
  },
  {
    from: [
      '/policies/rate-limit-policy/authentication-api-endpoint-rate-limits',
      '/policies/rate-limits-auth-api',
      '/policies/rate-limits-api',
      '/policies/authentication-api-endpoint-rate-limits'
    ],
    to: '/support/policies/rate-limit-policy/authentication-api-endpoint-rate-limits'
  },
  {
    from: [
      '/policies/rate-limit-policy/mgmt-api-endpoint-rate-limits-before-19-may-2020',
      '/policies/rate-limit-policy/management-api-endpoint-rate-limits',
      '/policies/rate-limits-mgmt-api',
      '/policies/management-api-endpoint-rate-limits'
    ],
    to: '/support/policies/rate-limit-policy/management-api-endpoint-rate-limits'
  },
  {
    from: [
      '/policies/database-connections-rate-limits',
      '/policies/rate-limit-policy/database-connections-rate-limits',
      '/connections/database/rate-limits',
      '/support/policies/database-connections-rate-limits'
    ],
    to: '/support/policies/rate-limit-policy/database-connections-rate-limits'
  },
  {
    from: [
      '/authorization/reference/rbac-limits',
      '/authorization/rbac/authorization-core-rbac-limits',
      '/policies/entity-limit-policy',
      '/policies/entity-limits',
      '/policies/global-limit'
    ],
    to: '/support/policies/entity-limit-policy'
  },


  /* Troubleshoot */

  {
    from: ['/troubleshoot/basics'],
    to: '/troubleshoot'
  },
  {
    from: ['/troubleshoot/basic-troubleshooting','/troubleshoot/concepts/basics'],
    to: '/troubleshoot/troubleshoot-basic'
  },
  {
    from: ['/troubleshoot/basic-troubleshooting/verify-platform','/troubleshoot/guides/verify-platform'],
    to: '/troubleshoot/troubleshoot-basic/verify-platform'
  },
  {
    from: ['/troubleshoot/basic-troubleshooting/verify-connections','/troubleshoot/guides/verify-connections'],
    to: '/troubleshoot/troubleshoot-basic/verify-connections'
  },
  {
    from: ['/troubleshoot/basic-troubleshooting/verify-domain','/troubleshoot/guides/verify-domain'],
    to: '/troubleshoot/troubleshoot-basic/verify-domain'
  },
  {
    from: ['/troubleshoot/guides/verify-rules', '/troubleshoot/verify-rules'],
    to: '/troubleshoot/troubleshoot-basic/verify-rules'
  },
  {
    from: ['/troubleshoot/guides/check-error-messages', '/troubleshoot/check-error-messages'],
    to: '/troubleshoot/troubleshoot-basic/check-error-messages'
  },
  {
    from: [
      '/product-lifecycle/deprecations-and-migrations/search-logs-for-deprecation-errors',
      '/errors/deprecations-errors/'
    ],
    to: '/troubleshoot/troubleshoot-basic/search-logs-for-deprecation-errors'
  },
  {
    from: [
      '/troubleshoot/guides/check-deprecation-errors',
      '/troubleshoot/troubleshoot-authentication-issues/check-deprecation-errors'
    ],
    to: '/troubleshoot/troubleshoot-basic/check-deprecation-errors'
  },
  {
    from: ['/troubleshoot/references/invalid-token','/troubleshoot/invalid-token-errors'],
    to: '/troubleshoot/troubleshoot-basic/invalid-token-errors'
  },
  {
    from: [
      '/troubleshoot/concepts/auth-issues',
      '/troubleshoot/troubleshoot-authentication-issues'
      ],
    to: '/troubleshoot/troubleshoot-authentication'
  },
  {
    from: ['/troubleshoot/guides/check-api-calls', '/troubleshoot/troubleshoot-authentication-issues/check-api-calls'],
    to: '/troubleshoot/troubleshoot-authentication/check-api-calls'
  },
  {
    from: ['/troubleshoot/guides/check-login-logout-issues', '/troubleshoot/troubleshoot-authentication-issues/check-login-and-logout-issues'],
    to: '/troubleshoot/troubleshoot-authentication/check-login-and-logout-issues'
  },
  {
    from: ['/troubleshoot/guides/check-user-profiles', '/troubleshoot/troubleshoot-authentication-issues/check-user-profiles'],
    to: '/troubleshoot/troubleshoot-authentication/check-user-profiles'
  },
  {
    from: ['/authorization/concepts/troubleshooting', '/authorization/troubleshoot-role-based-access-control-and-authorization'],
    to: '/troubleshoot/troubleshoot-authentication/troubleshoot-rbac-authorization'
  },
  {
    from: ['/troubleshoot/references/saml-errors', '/troubleshoot/troubleshoot-authentication-issues/saml-errors'],
    to: '/troubleshoot/troubleshoot-authentication/saml-errors'
  },
  {
    from: [
      '/protocols/saml/saml-configuration/troubleshoot/auth0-as-idp',
      '/protocols/saml/saml-configuration/troubleshoot',
      '/protocols/saml/saml-configuration/troubleshoot/common-saml-errors',
      '/protocols/saml/saml-configuration/troubleshoot/auth0-as-sp',
      '/troubleshoot/troubleshoot-saml-configurations',
      '/protocols/saml-protocol/troubleshoot-saml-configurations'
      ],
    to: '/troubleshoot/troubleshoot-authentication/troubleshoot-saml-configurations'
  },
  {
    from: [
      '/troubleshoot/self-change-password-errors',
      '/troubleshoot/references/self_change_password'
    ],
    to: '/troubleshoot/troubleshoot-authentication/self-change-password-errors'
  },
  {
    from: [
      '/multifactor-authentication/google-auth/admin-guide',
      '/multifactor-authentication/google-auth/user-guide',
      '/multifactor-authentication/troubleshooting',
      '/mfa/references/troubleshoot-mfa',
      '/mfa/references/troubleshooting',
      '/mfa/troubleshoot-mfa-issues'
    ],
    to: '/troubleshoot/troubleshoot-authentication/troubleshoot-mfa-issues'
  },
  {
    from: [
      '/extensions/authorization-extension/v2/troubleshooting',
      '/extensions/authorization-dashboard-extension/troubleshoot-authorization-extension',
      '/extensions/authorization-extension/troubleshoot-authorization-extension'
    ],
    to: '/troubleshoot/troubleshoot-authentication/troubleshoot-authorization-extension'
  },
  {
    from: ['/authorization/renew-tokens-when-using-safari','/api-auth/token-renewal-in-safari'],
    to: '/troubleshoot/troubleshoot-authentication/renew-tokens-when-using-safari'
  },
  {
    from: ['/troubleshoot/concepts/integration-extensibility-issues'],
    to: '/troubleshoot/troubleshoot-integration-and-extensibility'
  },
  {
    from: ['/custom-domains/troubleshoot-custom-domains','/custom-domains/troubleshoot'],
    to: '/troubleshoot/troubleshoot-integration-and-extensibility/troubleshoot-custom-domains'
  },
  {
    from: [
      '/connector/troubleshooting',
      '/ad-ldap-connector/troubleshoot-ad-ldap-connector',
      '/extensions/ad-ldap-connector/troubleshoot-ad-ldap-connector'
    ],
    to: '/troubleshoot/troubleshoot-integration-and-extensibility/troubleshoot-ad-ldap-connector'
  },
  {
    from: ['/extensions/troubleshoot-extensions','/extensions/troubleshoot'],
    to: '/troubleshoot/troubleshoot-integration-and-extensibility/troubleshoot-extensions'
  },
  {
    from: [
      '/extensions/deploy-cli/references/troubleshooting',
      '/extensions/deploy-cli-tool/troubleshoot-the-deploy-cli-tool',
      '/deploy/deploy-cli-tool/troubleshoot-the-deploy-cli-tool'
    ],
    to: '/troubleshoot/troubleshoot-integration-and-extensibility/troubleshoot-the-deploy-cli-tool'
  },
  {
    from: [
      '/har',
      '/tutorials/troubleshooting-with-har-files',
      '/troubleshoot/har',
      '/support/troubleshooting-with-har-files',
      '/troubleshoot/guides/generate-har-files',
      '/troubleshoot/generate-and-analyze-har-files'
      ],
    to: '/troubleshoot/tools/generate-and-analyze-har-files'
  },


  /* Tutorials */

  {
    from: ['/scenarios', '/tutorials'],
    to: '/'
  },

  /* Manage Users */

  {
    from: ['/users/concepts/overview-users'],
    to: '/users'
  },
  {
    from: [
      '/user-profile/normalized',
      '/user-profile/normalized/oidc',
      '/user-profile',
      '/users/concepts/overview-user-profile',
      '/user-profile/user-profile-details',
      '/users/normalized/oidc',
      '/users/user-profiles-returned-from-oidc-compliant-pipelines'
    ],
    to: '/users/user-profiles'
  },
  {
    from: [
      '/user-profile/user-profile-structure',
      '/users/references/user-profile-structure',
      '/users/user-profile-structure'
    ],
    to: '/users/user-profiles/user-profile-structure'
  },
  {
    from: ['/users/sample-user-profiles','/users/normalized/auth0/sample-user-profiles'],
    to: '/users/user-profiles/sample-user-profiles'
  },
  {
    from: [
      '/users/normalized-user-profiles',
      '/users/normalized',
      '/user-profile/normalized/auth0',
      '/users/normalized/auth0'
    ],
    to: '/users/user-profiles/normalized-user-profiles'
  },
  {
    from: [
      '/users/normalized-user-profile-schema',
      '/users/normalized/auth0/normalized-user-profile-schema'
    ],
    to: '/users/user-profiles/normalized-user-profile-schema'
  },
  {
    from: [
      '/user-profile/progressive-profiling',
      '/users/concepts/overview-progressive-profiling',
      '/users/guides/implement-progressive-profiling',
      '/users/progressive-profiling',
      '/users/concepts/overview-progressive-profiling'
    ],
    to: '/users/user-profiles/progressive-profiling'
  },
  {
    from: [
      '/users/updating-user-profile-root-attributes',
      '/users/normalized/auth0/update-root-attributes'
    ],
    to: '/users/user-profiles/root-attributes'
  },
  {
    from: [
      '/users/set-root-attributes-during-user-import',
      '/api/management/guides/users/set-root-attributes-user-import'
    ],
    to: '/users/user-profiles/root-attributes/set-root-attributes-during-user-import'
  },
  {
    from: [
      '/users/set-root-attributes-during-user-sign-up',
      '/api/management/guides/users/set-root-attributes-user-signup'
    ],
    to: '/users/user-profiles/root-attributes/set-root-attributes-during-user-sign-up'
  },
  {
    from: [
      '/users/update-root-attributes-for-users',
      '/api/management/guides/users/update-root-attributes-users'
    ],
    to: '/users/user-profiles/root-attributes/update-root-attributes-for-users'
  },
  {
    from: ['/users/verified-email-usage','/users/guides/email-verified'],
    to: '/users/user-profiles/verified-email-usage'
  },
  {
    from: [
      '/users/configure-connection-sync-with-auth0',
      '/dashboard/guides/connections/configure-connection-sync',
      '/api/management/guides/connections/configure-connection-sync'
    ],
    to: '/users/user-profiles/configure-connection-sync-with-auth0'
  },
  {
    from: [
      '/users/update-user-profiles-using-your-database',
      '/user-profile/customdb',
      '/users/guides/update-user-profiles-using-your-database'
    ],
    to: '/users/user-profiles/update-user-profiles-using-your-database'
  },
  {
    from: [
      '/users/concepts/overview-user-metadata',
      '/metadata',
      '/users/read-metadata',
      '/users/guides/read-metadata',
      '/users/guides/manage-user-metadata',
      '/users/manage-user-metadata'
    ],
    to: '/users/metadata'
  },
  {
    from: [
      '/users/references/metadata-field-name-rules',
      '/best-practices/metadata-best-practices'
    ],
    to: '/users/metadata/metadata-fields-data'
  },
  {
    from: [
      '/users/guides/update-metadata-properties-with-management-api',
      '/update-metadata-with-the-management-api',
      '/users/update-metadata-with-the-management-api',
      '/metadata/management-api',
      '/metadata/apiv2',
      '/metadata/apis',
      '/users/guides/set-metadata-properties-on-creation',
      '/users/set-metadata-properties-on-creation'
    ],
    to: '/users/metadata/manage-metadata-api'
  },
  {
    from: ['/metadata/lock'],
    to: '/users/metadata/manage-metadata-lock'
  },
  {
    from: [
      '/rules/current/metadata-in-rules',
      '/rules/guides/metadata',
      '/rules/metadata-in-rules',
      '/metadata-in-rules',
      '/metadata/rules',
      '/rules/metadata'
    ],
    to: '/users/metadata/manage-metadata-rules'
  },
  {
    from: [
      '/sessions-and-cookies', 
      '/sessions/concepts/session', 
      '/sessions/concepts/session-lifetime',
      '/sessions/references/sample-use-cases-sessions', 
      '/sessions-and-cookies/session-use-cases',
      '/sessions'
    ],
    to: '/users/sessions'
  },
  {
    from: ['/sessions/session-layers','/sessions/concepts/session-layers'],
    to: '/users/sessions/session-layers'
  },
  {
    from: '/sessions/session-lifetime-limits',
    to: '/users/sessions/session-lifetime-limits'
  },
  {
    from: [
      '/get-started/dashboard/configure-session-lifetime-settings',
      '/dashboard/guides/tenants/configure-session-lifetime-settings',
      '/api/management/guides/tenants/configure-session-lifetime-settings',
      '/sso/current/configure-session-lifetime-limits',
      '/sessions/configure-session-lifetime-settings'
    ],
    to: '/users/sessions/configure-session-lifetime-settings'
  },
  {
    from: '/sessions/non-persistent-sessions',
    to: '/users/sessions/non-persistent-sessions'
  },
  {
    from: [
      '/sessions/references/example-short-lived-session-mgmt', 
      '/sessions-and-cookies/manage-multi-site-short-long-lived-sessions'
    ],
    to: '/users/sessions/manage-multi-site-sessions'
  },
  {
    from: ['/sessions/cookies','/sessions/concepts/cookies', '/sessions-and-cookies/cookies'],
    to: '/users/cookies'
  },
  {
    from: '/sessions/cookies/authentication-api-cookies',
    to: '/users/cookies/authentication-api-cookies'
  },
  {
    from: [
      '/sessions/spa-authenticate-with-cookies',
      '/login/spa/authenticate-with-cookies',
      '/sessions-and-cookies/spa-authenticate-with-cookies',
      '/sessions/cookies/spa-authenticate-with-cookies'
    ],
    to: '/users/cookies/spa-authenticate-with-cookies'
  },
  {
    from: [
      '/sessions/concepts/cookie-attributes', 
      '/sessions-and-cookies/samesite-cookie-attribute-changes',
      '/sessions/cookies/samesite-cookie-attribute-changes'
    ],
    to: '/users/cookies/samesite-cookie-attribute-changes'
  },
  {
    from: ['/users/guides/manage-users-using-the-dashboard'],
    to: '/users/manage-users-using-the-dashboard'
  },
  {
    from: ['/users/guides/manage-users-using-the-management-api'],
    to: '/users/manage-users-using-the-management-api'
  },
  {
    from: [
      '/users/guides/link-user-accounts',
      '/link-accounts/suggested-linking',
      '/users/link-user-accounts'
    ],
    to: '/users/user-account-linking/link-user-accounts'
  },
  {
    from: ['/users/unlink-user-accounts','/users/guides/unlink-user-accounts'],
    to: '/users/user-account-linking/unlink-user-accounts'
  },
  {
    from: [
      '/link-accounts/user-initiated', 
      '/link-accounts/user-initiated-linking',
      '/users/references/link-accounts-user-initiated-scenario',
      '/users/references/link-accounts-client-side-scenario',
      '/user/references/link-accounts-client-side-scenario',
      '/users/user-initiated-account-linking-client-side-implementation'
    ],
    to: '/users/user-account-linking/user-initiated-account-linking-client-side-implementation'
  },
  {
    from: [
      '/users/suggested-account-linking-server-side-implementation',
      '/users/references/link-accounts-server-side-scenario'
    ],
    to: '/users/user-account-linking/suggested-account-linking-server-side-implementation'
  },
  {
    from: ['/users/concepts/overview-user-migration'],
    to: '/users/import-and-export-users'
  },
  {
    from: [
      '/connections/database/migrating-okta', 
      '/users/migrations/okta',
      '/users/references/user-migration-scenarios',
      '/users/migrations',
      '/users/user-migration-scenarios'
    ],
    to: '/users/import-and-export-users/user-migration-scenarios'
  },
  {
    from: [
      '/connections/database/migrating',
      '/migrating',
      '/users/migrations/automatic',
      '/users/guides/configure-automatic-migration',
      '/users/configure-automatic-migration-from-your-database'
    ],
    to: '/users/import-and-export-users/configure-automatic-migration-from-your-database'
  },
  {
    from: [
      '/tutorials/bulk-importing-users-into-auth0',
      '/users/guides/bulk-user-imports', 
      '/users/guides/bulk-user-import',
      '/users/bulk-importing-users-into-auth0', 
      '/users/migrations/bulk-import',
      '/bulk-import',
      '/users/bulk-user-imports'
    ],
    to: '/users/import-and-export-users/bulk-user-imports'
  },
  {
    from: [
      '/users/bulk-user-import-database-schema-and-examples',
      '/users/references/bulk-import-database-schema-examples'
    ],
    to: '/users/import-and-export-users/bulk-user-import-database-schema-and-examples'
  },
  {
    from: ['/users/bulk-user-exports','/users/guides/bulk-user-exports'],
    to: '/users/import-and-export-users/bulk-user-exports'
  },
  {
    from: ['/users/guides/block-and-unblock-users'],
    to: '/users/block-and-unblock-users'
  },
  {
    from: ['/users/guides/manage-user-access-to-applications'],
    to: '/users/manage-user-access-to-applications'
  },
  {
    from: ['/users/guides/delete-users'],
    to: '/users/delete-users'
  },
  {
    from: ['/dashboard/guides/users/unlink-user-devices'],
    to: '/users/unlink-devices-from-users'
  },
  {
    from: ['/user-profile/user-picture','/users/guides/change-user-pictures'],
    to: '/users/change-user-picture'
  },
  {
    from: [
      '/tutorials/creating-users-in-the-management-portal',
      '/users/guides/create-users',
      '/creating-users',
      '/dashboard/guides/users/create-users'
    ],
    to: '/users/create-users'
  },
  {
    from: ['/tutorials/get-user-information-with-unbounce-landing-pages','/users/guides/get-user-information-with-unbounce-landing-pages','/scenarios-unbounce'],
    to: '/users/get-user-information-on-unbounce-landing-pages'
  },
  {
    from: ['/users/guides/view-users'],
    to: '/users/view-user-details'
  },
  {
    from: ['/users/normalized/auth0/identify-users'],
    to: '/users/identify-users'
  },
  {
    from: ['/users/search/v3','/users/normalized/auth0/retrieve-user-profiles','/users/search','/users-search'],
    to: '/users/user-search'
  },
  {
    from: ['/users/search/v3/query-syntax'],
    to: '/users/user-search/user-search-query-syntax'
  },
  {
    from: ['/api/management/v2/user-search','/users/search/v2', '/api/v2/user-search'],
    to: '/users/user-search/v2'
  },
  {
    from: ['/api/management/v2/query-string-syntax', '/users/search/v2/query-syntax'],
    to: '/users/user-search/v2/query-syntax'
  },
  {
    from: ['/users/search/v3/get-users-by-email-endpoint'],
    to: '/users/user-search/retrieve-users-with-get-users-by-email-endpoint'
  },
  {
    from: ['/users/search/v3/get-users-by-id-endpoint'],
    to: '/users/user-search/retrieve-users-with-get-users-by-id-endpoint'
  },
  {
    from: ['/users/search/v3/get-users-endpoint','/users/user-search/retrieve-users-with-the-get-users-endpoint'],
    to: '/users/user-search/retrieve-users-with-get-users-endpoint'
  },
  {
    from: ['/users/search/v3/sort-search-results'],
    to: '/users/user-search/sort-search-results'
  },
  {
    from: ['/users/search/v3/view-search-results-by-page'],
    to: '/users/user-search/view-search-results-by-page'
  },
 {
    from: ['/link-accounts/auth-api','/link-accounts','/users/concepts/overview-user-account-linking','/users/guide/concepts/overview-user-account-linking'],
    to: '/users/user-account-linking'
  },
  {
    from: ['/users/guides/get-user-information-with-unbounce-landing-pages'],
    to: '/users/get-user-information-on-unbounce-landing-pages'
  },

  /* Videos */

  {
    from: ['/video-series/main/videos'],
    to: '/videos'
  },
  {
    from: ['/videos/learn-identity'],
    to: '/videos/learn-identity-series'
  },
  {
    from: ['/videos/learn-identity/01-introduction-to-identity','/videos/learn-identity-series/learn-identity-series/introduction-to-identity'],
    to: '/videos/learn-identity-series/introduction-to-identity'
  },
  {
    from: ['/videos/learn-identity/02-oidc-and-oauth'],
    to: '/videos/learn-identity-series/openid-connect-and-oauth2'
  },
  {
    from: ['/videos/learn-identity/03-web-sign-in'],
    to: '/videos/learn-identity-series/web-sign-in'
  },
  {
    from: ['/videos/learn-identity/04-calling-an-api'],
    to: '/videos/learn-identity-series/calling-an-api'
  },
  {
    from: ['/videos/learn-identity/05-desktop-and-mobile-apps'],
    to: '/videos/learn-identity-series/desktop-and-mobile-apps'
  },
  {
    from: ['/videos/learn-identity/06-single-page-apps'],
    to: '/videos/learn-identity-series/single-page-apps'
  },
  {
    from: ['/videos/get-started'],
    to: '/videos/get-started-series'
  },
  {
    from: ['/videos/get-started/01-architecture-your-tenant'],
    to: '/videos/get-started-series/architect-your-tenant'
  },
  {
    from: ['/videos/get-started/02-provision-user-stores'],
    to: '/videos/get-started-series/provision-user-stores'
  },
  {
    from: ['/videos/get-started/03-provision-import-users'],
    to: '/videos/get-started-series/provision-import-users'
  },
  {
    from: ['/videos/get-started/04_01-authenticate-how-it-works'],
    to: '/videos/get-started-series/authenticate-how-it-works'
  },
  {
    from: ['/videos/get-started/04_02-authenticate-spa-example','/videos/get-started/04_01-authenticate-spa-example'],
    to: '/videos/get-started-series/authenticate-spa-example'
  },
  {
    from: ['/videos/get-started/05_01-authorize-id-tokens-access-control'],
    to: '/videos/get-started-series/authorize-id-tokens-and-access-control'
  },
  {
    from: ['/videos/get-started/05_02-authorize-get-validate-id-tokens'],
    to: '/videos/get-started-series/authorize-get-and-validate-id-tokens'
  },
  {
    from: ['/videos/get-started/06-user-profiles'],
    to: '/videos/get-started-series/learn-user-profiles'
  },
  {
    from: ['/videos/get-started/07_01-brand-how-it-works'],
    to: '/videos/get-started-series/brand-how-it-works'
  },
  {
    from: ['/videos/get-started/07_02-brand-signup-login-pages'],
    to: '/videos/get-started-series/brand-signup-and-login-pages'
  },
  {
    from: ['/videos/get-started/08-brand-emails-error-pages'],
    to: '/videos/get-started-series/brand-emails-and-error-pages'
  },
  {
    from: ['/videos/get-started/10-logout'],
    to: '/videos/get-started-series/learn-logout'
  },


];<|MERGE_RESOLUTION|>--- conflicted
+++ resolved
@@ -1699,24 +1699,6 @@
       '/sso'
     ],
     to: '/configure/sso'
-<<<<<<< HEAD
-  },
-  {
-    from: ['/sso/inbound-single-sign-on','/sso/current/inbound'],
-    to: '/configure/sso/inbound-single-sign-on'
-  },
-  {
-    from: ['/sso/outbound-single-sign-on','/sso/current/outbound'],
-    to: '/configure/sso/outbound-single-sign-on'
-  },
-  {
-    from: [
-      '/single-sign-on/api-endpoints-for-single-sign-on',
-      '/sso/current/relevant-api-endpoints',
-      '/sso/api-endpoints-for-single-sign-on'
-    ],
-    to: '/configure/sso/api-endpoints-for-single-sign-on'
-=======
   },
   {
     from: ['/sso/inbound-single-sign-on','/sso/current/inbound'],
@@ -2691,967 +2673,6 @@
       '/auth0-email-services/email-template-descriptions'
     ],
     to: '/brand-and-customize/email/email-template-descriptions'
->>>>>>> 0e9b2968
-  },
-
-  /* SAML */
-
-  {
-    from: [
-<<<<<<< HEAD
-      '/saml-apps',
-      '/protocols/saml/identity-providers',
-      '/samlp-providers',
-      '/protocols/saml/samlp-providers',
-      '/protocols/saml',
-      '/protocols/saml-protocol',
-      '/configure/saml-protocol',
-      '/protocols/saml-configuration-options',
-      '/protocols/saml/saml-apps',
-      '/protocols/saml/saml-configuration/supported-options-and-bindings',
-      '/protocols/saml/saml-configuration/design-considerations',
-      '/protocols/saml/saml-configuration-options',
-      '/saml-configuration'
-   ],
-    to: '/configure/saml-configuration'
-  },
-  {
-    from: [
-      '/protocols/saml/saml-configuration',
-      '/protocols/saml/saml-configuration/special-configuration-scenarios',
-      '/protocols/saml-protocol/saml-configuration-options/special-saml-configuration-scenarios'
-    ],
-    to: '/configure/saml-configuration/saml-sso-integrations'
-  },
-  {
-    from: [
-      '/protocols/saml/idp-initiated-sso',
-      '/protocols/saml-configuration-options/identity-provider-initiated-single-sign-on',
-      '/protocols/saml/saml-configuration/special-configuration-scenarios/idp-initiated-sso',
-      '/protocols/saml-protocol/saml-configuration-options/identity-provider-initiated-single-sign-on'
-    ],
-    to: '/configure/saml-configuration/saml-sso-integrations/identity-provider-initiated-single-sign-on'
-  },
-  {
-    from: [
-      '/protocols/saml-configuration-options/sign-and-encrypt-saml-requests',
-      '/protocols/saml/saml-configuration/special-configuration-scenarios/signing-and-encrypting-saml-requests',
-      '/protocols/saml-protocol/saml-configuration-options/sign-and-encrypt-saml-requests'
-    ],
-    to: '/configure/saml-configuration/saml-sso-integrations/sign-and-encrypt-saml-requests'
-  },
-  {
-    from: '/protocols/saml-protocol/saml-configuration-options/work-with-certificates-and-keys-as-strings',
-    to: '/configure/saml-configuration/saml-sso-integrations/work-with-certificates-and-keys-as-strings'
-  },
-  {
-    from: [
-      '/saml2webapp-tutorial',
-      '/protocols/saml/saml2webapp-tutorial',
-      '/protocols/saml-protocol/saml-configuration-options/enable-saml2-web-app-addon'
-    ],
-    to: '/configure/saml-configuration/saml-sso-integrations/enable-saml2-web-app-addon'
-  },
-  {
-    from: [
-      '/protocols/saml-configuration-options/configure-auth0-saml-service-provider',
-      '/protocols/saml/saml-sp-generic',
-      '/saml-sp-generic',
-      '/protocols/saml/saml-configuration/auth0-as-service-provider',
-      '/protocols/saml-protocol/configure-auth0-saml-service-provider'
-    ],
-    to: '/configure/saml-configuration/configure-auth0-saml-service-provider'
-  },
-  {
-    from: [
-      '/protocols/saml/adfs',
-      '/protocols/saml-protocol/saml-configuration-options/configure-adfs-saml-connections'
-    ],
-    to: '/configure/saml-configuration/configure-auth0-saml-service-provider/configure-adfs-saml-connections'
-  },
-  {
-    from: [
-      '/protocols/saml/identity-providers/okta',
-      '/okta', 
-      '/saml/identity-providers/okta',
-      '/protocols/saml-configuration-options/configure-okta-as-saml-identity-provider',
-      '/protocols/saml-protocol/saml-configuration-options/configure-okta-as-saml-identity-provider'
-    ],
-    to: '/configure/saml-configuration/configure-auth0-saml-service-provider/configure-okta-as-saml-identity-provider'
-  },
-  {
-    from: [
-      '/onelogin', 
-      '/saml/identity-providers/onelogin',
-      '/protocols/saml/identity-providers/onelogin',
-      '/protocols/saml-configuration-options/configure-onelogin-as-saml-identity-provider',
-
-    ],
-    to: '/configure/saml-configuration/configure-auth0-saml-service-provider/configure-onelogin-as-saml-identity-provider'
-  },
-  {
-    from: [
-      '/ping7', 
-      '/saml/identity-providers/ping7',
-      '/protocols/saml/identity-providers/ping7', 
-      '/protocols/saml-configuration-options/configure-pingfederate-as-saml-identity-provider',
-      '/protocols/saml-protocol/saml-configuration/configure-pingfederate-as-saml-identity-provider'
-    ],
-    to: '/configure/saml-configuration/configure-auth0-saml-service-provider/configure-pingfederate-as-saml-identity-provider'
-  },
-  {
-    from: [
-      '/saml/identity-providers/salesforce',
-      '/protocols/saml/identity-providers/salesforce',
-      '/protocols/saml-configuration-options/configure-salesforce-as-saml-identity-provider',
-      '/protocols/saml-protocol/saml-configuration-options/configure-salesforce-as-saml-identity-provider'
-    ],
-    to: '/configure/saml-configuration/configure-auth0-saml-service-provider/configure-salesforce-as-saml-identity-provider'
-  },
-  {
-    from: [
-      '/siteminder', 
-      '/saml/identity-providers/siteminder',
-      '/protocols/saml/identity-providers/siteminder',
-      '/protocols/saml-configuration-options/configure-siteminder-as-saml-identity-provider',
-      '/protocols/saml-protocol/saml-configuration-options/configure-siteminder-as-saml-identity-provider'
-    ],
-    to: '/configure/saml-configuration/configure-auth0-saml-service-provider/configure-siteminder-as-saml-identity-provider'
-  },
-  {
-    from: [
-      '/ssocircle',
-      '/saml/identity-providers/ssocircle',
-      '/protocols/saml/identity-providers/ssocircle', 
-      '/protocols/saml-configuration-options/configure-ssocircle-as-saml-identity-provider',
-      '/protocols/saml-protocol/saml-configuration-options/configure-ssocircle-as-saml-identity-provider'
-    ],
-    to: '/configure/saml-configuration/configure-auth0-saml-service-provider/configure-ssocircle-as-saml-identity-provider'
-  },
-  {
-    from: [
-      '/protocols/saml-configuration-options/configure-auth0-as-saml-identity-provider',
-      '/saml-idp-generic',
-      '/protocols/saml/saml-idp-generic',
-      '/protocols/saml/saml-configuration/auth0-as-identity-provider',
-      '/protocols/saml-protocol/configure-auth0-as-saml-identity-provider',
-    ],
-    to: '/configure/saml-configuration/configure-auth0-saml-identity-provider'
-  },
-  {
-    from: [
-      '/configure/saml-configuration-options/configure-saml2-web-app-addon-for-aws',
-      '/dashboard/guides/applications/set-up-addon-saml2-aws',
-      '/protocols/saml-protocol/saml-configuration-options/configure-saml2-web-app-addon-for-aws'
-    ],
-    to: '/configure/saml-configuration/configure-auth0-saml-identity-provider/configure-saml2-web-app-addon-for-aws'
-  },
-  {
-    from: [
-      '/protocols/saml/saml-apps/atlassian',
-      '/protocols/saml-protocol/saml-configuration-options/configure-auth0-as-identity-provider-for-atlassian'
-    ],
-    to: '/configure/saml-configuration/configure-auth0-saml-identity-provider/configure-auth0-as-identity-provider-for-atlassian'
-  },
-  {
-    from: [
-      '/saml-apps/cisco-webex',
-      '/protocols/saml/saml-apps/cisco-webex',
-      '/protocols/saml-configuration-options/configure-auth0-as-identity-provider-for-cisco-webex',
-      '/protocols/saml-protocol/saml-configuration-options/configure-auth0-as-identity-provider-for-cisco-webex'
-    ],
-    to: '/configure/saml-configuration/configure-auth0-saml-identity-provider/configure-auth0-as-identity-provider-for-cisco-webex'
-  },
-  {
-    from: [
-      '/saml-apps/datadog',
-      '/protocols/saml/saml-apps/datadog',
-      '/protocols/saml-configuration-options/configure-auth0-as-identity-provider-for-datadog',
-      '/protocols/saml-protocol/saml-configuration-options/configure-auth0-as-identity-provider-for-datadog'
-    ],
-    to: '/configure/saml-configuration/configure-auth0-saml-identity-provider/configure-auth0-as-identity-provider-for-datadog'
-  },
-  {
-    from: [
-      '/protocols/saml/saml-apps/egencia',
-      '/protocols/saml-protocol/saml-configuration-options/configure-auth0-as-identity-provider-for-egencia'
-    ],
-    to: '/configure/saml-configuration/configure-auth0-saml-identity-provider/configure-auth0-as-identity-provider-for-egencia'
-  },
-  {
-    from: [
-      '/protocols/saml/saml-idp-eloqua',
-      '/protocols/saml/saml-apps/eloqua',
-      '/protocols/saml-protocol/saml-configuration-options/configure-saml2-addon-eloqua'
-    ],
-    to: '/configure/saml-configuration/configure-auth0-saml-identity-provider/configure-saml2-addon-eloqua'
-  },
-  {
-    from: [
-      '/saml-apps/freshdesk',
-      '/protocols/saml/saml-apps/freshdesk',
-      '/protocols/saml-configuration-options/configure-auth0-as-identity-provider-for-freshdesk',
-      '/protocols/saml-protocol/saml-configuration-options/configure-auth0-as-identity-provider-for-freshdesk'
-    ],
-    to:  '/configure/saml-configuration/configure-auth0-saml-identity-provider/configure-auth0-as-identity-provider-for-freshdesk'
-  },
-  {
-    from: [
-      '/protocols/saml/saml-apps/github-cloud',
-      '/protocols/saml-protocol/saml-configuration-options/configure-saml2-web-app-addon-for-github-enterprise-cloud'
-    ],
-    to: '/configure/saml-configuration/configure-auth0-saml-identity-provider/configure-saml2-web-app-addon-for-github-enterprise-cloud'
-  },
-  {
-    from: [
-      '/integrations/using-auth0-as-an-identity-provider-with-github-enterprise',
-      '/protocols/saml/saml-apps/github-server',
-      '/tutorials/using-auth0-as-an-identity-provider-with-github-enterprise',
-      '/scenarios/github',
-      '/protocols/saml-protocol/saml-configuration-options/configure-saml2-web-app-addon-for-github-enterprise-server'
-    ],
-    to: '/configure/saml-configuration/configure-auth0-saml-identity-provider/configure-saml2-web-app-addon-for-github-enterprise-server'
-  },
-  {
-    from: [
-      '/protocols/saml/saml-apps/google-apps',
-      '/protocols/saml-protocol/saml-configuration-options/configure-auth0-as-idp-for-google-g-suite'
-    ],
-    to: '/configure/saml-configuration/configure-auth0-saml-identity-provider/configure-auth0-as-idp-for-google-g-suite'
-  },
-  {
-    from: [
-      '/protocols/saml/saml-apps/heroku','/saml-apps/heroku-sso',
-      '/protocols/saml-protocol/saml-configuration-options/configure-saml2-web-app-addon-for-heroku'
-    ],
-    to: '/configure/saml-configuration/configure-auth0-saml-identity-provider/configure-saml2-web-app-addon-for-heroku'
-  },
-  {
-    from: [
-      '/protocols/saml/saml-apps/hosted-graphite',
-      '/protocols/saml-protocol/saml-configuration-options/configure-auth0-as-identity-provider-for-hosted-graphite'
-    ],
-    to: '/configure/saml-configuration/configure-auth0-saml-identity-provider/configure-auth0-as-identity-provider-for-hosted-graphite'
-  },
-  {
-    from: [
-      '/protocols/saml/saml-apps/litmos',
-      '/protocols/saml-configuration-options/configure-auth0-as-identity-provider-for-litmos',
-      '/protocols/saml-protocol/saml-configuration-options/configure-auth0-as-identity-provider-for-litmos'
-    ],
-    to: '/configure/saml-configuration/configure-auth0-saml-identity-provider/configure-auth0-as-identity-provider-for-litmos'
-  },
-  {
-    from: [
-      '/protocols/saml/saml-apps/pluralsight',
-      '/protocols/saml-protocol/saml-configuration-options/configure-auth0-as-identity-provider-for-pluralsight'
-    ],
-    to: '/configure/saml-configuration/configure-auth0-saml-identity-provider/configure-auth0-as-identity-provider-for-pluralsight'
-  },
-  {
-    from: [
-      '/protocols/saml/saml-apps/sprout-video',
-      '/saml-apps/sprout-video',
-      '/protocols/saml-configuration-options/configure-auth0-as-identity-provider-for-sprout-video',
-      '/protocols/saml-protocol/saml-configuration-options/configure-auth0-as-identity-provider-for-sprout-video'
-    ],
-    to: '/configure/saml-configuration/configure-auth0-saml-identity-provider/configure-auth0-as-identity-provider-for-sprout-video'
-  },
-  {
-    from: [
-      '/protocols/saml/saml-apps/tableau-online',
-      '/protocols/saml-protocol/saml-configuration-options/configure-auth0-as-identity-provider-for-tableau-online'
-    ],
-    to: '/configure/saml-configuration/configure-auth0-saml-identity-provider/configure-auth0-as-identity-provider-for-tableau-online'
-  },
-  {
-    from: [
-      '/protocols/saml/saml-apps/tableau-server',
-      '/protocols/saml-protocol/saml-configuration-options/configure-auth0-as-identity-provider-for-tableau-server'
-    ],
-    to: '/configure/saml-configuration/configure-auth0-saml-identity-provider/configure-auth0-as-identity-provider-for-tableau-server'
-  },
-  {
-    from: [
-      '/protocols/saml/saml-apps/workday',
-      '/protocols/saml-protocol/saml-configuration-options/configure-auth0-as-identity-provider-for-workday'
-    ],
-    to: '/configure/saml-configuration/configure-auth0-saml-identity-provider/configure-auth0-as-identity-provider-for-workday'
-  },
-  {
-    from: [
-      '/protocols/saml/saml-apps/workpath',
-      '/protocols/saml-protocol/saml-configuration-options/configure-auth0-as-identity-provider-for-workpath'
-    ],
-    to: '/configure/saml-configuration/configure-auth0-saml-identity-provider/configure-auth0-as-identity-provider-for-workpath'
-  },
-  {
-    from: [
-      '/protocols/saml-configuration-options/saml-identity-provider-configuration-settings',
-      '/samlp', 
-      '/protocols/saml/samlp',
-      '/protocols/saml-protocol/saml-identity-provider-configuration-settings'
-    ],
-    to: '/configure/saml-configuration/saml-identity-provider-configuration-settings'
-  },
-  {
-    from: [
-      '/protocols/saml-configuration-options/customize-saml-assertions',
-      '/protocols/saml/saml-configuration/saml-assertions',
-      '/protocols/saml-protocol/customize-saml-assertions'
-    ],
-    to: '/configure/saml-configuration/customize-saml-assertions'
-  },
-  {
-    from: [
-      '/protocols/saml-configuration-options/test-saml-sso-with-auth0-as-service-and-identity-provider',
-      '/protocols/saml/samlsso-auth0-to-auth0',
-      '/samlsso-auth0-to-auth0',
-      '/protocols/saml-configuration-options/configure-auth0-as-service-and-identity-provider',
-      '/protocols/saml/saml-configuration/auth0-as-identity-and-service-provider',
-      '/protocols/saml-protocol/configure-auth0-as-service-and-identity-provider'
-    ],
-    to: '/configure/saml-configuration/configure-auth0-as-service-and-identity-provider'
-  },
-  {
-    from: [
-      '/protocols/saml-configuration-options/deprovision-users-in-saml-integrations',
-      '/protocols/saml/saml-configuration/deprovision-users',
-      '/protocols/saml-protocol/deprovision-users-in-saml-integrations'
-    ],
-    to: '/configure/saml-configuration/deprovision-users-in-saml-integrations'
-  },
-
-  /* Signing Keys */
-
-  {
-    from: [
-      '/actions/build-actions-flows',
-      '/actions/edit-actions',
-      '/actions/troubleshoot-actions'
-    ],
-    to: '/actions/write-your-first-action'
-  },
-  {
-    from: [
-      '/actions/actions-context-object',
-      '/actions/actions-event-object',
-      '/actions/blueprints'
-    ],
-    to: '/actions/triggers'
-  },
-  {
-    from: [
-      '/actions/manage-action-versions'
-    ],
-    to: '/actions/manage-versions'
-  },
-
-  /* Attack Protection */
-
-  {
-    from: [
-      '/anomaly-',
-      '/anomaly',
-      '/anomaly-detection/references/anomaly-detection-faqs',
-      '/anomaly-detection/references/anomaly-detection-restrictions-limitations',
-      '/anomaly-detection/guides/set-anomaly-detection-preferences',
-      '/anomaly-detection/set-anomaly-detection-preferences',
-      '/attack-protection/set-attack-protection-preferences',
-      '/anomaly-detection',
-      '/attack-protection'
-    ],
-    to: '/configure/attack-protection'
-  },
-  {
-    from: [
-      '/anomaly-detection/references/breached-password-detection-triggers-actions',
-      '/anomaly-detection/concepts/breached-passwords',
-      '/anomaly-detection/breached-passwords',
-      '/anomaly-detection/breached-password-security',
-      '/attack-protection/breached-password-detection'
-    ],
-    to: '/configure/attack-protection/breached-password-detection'
-  },
-  {
-    from: [
-      '/anomaly-detection/bot-protection',
-      '/anomaly-detection/guides/prevent-credential-stuffing-attacks',
-      '/anomaly-detection/bot-and-credential-stuffing-protection',
-      '/anomaly-detection/bot-detection',
-      '/attack-protection/bot-detection'
-    ],
-    to: '/configure/attack-protection/bot-detection'
-  },
-  {
-    from: [
-      '/configure/anomaly-detection/bot-detection/configure-recaptcha-enterprise',
-      '/anomaly-detection/bot-detection/configure-recaptcha-enterprise'
-    ],
-    to: '/configure/attack-protection/bot-detection/configure-recaptcha-enterprise'
-  },
-  {
-    from: [
-      '/anomaly-detection/bot-detection/bot-detection-custom-login-pages',
-      '/configure/anomaly-detection/bot-detection/bot-detection-custom-login-pages'
-    ],
-    to: '/configure/attack-protection/bot-detection/bot-detection-custom-login-pages'
-  },
-  {
-    from: [
-      '/configure/anomaly-detection/bot-detection/bot-detection-native-apps',
-      '/anomaly-detection/bot-detection/bot-detection-native-apps'
-    ],
-    to: '/configure/attack-protection/bot-detection/bot-detection-native-apps'
-  },
-  {
-    from: [
-      '/anomaly-detection/references/brute-force-protection-triggers-actions',
-      '/anomaly-detection/guides/enable-disable-brute-force-protection',
-      '/anomaly-detection/concepts/brute-force-protection',
-      '/anomaly-detection/enable-and-disable-brute-force-protection',
-      '/anomaly-detection/brute-force-protection',
-      '/attack-protection/brute-force-protection'
-    ],
-    to: '/configure/attack-protection/brute-force-protection'
-  },
-  {
-    from: [
-      '/configure/anomaly-detection/suspicious-ip-throttling',
-      '/anomaly-detection/suspicious-ip-throttling'
-    ],
-    to: '/configure/attack-protection/suspicious-ip-throttling'
-  },
-  {
-    from: [
-      '/anomaly-detection/guides/use-tenant-data-for-anomaly-detection',
-      '/anomaly-detection/view-anomaly-detection-events',
-      '/attack-protection/view-attack-protection-events'
-    ],
-    to: '/configure/attack-protection/view-attack-protection-events'
-  },
-  {
-    from: [
-      '/protocols/oauth2/oauth-state',
-      '/protocols/oauth-state',
-      '/protocols/oauth2/mitigate-csrf-attacks',
-      '/protocols/state-parameters',
-      '/authorization/protocols/state-parameters'
-    ],
-    to: '/configure/attack-protection/state-parameters'
-  },
-
-  /* API */
-
-  {
-    from: ['/auth-api', '/api/authentication/reference'],
-    to: '/api/authentication'
-  },
-  {
-    from: ['/apiv2', '/api/v2','/api/management'],
-    to: '/api/management/v2'
-  },
-  {
-    from: ['/auth0-apis', '/api/info'],
-    to: '/api'
-  },
-  {
-    from: ['/api/management/v1','/api-reference','/api/v1/reference','/api/management/v1/reference'],
-    to: '/api/management-api-v1-deprecated'
-  },
-  {
-    from: ['/api/management/v2/changes','/apiv2Changes', '/api/v2/changes'],
-    to: '/api/management-api-changes-v1-to-v2'
-  },
-  {
-    from: ['/api/use-auth0-apis-with-postman-collections','/api/postman'],
-    to: '/api'
-  },
-
-
-
-  /* Authorization */
-
-  {
-    from: ['/api-auth','/api-auth/tutorials','/api/tutorials'],
-    to: '/authorization'
-  },
-  {
-    from: ['/authorization/concepts/policies'],
-    to: '/authorization/authorization-policies'
-  },
-  {
-    from: ['/authorization/rules-for-authorization-policies','/authorization/concepts/authz-rules'],
-    to: '/authorization/authorization-policies/rules-for-authorization-policies'
-  },
-  {
-    from: [
-      '/api-auth/restrict-access-api',
-      '/api-auth/restrict-requests-for-scopes',
-      '/authorization/concepts/sample-use-cases-rules',
-      '/authorization/restrict-access-api',
-      '/authorization/sample-use-cases-rules-with-authorization'
-    ],
-    to: '/authorization/authorization-policies/sample-use-cases-rules-with-authorization'
-  },
-  {
-    from: [
-      '/api-auth/which-oauth-flow-to-use', 
-      '/api-auth/faq', 
-      '/authorization/authentication-and-authorization-api-faq',
-      '/authorization/which-oauth-2-0-flow-should-i-use'
-    ],
-    to: '/authorization/authorization-flows/which-oauth-2-0-flow-should-i-use'
-  },
-  {
-    from: [
-      '/flows/concepts/auth-code',
-      '/flows/concepts/regular-web-app-login-flow',
-      '/api-auth/grant/authorization-code',
-      '/api-auth/tutorials/adoption/authorization-code',
-      '/api-auth/adoption/authorization-code',
-      '/flows/authorization-code-flow'
-    ],
-    to: '/authorization/authorization-flows/authorization-code-flow'
-  },
-  {
-    from: [
-      '/flows/concepts/auth-code-pkce',
-      '/api-auth/grant/authorization-code-pkce',
-      '/flows/concepts/mobile-login-flow',
-      '/flows/concepts/single-page-login-flow',
-      '/flows/authorization-code-flow-with-proof-key-for-code-exchange-pkce'
-    ],
-    to: '/authorization/authorization-flows/authorization-code-flow-with-proof-key-for-code-exchange-pkce'
-  },
-  {
-    from: [
-      '/flows/guides/implicit/call-api-implicit',
-      '/flows/guides/implicit/includes/sample-use-cases-call-api',
-      '/flows/guides/implicit/includes/call-api',
-      '/flows/guides/implicit/includes/authorize-user-call-api',
-      '/flows/guides/single-page-login-flow/call-api-using-single-page-login-flow',
-      '/api-auth/grant/implicit',
-      '/api-auth/tutorials/adoption/implicit',
-      '/api-auth/tutorials/implicit-grant',
-      '/protocols/oauth2/oauth-implicit-protocol',
-      '/flows/concepts/implicit',
-      '/flows/implicit-flow-with-form-post'
-    ],
-    to: '/authorization/authorization-flows/implicit-flow-with-form-post'
-  },
-  {
-    from: ['/flows/hybrid-flow','/api-auth/grant/hybrid'],
-    to: '/authorization/authorization-flows/hybrid-flow'
-  },
-  {
-    from: [
-      '/flows/concepts/client-credentials',
-      '/flows/concepts/m2m-flow',
-      '/api-auth/grant/client-credentials',
-      '/api-auth/tutorials/adoption/client-credentials',
-      '/flows/client-credentials-flow'
-    ],
-    to: '/authorization/authorization-flows/client-credentials-flow'
-  },
-  {
-    from: [
-      '/flows/concepts/device-auth',
-      '/flows/device-authorization-flow'
-    ],
-    to: '/authorization/authorization-flows/device-authorization-flow'
-  },
-  {
-    from: [
-      '/api-auth/grant/password',
-      '/api-auth/tutorials/adoption/password',
-      '/flows/resource-owner-password-flow'
-    ],
-    to: '/authorization/authorization-flows/resource-owner-password-flow'
-  },
-  {
-    from: [
-      '/api-auth/tutorials/nonce',
-      '/authorization/mitigate-replay-attacks-when-using-the-implicit-flow'
-    ],
-    to: '/authorization/authorization-flows/mitigate-replay-attacks-when-using-the-implicit-flow'
-  },
-  {
-    from: [
-      '/api-auth/tutorials/using-resource-owner-password-from-server-side',
-      '/authorization/avoid-common-issues-with-resource-owner-password-flow-and-anomaly-detection',
-      '/authorization/avoid-common-issues-with-resource-owner-password-flow-and-attack-protection'
-    ],
-    to: '/authorization/authorization-flows/avoid-common-issues-with-resource-owner-password-flow-and-attack-protection'
-  },
-  {
-    from: [
-      '/api-auth/tutorials/client-credentials/customize-with-hooks',
-      '/api-auth/grant/using-rules',
-      '/authorization/customize-tokens-using-hooks-with-client-credentials-flow'
-    ],
-    to: '/authorization/authorization-flows/customize-tokens-using-hooks-with-client-credentials-flow'
-  },
-  {
-    from: ['/authorization/concepts/rbac'],
-    to: '/authorization/rbac'
-  },
-  {
-    from: ['/authorization/authorization-core-vs-authorization-extension','/authorization/concepts/core-vs-extension'],
-    to: '/authorization/rbac/authorization-core-vs-authorization-extension'
-  },
-  {
-    from: [
-      '/authorization/sample-use-cases-role-based-access-control',
-      '/authorization/concepts/sample-use-cases-rbac'
-    ],
-    to: '/authorization/rbac/sample-use-cases-role-based-access-control'
-  },
-  {
-    from: [
-      '/authorization/how-to-use-auth0s-core-authorization-feature-set',
-      '/authorization/guides/how-to',
-      '/authorization/auth-core-features'
-    ],
-    to: '/authorization/rbac/auth-core-features'
-  },
-  {
-    from: '/authorization/guides/manage-roles',
-    to: '/authorization/rbac/roles'
-  },
-  {
-    from: [
-      '/dashboard/guides/roles/create-roles',
-      '/api/management/guides/roles/create-roles'
-    ],
-    to: '/authorization/rbac/roles/create-roles'
-  },
-  {
-    from: [
-      '/dashboard/guides/roles/edit-role-definitions',
-      '/api/management/guides/roles/edit-role-definitions',
-      '/authorization/guides/api/edit-role-definitions'
-    ],
-    to: '/authorization/rbac/roles/edit-role-definitions'
-  },
-  {
-    from: [
-      '/dashboard/guides/roles/add-permissions-roles',
-      '/api/management/guides/roles/add-permissions-roles'
-    ],
-    to: '/authorization/rbac/roles/add-permissions-to-roles'
-  },
-  {
-    from: [
-      '/dashboard/guides/roles/view-role-permissions',
-      '/api/management/guides/roles/view-role-permissions'
-    ],
-    to: '/authorization/rbac/roles/view-role-permissions'
-  },
-  {
-    from: [
-      '/dashboard/guides/roles/remove-role-permissions',
-      '/api/management/guides/roles/remove-role-permissions'
-    ],
-    to: '/authorization/rbac/roles/remove-permissions-from-roles'
-  },
-  {
-    from: [
-      '/api/management/guides/roles/view-role-users',
-      '/dashboard/guides/roles/view-role-users'
-    ],
-    to: '/authorization/rbac/roles/view-users-assigned-to-roles'
-  },
-  {
-    from: [
-      '/dashboard/guides/roles/delete-roles',
-      '/api/management/guides/roles/delete-roles'
-    ],
-    to: '/authorization/rbac/roles/delete-roles'
-  },
-  {
-    from: [
-      '/authorization/auth-core-features/rbac-users',
-      '/authorization/guides/manage-users'
-    ],
-    to: '/authorization/rbac/rbac-users',
-  },
-  {
-    from: [
-      '/users/assign-roles-to-users',
-      '/dashboard/guides/users/assign-roles-users',
-      '/api/management/guides/users/assign-roles-users'
-    ],
-    to: '/authorization/rbac/rbac-users/assign-roles-to-users'
-  },
-  {
-    from: [
-      '/dashboard/guides/users/view-user-roles',
-      '/api/management/guides/users/view-user-roles',
-      '/users/view-user-roles'
-    ],
-    to: '/authorization/rbac/rbac-users/view-user-roles'
-  },
-  {
-    from: [
-      '/dashboard/guides/users/remove-user-roles',
-      '/dashboard/guides/roles/remove-role-users',
-      '/api/management/guides/users/remove-user-roles',
-      '/users/remove-roles-from-users'
-    ],
-    to: '/authorization/rbac/rbac-users/remove-roles-from-users'
-  },
-  {
-    from: [
-      '/dashboard/guides/users/assign-permissions-users',
-      '/api/management/guides/users/assign-permissions-users',
-      '/users/assign-permissions-to-users'
-    ],
-    to: '/authorization/rbac/rbac-users/assign-permissions-to-users'
-  },
-  {
-    from: [
-      '/dashboard/guides/users/view-user-permissions',
-      '/api/management/guides/users/view-user-permissions',
-      '/users/view-user-permissions'
-    ],
-    to: '/authorization/rbac/rbac-users/view-user-permissions'
-  },
-  {
-    from: [
-      '/dashboard/guides/users/remove-user-permissions',
-      '/api/management/guides/users/remove-user-permissions',
-      '/users/remove-permissions-from-users'
-    ],
-    to: '/authorization/rbac/rbac-users/remove-permissions-from-users'
-  },
-   {
-    from: ['/authorization/manage-permissions','/authorization/guides/manage-permissions'],
-    to: '/authorization/rbac/manage-permissions'
-  },
-
-  /* Protocols */
-
-  {
-    from: '/protocols',
-    to: '/authorization/protocols'
-  },
-  {
-    from: ['/protocols/protocol-oauth2','/protocols/oauth2'],
-    to: '/authorization/protocols/protocol-oauth2'
-  },
-  {
-    from: [
-      '/protocols/openid-connect-protocol',
-      '/protocols/oidc',
-      '/api-auth/intro',
-      '/api-auth/tutorials/adoption'
-    ],
-    to: '/authorization/protocols/openid-connect-protocol'
-  },
-  {
-    from: [
-      '/protocols/ws-fed',
-      '/tutorials/wsfed-web-app',
-      '/wsfedwebapp-tutorial',
-      '/protocols/ws-fed-protocol'
-    ],
-    to: '/authorization/protocols/ws-fed-protocol'
-  },
-
-  /* Best Practices */
-
-  {
-    from: [
-      '/best-practices/custom-db-connections',
-      '/best-practices/custom-db-connections-scripts',
-      '/best-practices/custom-database-connection-and-action-script-best-practices'
-    ],
-    to: '/best-practices/custom-database-connections-scripts'
-  },
-  {
-      from: [
-        '/best-practices/custom-db-connections/anatomy',
-        '/best-practices/custom-db-connections/size',
-        '/best-practices/custom-database-connection-and-action-script-best-practices/custom-db-connection-anatomy-best-practices'
-      ],
-      to: '/best-practices/custom-database-connections-scripts/anatomy'
-  },
-  {
-      from: [
-        '/best-practices/custom-db-connections/environment',
-        '/best-practices/custom-database-connection-and-action-script-best-practices/custom-db-action-script-environment-best-practices'
-      ],
-      to: '/best-practices/custom-database-connections-scripts/environment'
-  },
-  {
-      from: [
-        '/best-practices/custom-db-connections/execution',
-        '/best-practices/custom-database-connection-and-action-script-best-practices/custom-database-action-script-execution-best-practices'
-      ],
-      to: '/best-practices/custom-database-connections-scripts/execution'
-  },
-  {
-      from: [
-        '/best-practices/custom-db-connections/security',
-        '/best-practices/custom-database-connection-and-action-script-best-practices/custom-db-connection-security-best-practices'
-      ],
-      to: '/best-practices/custom-database-connections-scripts/connection-security'
-  },
-  {
-      from: ['/best-practices/connection-settings'],
-      to: '/best-practices/connection-settings-best-practices'
-  },
-  {
-      from: ['/best-practices/debugging'],
-      to: '/best-practices/debugging-best-practices'
-  },
-  {
-      from: ['/best-practices/deployment'],
-      to: '/best-practices/deployment-best-practices'
-  },
-  {
-      from: ['/best-practices/error-handling'],
-      to: '/best-practices/error-handling-best-practices'
-  },
-  {
-      from: ['/best-practices/operations'],
-      to: '/best-practices/general-usage-and-operations-best-practices'
-  },
-  {
-      from: ['/best-practices/performance'],
-      to: '/best-practices/performance-best-practices'
-  },
-  {
-      from: ['/best-practices/rules'],
-      to: '/best-practices/rules-best-practices'
-  },
-  {
-    from: ['/best-practices/search-best-practices','/users/search/best-practices'],
-    to: '/best-practices/user-search-best-practices'
-  },
-  {
-    from: ['/best-practices/testing'],
-    to: '/best-practices/rules-best-practices/rules-testing-best-practices'
-  },
-  {
-    from: ['/tokens/concepts/token-best-practices','/design/web-apps-vs-web-apis-cookies-vs-tokens'],
-    to: '/best-practices/token-best-practices'
-  },
-  {
-      from: ['/design/using-auth0-with-multi-tenant-apps','/applications/concepts/multiple-tenants','/tutorials/using-auth0-with-multi-tenant-apps','/saas-apps'],
-      to: '/best-practices/multi-tenant-apps-best-practices'
-  },
-
-  /* Brand and Customize */
-
-  {
-    from: ['/branding-customization'],
-    to: '/brand-and-customize'
-  },
-  {
-    from: ['/universal-login/new-experience/universal-login-page-templates','/universal-login/page-templates'],
-    to: '/brand-and-customize/universal-login-page-templates'
-  },
-  {
-    from: [
-      '/universal-login/classic-experience/customization-classic',
-      '/universal-login/customization-classic',
-      '/universal-login/advanced-customization'
-    ],
-    to: '/brand-and-customize/customization-classic'
-  },
-  {
-    from: [
-      '/universal-login/version-control-universal-login-pages',
-      '/universal-login/version-control',
-      '/hosted-pages/version-control'
-    ],
-    to: '/brand-and-customize/version-control-universal-login-pages'
-  },
-
-  /* Custom Domains */
-
-  {
-    from: '/custom-domains',
-    to: '/brand-and-customize/custom-domains'
-  },
-  {
-    from: ['/custom-domains/configure-custom-domains-with-auth0-managed-certificates','/custom-domains/auth0-managed-certificates'],
-    to: '/brand-and-customize/custom-domains/auth0-managed-certificates'
-  },
-  {
-    from: ['/custom-domains/self-managed-certificates','/custom-domains/configure-custom-domains-with-self-managed-certificates'],
-    to: '/brand-and-customize/custom-domains/self-managed-certificates'
-  },
-  {
-    from: '/custom-domains/tls-ssl',
-    to: '/brand-and-customize/custom-domains/self-managed-certificates/tls-ssl'
-  },
-  {
-    from: '/custom-domains/configure-custom-domains-with-self-managed-certificates/configure-gcp-as-reverse-proxy',
-    to: '/brand-and-customize/custom-domains/self-managed-certificates/configure-gcp-as-reverse-proxy'
-  },
-  {
-    from: [
-      '/custom-domains/set-up-cloudfront',
-      '/custom-domains/configure-custom-domains-with-self-managed-certificates/configure-aws-cloudfront-for-use-as-reverse-proxy'
-    ],
-    to: '/brand-and-customize/custom-domains/self-managed-certificates/configure-aws-cloudfront-for-use-as-reverse-proxy'
-  },
-  {
-    from: [
-      '/custom-domains/set-up-cloudflare',
-      '/custom-domains/configure-custom-domains-with-self-managed-certificates/configure-cloudflare-for-use-as-reverse-proxy'
-    ],
-    to: '/brand-and-customize/custom-domains/self-managed-certificates/configure-cloudflare-for-use-as-reverse-proxy'
-  },
-  {
-    from: [
-      '/custom-domains/configure-custom-domains-with-self-managed-certificates/configure-azure-cdn-for-use-as-reverse-proxy',
-      '/custom-domains/set-up-azure-cdn'
-    ],
-    to: '/brand-and-customize/custom-domains/self-managed-certificates/configure-azure-cdn-for-use-as-reverse-proxy'
-  },
-  {
-    from: '/custom-domains/configure-custom-domains-with-self-managed-certificates/configure-akamai-for-use-as-reverse-proxy',
-    to: '/brand-and-customize/custom-domains/self-managed-certificates/configure-akamai-for-use-as-reverse-proxy'
-  },
-  {
-    from: ['/custom-domains/configure-features-to-use-custom-domains','/custom-domains/additional-configuration'],
-    to: '/brand-and-customize/custom-domains/configure-features-to-use-custom-domains'
-  },
-
-  /* Email */
-
-  {
-    from: ['/email','/auth0-email-services'],
-    to: '/brand-and-customize/email'
-  },
-  {
-    from: [
-      '/email/custom',
-      '/auth0-email-services/manage-email-flow',
-      '/email/manage-email-flow'
-    ],
-    to: '/brand-and-customize/email/manage-email-flow'
-  },
-  {
-    from: [
-      '/email/templates',
-      '/auth0-email-services/customize-email-templates',
-      '/email/spa-redirect',
-      '/auth0-email-services/spa-redirect',
-      '/email/customize-email-templates'
-    ],
-    to: '/brand-and-customize/email/customize-email-templates'
-  },
-  {
-    from: [
-      '/email/customize-email-templates/email-template-descriptions',
-      '/auth0-email-services/email-template-descriptions'
-    ],
-    to: '/brand-and-customize/email/email-template-descriptions'
   },
   {
     from: [
@@ -3678,31 +2699,10 @@
       '/email/send-email-invitations-for-application-signup'
     ],
     to: '/brand-and-customize/email/send-email-invitations-for-application-signup'
-=======
-      '/anomaly-detection/guides/customize-blocked-account-emails',
-      '/anomaly-detection/customize-blocked-account-emails',
-      '/attack-protection/customize-blocked-account-emails'
-    ],
-    to: '/brand-and-customize/email/customize-blocked-account-emails'
-  },
-  {
-    from: [
-      '/email/liquid-syntax',
-      '/auth0-email-services/customize-email-templates/use-liquid-syntax-in-email-templates',
-      '/email/customize-email-templates/use-liquid-syntax-in-email-templates'
-    ],
-    to: '/brand-and-customize/email/use-liquid-syntax-in-email-templates'
-  },
-  {
-    from: [
-      '/design/creating-invite-only-applications',
-      '/invite-only',
-      '/tutorials/creating-invite-only-applications',
-      '/auth0-email-services/send-email-invitations-for-application-signup',
-      '/email/send-email-invitations-for-application-signup'
-    ],
-    to: '/brand-and-customize/email/send-email-invitations-for-application-signup'
-  },
+  },
+
+  /* SAML */
+
   {
     from: '/email/send-email-invitations-for-application-signup',
     to: '/brand-and-customize/email/send-email-invitations-for-application-signup'
@@ -3736,6 +2736,18 @@
     to: '/brand-and-customize/email/smtp-email-providers/configure-mailgun-as-external-smtp-email-provider'
   },
   {
+    from: ['/email','/auth0-email-services'],
+    to: '/brand-and-customize/email'
+  },
+  {
+    from: [
+      '/email/custom',
+      '/auth0-email-services/manage-email-flow',
+      '/email/manage-email-flow'
+    ],
+    to: '/brand-and-customize/email/manage-email-flow'
+  },
+  {
     from: [
       '/auth0-email-services/configure-external-smtp-email-providers/configure-custom-external-smtp-email-provider',
       '/email/configure-custom-external-smtp-email-provider'
@@ -3749,38 +2761,9 @@
       '/email/configure-test-smtp-email-servers'
     ],
     to: '/brand-and-customize/email/configure-test-smtp-email-servers'
->>>>>>> 0e9b2968
-  },
-
-  {
-<<<<<<< HEAD
-    from: '/email/send-email-invitations-for-application-signup',
-    to: '/brand-and-customize/email/send-email-invitations-for-application-signup'
-  },
-  {
-    from: [
-      '/auth0-email-services/configure-external-smtp-email-providers',
-      '/email/providers',
-      '/email/configure-external-smtp-email-providers'
-    ],
-    to: '/brand-and-customize/email/smtp-email-providers'
-  },
-  {
-    from: '/email/configure-external-smtp-email-providers/configure-amazon-ses-as-external-smtp-email-provider',
-    to: '/brand-and-customize/email/smtp-email-providers/configure-amazon-ses-as-external-smtp-email-provider'
-  },
-  {
-    from: '/email/configure-external-smtp-email-providers/configure-mandrill-as-external-smtp-email-provider',
-    to: '/brand-and-customize/email/smtp-email-providers/configure-mandrill-as-external-smtp-email-provider'
-  },
-  {
-    from: '/email/configure-external-smtp-email-providers/configure-sendgrid-as-external-smtp-email-provider',
-    to: '/brand-and-customize/email/smtp-email-providers/configure-sendgrid-as-external-smtp-email-provider'
-  },
-  {
-    from: '/email/configure-external-smtp-email-providers/configure-sparkpost-as-external-smtp-email-provider',
-    to: '/brand-and-customize/email/smtp-email-providers/configure-sparkpost-as-external-smtp-email-provider'
-=======
+  },
+
+  {
     from: [
       '/universal-login/new-experience/text-customization-new-universal-login',
       '/universal-login/text-customization'
@@ -3820,72 +2803,6 @@
       '/mfa/customize-sms-or-voice-messages'
     ],
     to: '/brand-and-customize/customize-sms-or-voice-messages'
->>>>>>> 0e9b2968
-  },
-
-    /* Internationalization and Localization */
-
-  {
-<<<<<<< HEAD
-    from: '/email/configure-external-smtp-email-providers/configure-mailgun-as-external-smtp-email-provider',
-    to: '/brand-and-customize/email/smtp-email-providers/configure-mailgun-as-external-smtp-email-provider'
-  },
-  {
-    from: [
-      '/auth0-email-services/configure-external-smtp-email-providers/configure-custom-external-smtp-email-provider',
-      '/email/configure-custom-external-smtp-email-provider'
-    ],
-    to: '/brand-and-customize/email/smtp-email-providers/configure-custom-external-smtp-email-provider'
-  },
-  {
-    from: [
-      '/email/testing',
-      '/auth0-email-services/configure-external-smtp-email-providers/configure-test-smtp-email-servers',
-      '/email/configure-test-smtp-email-servers'
-    ],
-    to: '/brand-and-customize/email/configure-test-smtp-email-servers'
-  },
-
-  {
-    from: [
-      '/universal-login/new-experience/text-customization-new-universal-login',
-      '/universal-login/text-customization'
-    ],
-    to: '/brand-and-customize/text-customization-new-universal-login'
-  },
-  {
-    from: ['/scopes/customize-consent-prompts','/scopes/current/guides/customize-consent-prompt'],
-    to: '/brand-and-customize/customize-consent-prompts'
-  },
-  {
-    from: ['/universal-login/custom-error-pages','/error-pages/custom', '/hosted-pages/custom-error-pages'],
-    to: '/brand-and-customize/custom-error-pages'
-  },
-  {
-    from: [
-      '/libraries/lock/customize-lock-error-messages',
-      '/libraries/lock/v11/customizing-error-messages',
-      '/libraries/lock/customizing-error-messages'
-    ],
-    to: '/brand-and-customize/customize-lock-error-messages'
-  },
-  {
-    from: [
-      '/universal-login/customize-password-reset-page',
-      '/universal-login/password-reset',
-      '/hosted-pages/password-reset'
-    ],
-    to: '/brand-and-customize/customize-password-reset-page'
-  },
-  {
-    from: [
-      '/multifactor-authentication/administrator/sms-templates',
-      '/mfa/guides/guardian/customize-sms-messages',
-      '/multifactor-authentication/sms-templates',
-      '/mfa/guides/customize-phone-messages',
-      '/mfa/customize-sms-or-voice-messages'
-    ],
-    to: '/brand-and-customize/customize-sms-or-voice-messages'
   },
 
     /* Internationalization and Localization */
@@ -3906,6 +2823,7 @@
     from: ['/libraries/lock/v11/i18n', '/libraries/lock/v10/i18n', '/libraries/lock/lock-internationalization'],
     to: '/brand-and-customize/i18n/lock-internationalization'
   },
+
   {
     from: [
       '/libraries/lock-swift/lock-swift-internationalization',
@@ -3925,42 +2843,6 @@
     to: '/brand-and-customize/i18n/lock-android-internationalization'
   },
   {
-=======
-    from: ['/i18n','/i18n/i18n-custom-login-page'],
-    to: '/brand-and-customize/i18n'
-  },
-  {
-    from: [
-      '/i18n/universal-login-internationalization',
-      '/universal-login/i18n',
-      '/universal-login/universal-login-internationalization'
-    ],
-    to: '/brand-and-customize/i18n/universal-login-internationalization'
-  },
-  {
-    from: ['/libraries/lock/v11/i18n', '/libraries/lock/v10/i18n', '/libraries/lock/lock-internationalization'],
-    to: '/brand-and-customize/i18n/lock-internationalization'
-  },
-  {
-    from: [
-      '/libraries/lock-swift/lock-swift-internationalization',
-      '/i18n/i18n-guide-ios',
-      '/libraries/lock-ios/v2/internationalization',
-      '/libraries/lock-swift/lock-swift-internationalization'
-    ],
-    to: '/brand-and-customize/i18n/lock-swift-internationalization'
-  },
-  {
-    from: [
-      '/i18n/i18n-guide-android',
-      '/libraries/lock-android/v2/internationalization',
-      '/libraries/lock-android/v1/internationalization',
-      '/libraries/lock-android/lock-android-internationalization'
-    ],
-    to: '/brand-and-customize/i18n/lock-android-internationalization'
-  },
-  {
->>>>>>> 0e9b2968
     from: [
       '/i18n/password-options-translation',
       '/i18n/password-options', 
@@ -4153,7 +3035,6 @@
     to: '/deploy/pre-deployment/how-to-run-production-checks'
   },
   {
-<<<<<<< HEAD
     from: [
       '/deploy/pre-deployment/how-to-run-production-checks/production-check-required-fixes',
       '/pre-deployment/how-to-run-production-checks/production-check-required-fixes',
@@ -4185,9 +3066,6 @@
     from: ['/pre-deployment/pre-launch-tips','/pre-deployment/prelaunch-tips'],
     to: '/deploy/pre-deployment/pre-launch-tips'
   },
-
-  /* Extensions */
-
   {
     from: [
       '/extensions/using-provided-extensions',
@@ -4206,151 +3084,6 @@
       '/extensions/authorization-dashboard-extension'
     ],
     to: '/extensions/authorization-extension'
-  },
-  {
-    from: ['/extensions/authorization-extension/v2/implementation/configuration'],
-    to: '/extensions/authorization-extension/configure-authorization-extension'
-  },
-  {
-    from: ['/extensions/authorization-extension/v2/implementation/installation'],
-    to: '/extensions/authorization-extension/install-authorization-extension'
-  },
-  {
-    from: ['/extensions/authorization-extension/v2/implementation/setup'],
-    to: '/extensions/authorization-extension/set-up-authorization-extension-users'
-  },
-  {
-    from: ['/extensions/authorization-extension/v2/api-access'],
-    to: '/extensions/authorization-extension/enable-api-access-to-authorization-extension'
-  },
-  {
-    from: ['/extensions/authorization-extension/v2/import-export-data'],
-    to: '/extensions/authorization-extension/import-and-export-authorization-extension-data'
-  },
-  {
-    from: ['/extensions/authorization-extension/v2/migration'],
-    to: '/extensions/authorization-extension/migrate-to-authorization-extension-v2'
-  },
-  {
-    from: ['/extensions/authorization-extension/v2/rules'],
-    to: '/extensions/authorization-extension/use-rules-with-the-authorization-extension'
-  },
-  {
-    from: ['/extensions/delegated-admin/v3','/extensions/delegated-admin/v2','/extensions/delegated-admin'],
-    to: '/extensions/delegated-administration-extension'
-  },
-  {
-    from: [
-      '/extensions/delegated-admin/v3/hooks',
-      '/extensions/delegated-admin/v2/hooks',
-      '/extensions/delegated-admin/hooks'
-    ],
-    to: '/extensions/delegated-administration-extension/delegated-administration-hooks'
-  },
-  {
-    from: [
-      '/extensions/delegated-admin/v3/hooks/access',
-      '/extensions/delegated-admin/v2/hooks/access',
-      '/extensions/delegated-admin/hooks/access',
-      '/extensions/delegated-administration-extension/delegated-administration-hooks/delegated-administration-access-hook'
-    ],
-    to: '/extensions/delegated-administration-extension/delegated-administration-access-hook'
-  },
-  {
-    from: [
-      '/extensions/delegated-admin/v3/hooks/filter',
-      '/extensions/delegated-admin/v2/hooks/filter',
-      '/extensions/delegated-admin/hooks/filter',
-      '/extensions/delegated-administration-extension/delegated-administration-hooks/delegated-administration-filter-hook'
-    ],
-    to: '/extensions/delegated-administration-extension/delegated-administration-filter-hook'
-  },
-  {
-    from: [
-      '/extensions/delegated-admin/v3/hooks/membership',
-      '/extensions/delegated-admin/v2/hooks/membership',
-      '/extensions/delegated-admin/hooks/membership',
-      '/extensions/delegated-administration-extension/delegated-administration-hooks/delegated-administration-memberships-query-hook'
-    ],
-    to: '/extensions/delegated-administration-extension/delegated-administration-memberships-query-hook'
-  },
-  {
-    from: [
-      '/extensions/delegated-admin/v3/hooks/settings',
-      '/extensions/delegated-admin/v2/hooks/settings',
-      '/extensions/delegated-admin/hooks/settings',
-      '/extensions/delegated-administration-extension/delegated-administration-hooks/delegated-administration-settings-query-hook'
-    ],
-    to: '/extensions/delegated-administration-extension/delegated-administration-settings-query-hook'
-  },
-  {
-    from: [
-      '/extensions/delegated-admin/v3/hooks/write',
-      '/extensions/delegated-admin/v2/hooks/write',
-      '/extensions/delegated-admin/hooks/write',
-      '/extensions/delegated-administration-extension/delegated-administration-hooks/delegated-administration-write-hook'
-    ],
-    to: '/extensions/delegated-administration-extension/delegated-administration-write-hook'
-=======
-    from: [
-      '/deploy/pre-deployment/how-to-run-production-checks/production-check-required-fixes',
-      '/pre-deployment/how-to-run-production-checks/production-check-required-fixes',
-      '/pre-deployment/tests/required'
-    ],
-    to: '/deploy/pre-deployment/production-check-required-fixes'
-  },
-  {
-    from: [
-      '/pre-deployment/how-to-run-production-checks/production-check-recommended-fixes',
-      '/pre-deployment/tests/recommended',
-      '/deploy/pre-deployment/how-to-run-production-checks/production-check-recommended-fixes'
-    ],
-    to: '/deploy/pre-deployment/production-check-recommended-fixes'
-  },
-  {
-    from: [
-      '/pre-deployment/how-to-run-production-checks/production-checks-best-practices',
-      '/pre-deployment/tests/best-practice',
-      '/deploy/pre-deployment/how-to-run-production-checks/production-checks-best-practices'
-    ],
-    to: '/deploy/pre-deployment/production-checks-best-practices'
-  },
-  {
-    from: ['/support/predeployment-tests','/support/testing'],
-    to: '/deploy/pre-deployment/predeployment-tests'
-  },
-  {
-    from: ['/pre-deployment/pre-launch-tips','/pre-deployment/prelaunch-tips'],
-    to: '/deploy/pre-deployment/pre-launch-tips'
->>>>>>> 0e9b2968
-  },
-  {
-<<<<<<< HEAD
-    from: ['/extensions/delegated-admin/v3/manage-users','/extensions/delegated-admin/v2/manage-users','/extensions/delegated-admin/manage-users'],
-    to: '/extensions/delegated-administration-extension/delegated-administration-manage-users'
-  },
-  {
-    from: ['/extensions/sso-dashboard'],
-    to: '/extensions/single-sign-on-dashboard-extension'
-=======
-    from: [
-      '/extensions/using-provided-extensions',
-      '/topics/extensibility',
-      '/extend-integrate',
-      '/extensions/visual-studio-team-services-deploy',
-      '/extensions/visual-studio-team-services-deployments'
-    ],
-    to: '/extensions'
-  },
-  {
-    from: [
-      '/extensions/authorization-extension/v2',
-      '/extensions/authorization-extension/v1',
-      '/api/authorization-dashboard-extension',
-      '/extensions/authorization-dashboard-extension'
-    ],
-    to: '/extensions/authorization-extension'
->>>>>>> 0e9b2968
   },
   {
     from: [
@@ -4394,38 +3127,6 @@
     to: '/extensions/ad-ldap-connector/install-configure-ad-ldap-connector'
   },
   {
-<<<<<<< HEAD
-    from: ['/connector/client-certificates','/ad-ldap-connector/configure-ad-ldap-connector-authentication-with-client-certificates'],
-    to: '/extensions/ad-ldap-connector/configure-ad-ldap-connector-client-certificates'
-  },
-  {
-    from: ['/connector/kerberos','/ad-ldap-connector/configure-ad-ldap-connector-authentication-with-kerberos'],
-    to: '/extensions/ad-ldap-connector/configure-ad-ldap-connector-with-kerberos'
-  },
-  {
-    from: ['/connector/high-availability','/ad-ldap-connector/ad-ldap-high-availability'],
-    to: '/extensions/ad-ldap-connector/ad-ldap-high-availability'
-  },
-  {
-    from: ['/extensions/adldap-connector','/extensions/ad-ldap-connector-health-monitor'],
-    to: '/extensions/ad-ldap-connector/ad-ldap-connector-health-monitor'
-  },
-  {
-    from: ['/dashboard/guides/connections/disable-cache-ad-ldap'],
-    to: '/extensions/ad-ldap-connector/disable-credential-caching'
-  },
-  {
-    from: ['/connector/scom-monitoring','/ad-ldap-connector/ad-ldap-connector-scorm'],
-    to: '/extensions/ad-ldap-connector/ad-ldap-connector-scom'
-  },
-  {
-    from: ['/connector/modify','/ad-ldap-connector/ad-ldap-connectors-to-auth0'],
-    to: '/extensions/ad-ldap-connector/ad-ldap-connector-to-auth0'
-  },
-  {
-    from: ['/connector/test-dc','/ad-ldap-connector/ad-ldap-connector-test-environment'],
-    to: '/extensions/ad-ldap-connector/ad-ldap-connector-test-environment'
-=======
     from: ['/extensions/delegated-admin/v3','/extensions/delegated-admin/v2','/extensions/delegated-admin'],
     to: '/extensions/delegated-administration-extension'
   },
@@ -4481,59 +3182,12 @@
       '/extensions/delegated-administration-extension/delegated-administration-hooks/delegated-administration-write-hook'
     ],
     to: '/extensions/delegated-administration-extension/delegated-administration-write-hook'
->>>>>>> 0e9b2968
   },
   {
     from: ['/connector/update','/ad-ldap-connector/update-ad-ldap-connectors'],
     to: '/extensions/ad-ldap-connector/update-ad-ldap-connectors'
   },
   {
-<<<<<<< HEAD
-    from: ['/extensions/account-link'],
-    to: '/extensions/account-link-extension'
-  },
-  {
-    from: ['/logs/export-log-events-with-extensions', '/logs/log-export-extensions'],
-    to: '/extensions/log-export-extensions'
-  },
-  {
-    from: ['/extensions/export-logs-to-application-insights','/extensions/application-insight'],
-    to: '/extensions/log-export-extensions/export-logs-to-application-insights'
-  },
-  {
-    from: ['/extensions/export-logs-to-cloudwatch','/extensions/cloudwatch'],
-    to: '/extensions/log-export-extensions/export-logs-to-cloudwatch'
-  },
-  {
-    from: ['/extensions/export-logs-to-azure-blob-storage','/extensions/azure-blob-storage'],
-    to: '/extensions/log-export-extensions/export-logs-to-azure-blob-storage'
-  },
-  {
-    from: ['/extensions/export-logs-to-logentries','/extensions/logentries'],
-    to: '/extensions/log-export-extensions/export-logs-to-logentries'
-  },
-  {
-    from: ['/extensions/export-logs-to-loggly','/extensions/loggly'],
-    to: '/extensions/log-export-extensions/export-logs-to-loggly'
-  },
-  {
-    from: ['/extensions/export-logs-to-logstash','/extensions/logstash'],
-    to: '/extensions/log-export-extensions/export-logs-to-logstash'
-  },
-  {
-    from: ['/extensions/export-logs-to-mixpanel','/extensions/mixpanel'],
-    to: '/extensions/log-export-extensions/export-logs-to-mixpanel'
-  },
-  {
-    from: ['/extensions/export-logs-to-papertrail','/extensions/papertrail'],
-    to: '/extensions/log-export-extensions/export-logs-to-papertrail'
-  },
-  {
-    from: ['/extensions/export-logs-to-segment','/extensions/segment'],
-    to: '/extensions/log-export-extensions/export-logs-to-segment'
-  },
-  {
-=======
     from: ['/extensions/sso-dashboard'],
     to: '/extensions/single-sign-on-dashboard-extension'
   },
@@ -4659,7 +3313,6 @@
     to: '/extensions/log-export-extensions/export-logs-to-segment'
   },
   {
->>>>>>> 0e9b2968
     from: ['/extensions/export-logs-to-splunk','/extensions/splunk'],
     to: '/extensions/log-export-extensions/export-logs-to-splunk'
   },
@@ -4894,20 +3547,11 @@
     to: 'https://marketplace.auth0.com/features/social-connections'
   },
   {
-<<<<<<< HEAD
-    from: ['/dashboard/guides/connections/test-connections-enterprise'],
-    to: '/get-started/dashboard/test-enterprise-connections'
-  },
-  {
-    from: ['/dashboard/guides/connections/test-connections-social'],
-    to: '/get-started/dashboard/test-social-connections'
-=======
     from: [
       '/dashboard/guides/connections/test-connections-enterprise',
       '/get-started/dashboard/test-enterprise-connections'
     ],
     to: '/connections/enterprise/test-enterprise-connections'
->>>>>>> 0e9b2968
   },
   {
     from: [
@@ -4924,10 +3568,6 @@
     to: '/connections/view-connections'
   },
   {
-<<<<<<< HEAD
-    from: ['/api/management/guides/connections/promote-connection-domain-level'],
-    to: '/get-started/dashboard/promote-connections-to-domain-level'
-=======
     from: [
       '/dashboard/guides/connections/enable-connections-enterprise',
       '/get-started/dashboard/enable-enterprise-connections'
@@ -4940,7 +3580,6 @@
       '/get-started/dashboard/promote-connections-to-domain-level'
     ],
     to: '/connections/promote-connections-to-domain-level'
->>>>>>> 0e9b2968
   },
   {
     from: [
@@ -5682,7 +4321,80 @@
 
   /* Organizations */
 
-<<<<<<< HEAD
+  {
+    from: ['/organizations/configure-organizations'],
+    to: '/organizations/configure/'
+  },
+  {
+    from: ['/organizations/create-organizations'],
+    to: '/organizations/configure/create-organizations'
+  },
+  {
+    from: ['/organizations/delete-organizations'],
+    to: '/organizations/configure/delete-organizations'
+  },
+  {
+    from: ['/organizations/define-organization-behavior'],
+    to: '/organizations/configure/define-organization-behavior'
+  },
+  {
+    from: ['/organizations/enable-connections'],
+    to: '/organizations/configure/enable-connections'
+  },
+  {
+    from: ['/organizations/disable-connections'],
+    to: '/organizations/configure/disable-connections'
+  },
+  {
+    from: ['/organizations/invite-members'],
+    to: '/organizations/configure/invite-members'
+  },
+  {
+    from: ['/organizations/send-membership-invitations'],
+    to: '/organizations/configure/send-membership-invitations'
+  },
+  {
+    from: ['/organizations/grant-just-in-time-membership'],
+    to: '/organizations/configure/grant-just-in-time-membership'
+  },
+  {
+    from: ['/organizations/assign-members'],
+    to: '/organizations/configure/assign-members'
+  },
+  {
+    from: ['/organizations/remove-members'],
+    to: '/organizations/configure/remove-members'
+  },
+  {
+    from: ['/organizations/add-member-roles'],
+    to: '/organizations/configure/add-member-roles'
+  },
+  {
+    from: ['/organizations/remove-member-roles'],
+    to: '/organizations/configure/remove-member-roles'
+  },
+  {
+    from: ['/organizations/retrieve-organizations'],
+    to: '/organizations/configure/retrieve-organizations'
+  },
+  {
+    from: ['/organizations/retrieve-connections'],
+    to: '/organizations/configure/retrieve-connections'
+  },
+  {
+    from: ['/organizations/retrieve-members'],
+    to: '/organizations/configure/retrieve-members'
+  },
+  {
+    from: ['/organizations/retrieve-user-membership'],
+    to: '/organizations/configure/retrieve-user-membership'
+  },
+  {
+    from: ['/organizations/retrieve-member-roles'],
+    to: '/organizations/configure/retrieve-member-roles'
+  },
+
+
   /* Login */
 
   {
@@ -5704,91 +4416,16 @@
       '/universal-login'
     ],
     to: '/login/universal-login'
-=======
-  {
-    from: ['/organizations/configure-organizations'],
-    to: '/organizations/configure/'
-  },
-  {
-    from: ['/organizations/create-organizations'],
-    to: '/organizations/configure/create-organizations'
-  },
-  {
-    from: ['/organizations/delete-organizations'],
-    to: '/organizations/configure/delete-organizations'
-  },
-  {
-    from: ['/organizations/define-organization-behavior'],
-    to: '/organizations/configure/define-organization-behavior'
-  },
-  {
-    from: ['/organizations/enable-connections'],
-    to: '/organizations/configure/enable-connections'
-  },
-  {
-    from: ['/organizations/disable-connections'],
-    to: '/organizations/configure/disable-connections'
-  },
-  {
-    from: ['/organizations/invite-members'],
-    to: '/organizations/configure/invite-members'
-  },
-  {
-    from: ['/organizations/send-membership-invitations'],
-    to: '/organizations/configure/send-membership-invitations'
-  },
-  {
-    from: ['/organizations/grant-just-in-time-membership'],
-    to: '/organizations/configure/grant-just-in-time-membership'
-  },
-  {
-    from: ['/organizations/assign-members'],
-    to: '/organizations/configure/assign-members'
-  },
-  {
-    from: ['/organizations/remove-members'],
-    to: '/organizations/configure/remove-members'
-  },
-  {
-    from: ['/organizations/add-member-roles'],
-    to: '/organizations/configure/add-member-roles'
-  },
-  {
-    from: ['/organizations/remove-member-roles'],
-    to: '/organizations/configure/remove-member-roles'
-  },
-  {
-    from: ['/organizations/retrieve-organizations'],
-    to: '/organizations/configure/retrieve-organizations'
-  },
-  {
-    from: ['/organizations/retrieve-connections'],
-    to: '/organizations/configure/retrieve-connections'
-  },
-  {
-    from: ['/organizations/retrieve-members'],
-    to: '/organizations/configure/retrieve-members'
-  },
-  {
-    from: ['/organizations/retrieve-user-membership'],
-    to: '/organizations/configure/retrieve-user-membership'
-  },
-  {
-    from: ['/organizations/retrieve-member-roles'],
-    to: '/organizations/configure/retrieve-member-roles'
->>>>>>> 0e9b2968
-  },
-
-
-  /* Login */
-
-  {
-<<<<<<< HEAD
+  },
+  {
     from: ['/universal-login/new-universal-login-vs-classic-universal-login'],
     to: '/login/universal-login/new-universal-login-vs-classic-universal-login'
   },
   {
-    from: ['/universal-login/new-experience','/universal-login/new'],
+    from: [
+      '/universal-login/new-experience',
+      '/universal-login/new'
+    ],
     to: '/login/universal-login/new-experience'
   },
   {
@@ -5801,7 +4438,7 @@
       '/dashboard/guides/connections/configure-passwordless-sms',
       '/universal-login/configure-universal-login-with-passwordless'
     ],
-    to: '/login/universal-login/configure-universal-login-with-passwordless'
+    to: '/login/universal-login/passwordless-login/configure-universal-login-with-passwordless'
   },
   {
     from: ['/universal-login/prompt-common','/universal-login/text-customization-prompts/common'],
@@ -5860,7 +4497,11 @@
     to: '/login/universal-vs-embedded-login'
   },
   {
-    from: ['/universal-login/configure-default-login-routes','/universal-login/default-login-url','/hosted-pages/default-login-url'],
+    from: [
+      '/universal-login/configure-default-login-routes',
+      '/universal-login/default-login-url',
+      '/hosted-pages/default-login-url'
+    ],
     to: '/login/universal-login/configure-default-login-routes'
   },
   {
@@ -5871,128 +4512,12 @@
       '/hosted-pages/error-pages'
     ],
     to: '/login/universal-login/error-pages'
-=======
-    from: ['/flows/login'],
-    to: '/login'
-  },
-  {
-    from: [
-      '/hosted-pages/hosted-login-auth0js',
-      '/hosted-pages/login/auth0js',
-      '/hosted-pages/login/lock',
-      '/hosted-pages/login/lock-passwordless',
-      '/hosted-pages/hosted-login-auth0js/v7',
-      '/hosted-pages/hosted-login-auth0js/v8',
-      '/hosted-pages/login',
-      '/hosted-pages',
-      '/universal-login/customization-new',
-      '/login_page',
-      '/universal-login'
-    ],
-    to: '/login/universal-login'
-  },
-  {
-    from: ['/universal-login/new-universal-login-vs-classic-universal-login'],
-    to: '/login/universal-login/new-universal-login-vs-classic-universal-login'
-  },
-  {
-    from: [
-      '/universal-login/new-experience',
-      '/universal-login/new'
-    ],
-    to: '/login/universal-login/new-experience'
-  },
-  {
-    from: ['/universal-login/classic-experience','/universal-login/classic'],
-    to: '/login/universal-login/classic-experience'
-  },
-  {
-    from: [
-      '/dashboard/guides/universal-login/configure-login-page-passwordless',
-      '/dashboard/guides/connections/configure-passwordless-sms',
-      '/universal-login/configure-universal-login-with-passwordless'
-    ],
-    to: '/login/universal-login/passwordless-login/configure-universal-login-with-passwordless'
-  },
-  {
-    from: ['/universal-login/prompt-common','/universal-login/text-customization-prompts/common'],
-    to: '/login/universal-login/prompt-common'
-  },
-  {
-    from: ['/universal-login/prompt-consent','/universal-login/text-customization-prompts/consent'],
-    to: '/login/universal-login/prompt-consent'
-  },
-  {
-    from: ['/universal-login/prompt-device-flow','/universal-login/text-customization-prompts/device-flow'],
-    to: '/login/universal-login/prompt-device-flow'
-  },
-  {
-    from: ['/universal-login/prompt-email-verification','/universal-login/text-customization-prompts/email-verification'],
-    to: '/login/universal-login/prompt-email-verification'
-  },
-  {
-    from: ['/universal-login/prompt-login','/universal-login/text-customization-prompts/login'],
-    to: '/login/universal-login/prompt-login'
-  },
-  {
-    from: ['/universal-login/prompt-mfa','/universal-login/text-customization-prompts/mfa'],
-    to: '/login/universal-login/prompt-mfa'
-  },
-  {
-    from: ['/universal-login/prompt-mfa-email','/universal-login/text-customization-prompts/mfa-email'],
-    to: '/login/universal-login/prompt-mfa-email'
-  },
-  {
-    from: ['/universal-login/prompt-mfa-otp','/universal-login/text-customization-prompts/mfa-otp'],
-    to: '/login/universal-login/prompt-mfa-otp'
-  },
-  {
-    from: ['/universal-login/prompt-mfa-push','/universal-login/text-customization-prompts/mfa-push'],
-    to: '/login/universal-login/prompt-mfa-push'
-  },
-  {
-    from: ['/universal-login/prompt-mfa-recovery-code','/universal-login/text-customization-prompts/mfa-recovery-code'],
-    to: '/login/universal-login/prompt-mfa-recovery-code'
-  },
-  {
-    from: ['/universal-login/prompt-mfa-sms','/universal-login/text-customization-prompts/mfa-sms'],
-    to: '/login/universal-login/prompt-mfa-sms'
-  },
-  {
-    from: ['/universal-login/prompt-reset-password','/universal-login/text-customization-prompts/reset-password'],
-    to: '/login/universal-login/prompt-reset-password'
-  },
-  {
-    from: ['/universal-login/prompt-signup','/universal-login/text-customization-prompts/signup'],
-    to: '/login/universal-login/prompt-signup'
-  },
-  {
-    from: ['/universal-login/universal-vs-embedded-login','/guides/login/universal-vs-embedded','/guides/login/centralized-vs-embedded'],
-    to: '/login/universal-vs-embedded-login'
-  },
-  {
-    from: [
-      '/universal-login/configure-default-login-routes',
-      '/universal-login/default-login-url',
-      '/hosted-pages/default-login-url'
-    ],
-    to: '/login/universal-login/configure-default-login-routes'
-  },
-  {
-    from: [
-      '/universal-login/error-pages',
-      '/error-pages',
-      '/error-pages/generic',
-      '/hosted-pages/error-pages'
-    ],
-    to: '/login/universal-login/error-pages'
   },
   {
     from: [
       '/universal-login/identifier-first'
     ],
     to: '/login/universal-login/identifier-first'
->>>>>>> 0e9b2968
   },
   {
     from: ['/login/embedded', '/flows/login/embedded', '/flows/login/embedded-login'],
@@ -6004,23 +4529,16 @@
   },
   {
     from: [
-<<<<<<< HEAD
-      '/protocols/oidc/identity-providers/okta',
-      '/protocols/configure-okta-as-oidc-identity-provider',
-      '/protocols/configure-okta-as-oauth2-identity-provider',
-      '/authorization/protocols/configure-okta-as-oauth2-identity-provider'
-    ],
-    to: '/login/adopt-oidc-conformant-authentication/configure-okta-as-oauth2-identity-provider'
-  },
-  {
-    from: [
       '/authorization/configure-silent-authentication',
       '/api-auth/tutorials/silent-authentication'
     ],
     to: '/login/configure-silent-authentication'
   },
   {
-    from: '/flows',
+    from: [
+      '/flows',
+      '/flows/concepts/token-exchange'
+    ],
     to: '/login/flows'
   },
   {
@@ -6121,117 +4639,6 @@
   {
     from: ['/flows/call-your-api-using-resource-owner-password-flow','/api-auth/tutorials/password-grant'],
     to: '/login/flows/call-your-api-using-resource-owner-password-flow'
-=======
-      '/authorization/configure-silent-authentication',
-      '/api-auth/tutorials/silent-authentication'
-    ],
-    to: '/login/configure-silent-authentication'
-  },
-  {
-    from: [
-      '/flows',
-      '/flows/concepts/token-exchange'
-    ],
-    to: '/login/flows'
-  },
-  {
-    from: [
-      '/flows/guides/auth-code/add-login-auth-code',
-      '/flows/guides/auth-code/includes/authorize-user-add-login',
-      '/flows/guides/auth-code/includes/sample-use-cases-add-login',
-      '/flows/guides/auth-code/includes/refresh-tokens',
-      '/flows/guides/auth-code/includes/request-tokens',
-      '/flows/guides/regular-web-app-login-flow/add-login-using-regular-web-app-login-flow',
-      '/oauth-web-protocol', 
-      '/protocols/oauth-web-protocol', 
-      '/protocols/oauth2/oauth-web-protocol',
-      '/application-auth/current/server-side-web',
-      '/client-auth/server-side-web',
-      '/application-auth/legacy/server-side-web',
-      '/flows/add-login-auth-code-flow'
-    ],
-    to: '/login/flows/add-login-auth-code-flow'
-  },
-  {
-    from: [
-      '/authorization/flows/call-your-api-using-the-authorization-code-flow',
-      '/flows/guides/auth-code/call-api-auth-code',
-      '/flows/guides/auth-code/includes/authorize-user-call-api',
-      '/flows/guides/auth-code/includes/sample-use-cases-call-api',
-      '/flows/guides/auth-code/includes/call-api',
-      '/flows/guides/regular-web-app-login-flow/call-api-using-regular-web-app-login-flow',
-      '/api-auth/tutorials/authorization-code-grant',
-      '/flows/call-your-api-using-the-authorization-code-flow'
-    ],
-    to: '/login/flows/call-your-api-using-the-authorization-code-flow'
-  },
-  {
-    from: [
-      '/flows/guides/auth-code-pkce/add-login-auth-code-pkce',
-      '/flows/guides/auth-code-pkce/includes/sample-use-cases-add-login',
-      '/flows/guides/auth-code-pkce/includes/request-tokens',
-      '/flows/guides/auth-code-pkce/includes/refresh-tokens',
-      '/flows/guides/auth-code-pkce/includes/create-code-verifier',
-      '/flows/guides/auth-code-pkce/includes/create-code-challenge',
-      '/flows/guides/auth-code-pkce/includes/authorize-user-add-login',
-      '/application-auth/current/mobile-desktop',
-      '/application-auth/legacy/mobile-desktop',
-      '/application-auth/legacy/mobile-desktop',
-      '/flows/guides/mobile-login-flow/add-login-using-mobile-login-flow',
-      '/flows/add-login-using-the-authorization-code-flow-with-pkce'
-    ],
-    to: '/login/flows/add-login-using-the-authorization-code-flow-with-pkce'
-  },
-  {
-    from: [
-      '/flows/guides/auth-code-pkce/call-api-auth-code-pkce',
-      '/flows/guides/auth-code-pkce/includes/sample-use-cases-call-api',
-      '/flows/guides/auth-code-pkce/includes/call-api',
-      '/flows/guides/auth-code-pkce/includes/authorize-user-call-api',
-      '/flows/guides/mobile-login-flow/call-api-using-mobile-login-flow',
-      '/api-auth/tutorials/authorization-code-grant-pkce',
-      '/flows/call-your-api-using-the-authorization-code-flow-with-pkce'
-    ],
-    to: '/login/flows/call-your-api-using-the-authorization-code-flow-with-pkce'
-  },
-  {
-    from: [
-      '/flows/guides/implicit/add-login-implicit',
-      '/flows/guides/implicit/includes/sample-use-cases-add-login',
-      '/flows/guides/implicit/includes/refresh-tokens',
-      '/flows/guides/implicit/includes/request-tokens',
-      '/flows/guides/implicit/includes/authorize-user-add-login',
-      '/application-auth/current/client-side-web',
-      '/flows/guides/single-page-login-flow/add-login-using-single-page-login-flow',
-      '/client-auth/client-side-web','/application-auth/legacy/client-side-web',
-      '/flows/add-login-using-the-implicit-flow-with-form-post'
-    ],
-    to: '/login/flows/add-login-using-the-implicit-flow-with-form-post'
-  },
-  {
-    from: ['/api-auth/tutorials/hybrid-flow','/flows/call-api-hybrid-flow'],
-    to: '/login/flows/call-api-hybrid-flow'
-  },
-  {
-    from: [
-      '/flows/guides/client-credentials/call-api-client-credentials',
-      '/flows/guides/client-credentials/includes/sample-use-cases',
-      '/flows/guides/client-credentials/includes/call-api',
-      '/flows/guides/client-credentials/includes/request-token',
-      '/flows/guides/m2m-flow/call-api-using-m2m-flow',
-      '/api-auth/tutorials/client-credentials',
-      '/api-auth/config/asking-for-access-tokens',
-      '/flows/call-your-api-using-the-client-credentials-flow'
-    ],
-    to: '/login/flows/call-your-api-using-the-client-credentials-flow'
-  },
-  {
-    from: ['/flows/guides/device-auth/call-api-device-auth'],
-    to: '/login/flows/call-your-api-using-the-device-authorization-flow'
-  },
-  {
-    from: ['/flows/call-your-api-using-resource-owner-password-flow','/api-auth/tutorials/password-grant'],
-    to: '/login/flows/call-your-api-using-resource-owner-password-flow'
   },
   {
     from: [
@@ -6243,27 +4650,15 @@
       '/users/redirect-users-after-login'
     ],
     to: '/login/redirect-users-after-login'
->>>>>>> 0e9b2968
   },
 
 
   /* Logout */
   {
     from: [
-<<<<<<< HEAD
-      '/tutorials/redirecting-users',
-      '/users/redirecting-users',
-      '/users/guides/redirect-users-after-login',
-      '/protocols/oauth2/redirect-users',
-      '/users/concepts/redirect-users-after-login',
-      '/users/redirect-users-after-login'
-    ],
-    to: '/login/redirect-users-after-login'
-=======
       '/logout'
     ],
     to: '/login/logout'
->>>>>>> 0e9b2968
   },
 
 
@@ -6439,11 +4834,7 @@
   },
   {
     from: ['/mfa/enable-mfa','/mfa/guides/enable-mfa'],
-<<<<<<< HEAD
-    to: '/logi/mfa/enable-mfa'
-=======
     to: '/login/mfa/enable-mfa'
->>>>>>> 0e9b2968
   },
   {
     from: [
@@ -6797,7 +5188,6 @@
   {
     from: ['/monitoring/guides/check-external-services'],
     to: '/monitor-auth0/check-external-services-status'
-<<<<<<< HEAD
   },
   {
     from: ['/monitoring/guides/check-status'],
@@ -6806,52 +5196,26 @@
   {
     from: ['/monitoring/guides/monitor-applications'],
     to: '/monitor-auth0/monitor-applications'
-=======
-  },
-  {
-    from: ['/monitoring/guides/check-status'],
-    to: '/monitor-auth0/check-auth0-status'
-  },
-  {
-    from: ['/monitoring/guides/monitor-applications'],
-    to: '/monitor-auth0/monitor-applications'
   },
   {
     from: ['/monitoring/guides/monitor-using-SCOM'],
     to: '/monitor-auth0/monitor-using-scom'
->>>>>>> 0e9b2968
   },
 
   /* Product-Lifecycle */
 
   {
-<<<<<<< HEAD
-    from: ['/monitoring/guides/monitor-using-SCOM'],
-    to: '/monitor-auth0/monitor-using-scom'
-=======
     from: '/lifecycle',
     to: '/product-lifecycle'
->>>>>>> 0e9b2968
   },
 
   /* Product-Lifecycle */
 
-  {
-<<<<<<< HEAD
-    from: '/lifecycle',
-    to: '/product-lifecycle'
-  },
   {
     from: ['/product-lifecycle/deprecation-eol'],
     to: '/product-lifecycle/migration-process'
   },
   {
-=======
-    from: ['/product-lifecycle/deprecation-eol'],
-    to: '/product-lifecycle/migration-process'
-  },
-  {
->>>>>>> 0e9b2968
     from: ['/product-lifecycle/migrations','/migrations'],
     to: '/product-lifecycle/deprecations-and-migrations'
   },
@@ -6895,7 +5259,6 @@
       '/users/user-search/migrate-search-v2-v3'
     ],
     to: '/product-lifecycle/deprecations-and-migrations/migrate-v2-v3'
-<<<<<<< HEAD
   },
   {
     from: ['/migrations/guides/account-linking','/users/guides/link-user-accounts-auth-api'],
@@ -6914,26 +5277,6 @@
     to: '/product-lifecycle/deprecations-and-migrations/clickjacking-protection-for-universal-login'
   },
   {
-=======
-  },
-  {
-    from: ['/migrations/guides/account-linking','/users/guides/link-user-accounts-auth-api'],
-    to: '/product-lifecycle/deprecations-and-migrations/link-user-accounts-with-access-tokens-migration'
-  },
-  {
-    from: ['/migrations/guides/calling-api-with-idtokens'],
-    to: '/product-lifecycle/deprecations-and-migrations/migrate-to-calling-api-with-access-tokens'
-  },
-  {
-    from: ['/guides/migration-legacy-flows'],
-    to: '/product-lifecycle/deprecations-and-migrations/migrate-from-legacy-auth-flows'
-  },
-  {
-    from: ['/migrations/guides/clickjacking-protection'],
-    to: '/product-lifecycle/deprecations-and-migrations/clickjacking-protection-for-universal-login'
-  },
-  {
->>>>>>> 0e9b2968
     from: ['/migrations/guides/extensibility-node12'],
     to: '/product-lifecycle/deprecations-and-migrations/migrate-to-nodejs-12'
   },
@@ -6946,14 +5289,10 @@
     to: '/product-lifecycle/deprecations-and-migrations/facebook-social-context-field-deprecation'
   },
   {
-<<<<<<< HEAD
-    from: ['/migrations/guides/instagram-deprecation'],
-=======
     from: [
       '/migrations/guides/instagram-deprecation',
       '/instagram-clientid'
     ],
->>>>>>> 0e9b2968
     to: '/product-lifecycle/deprecations-and-migrations/instagram-connection-deprecation'
   },
   {
@@ -7376,11 +5715,7 @@
       '/tokens/management-api-access-tokens/get-management-api-access-tokens-for-testing',
       '/api/management/v2/get-access-tokens-for-test'
     ],
-<<<<<<< HEAD
-    to: '/security/tokens/access/tokens/get-management-api-access-tokens-for-testing'
-=======
     to: '/security/tokens/access-tokens/get-management-api-access-tokens-for-testing'
->>>>>>> 0e9b2968
   },
   {
     from: [
@@ -7420,11 +5755,7 @@
       '/tokens/guides/jwt/parse-validate-jwt-programmatically', 
       '/tokens/guides/jwt/validate-jwt'
     ],
-<<<<<<< HEAD
-    to: '/tokens/json-web-tokens/validate-json-web-tokens'
-=======
     to: '/security/tokens/json-web-tokens/validate-json-web-tokens'
->>>>>>> 0e9b2968
   },
   {
     from: [
@@ -7509,12 +5840,8 @@
     from: [
       '/tokens/concepts/refresh-token-rotation',
       '/tokens/access-tokens/refresh-tokens/refresh-token-rotation',
-<<<<<<< HEAD
-      '/tokens/refresh-tokens/refresh-token-rotation'
-=======
       '/tokens/refresh-tokens/refresh-token-rotation',
       '/tokens/refresh-tokens/configure-refresh-token-expiration'
->>>>>>> 0e9b2968
     ],
     to: '/security/tokens/refresh-tokens/refresh-token-rotation'
   },
@@ -7551,11 +5878,7 @@
   },
   {
     from: ['/api-auth/tutorials/adoption/delegation','/tokens/delegation','/tokens/concepts/delegation-tokens'],
-<<<<<<< HEAD
-    to: '/tokens/delegation-tokens'
-=======
     to: '/security/tokens/delegation-tokens'
->>>>>>> 0e9b2968
   },
 
   /* Support */
