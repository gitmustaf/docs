//  This is the list of APIs used in the old two-step quickstarts.
const apiNames = [
  'aspnet-webapi',
  'aws',
  'azure-blob-storage',
  'azure-mobile-services',
  'azure-sb',
  'falcor',
  'firebase',
  'golang',
  'hapi',
  'java-spring-security',
  'java',
  'nginx',
  'nodejs',
  'php-laravel',
  'php-symfony',
  'php',
  'python',
  'rails',
  'ruby',
  'salesforce-sandbox',
  'salesforce',
  'sap-odata',
  'wcf-service',
  'webapi-owin'
];

const apis = `:api(${apiNames.join('|')})`;

module.exports = [

  /* MISCELLANEOUS AND OUTDATED  */

  {
    from: ['/addons','/firebaseapi-tutorial','/salesforcesandboxapi-tutorial','/salesforceapi-tutorial','/sapapi-tutorial','/clients/addons','/applications/addons','/addons/azure-blob-storage','/addons/azure-mobile-services','/addons/azure-sb'],
    to: '/'
  },
  {
    from: '/topics/guides',
    to: '/'
  },
  {
    from: ['/design','/design/web'],
    to: '/'
  },
  {
    from: ['/design/browser-based-vs-native-experience-on-mobile','/tutorials/browser-based-vs-native-experience-on-mobile'],
    to: '/best-practices/mobile-device-login-flow-best-practices'
  },
  {
    from: '/topics/identity-glossary',
    to: '/glossary'
  },
  {
    from: ['/deploy/checklist'],
    to: '/deploy/deploy-checklist'
  },

  /* QUICKSTARTS */

  {
    from: [
      '/android-tutorial',
      '/native-platforms/android',
      '/quickstart/native/android-vnext'
    ],
    to: '/quickstart/native/android'
  },
  {
    from: [
      '/angular-tutorial',
      '/client-platforms/angularjs',
      '/client-platforms/angular2',
      '/quickstart/spa/angularjs',
      '/quickstart/spa/angular-next',
      '/quickstart/spa/angular2',
      '/quickstart/spa/angular2/00-login',
      '/quickstart/spa/angular2/03-user-profile',
      '/quickstart/spa/angular2/04-calling-an-api',
      '/quickstart/spa/angular2/05-authorization',
      '/quickstart/spa/angular2/06-token-renewal'
    ],
    to: '/quickstart/spa/angular'
  },
  {
    from: '/quickstarts/spa/vanillajs/01-login',
    to: '/quickstart/spa/vanillajs/01-login'
  },
  {
    from: [
      '/quickstart/webapp/aspnet',
      '/aspnet-tutorial', 
<<<<<<< HEAD
      '/mvc3-tutorial'
=======
      '/mvc3-tutorial',
      '/servicestack-tutorial',
      '/quickstart/webapp/servicestack',
      '/quickstart/webapp/play-2-scala',
      '/quickstart/webapp/scala',
      '/symfony-tutorial',
      '/quickstart/webapp/symfony'
>>>>>>> bd6d9e3b
    ],
    to: '/quickstart/webapp'
  },
  {
    from: ['/aspnet-owin-tutorial', '/aspnetwebapi-owin-tutorial'],
    to: '/quickstart/webapp/aspnet-owin'
  },
  {
    from: [
      `/quickstart/backend/:platform/${apis}`,
      '/quickstart/backend/:platform',
      '/aspnetwebapi-tutorial',
      '/tutorials/aspnet-mvc4-enterprise-providers',
      '/webapi',
      '/mvc-tutorial-enterprise',
<<<<<<< HEAD
      '/quickstart/backend/aspnet-webapi'
    ],
    to: '/quickstart/backend'
  },
  {
    from: [
      '/quickstart/native/chrome-extension',
      '/quickstart/native/chrome'
    ],
    to: '/quickstart/native'
=======
      '/quickstart/backend/aspnet-webapi',
      '/wcf-tutorial',
      '/quickstart/backend/wcf-service',
      '/quickstart/backend/falcor/00-getting-started',
      '/quickstart/backend/falcor',
      '/quickstart/backend/hapi/00-getting-started',
      '/quickstart/backend/hapi',
      '/quickstart/backend/symfony/00-getting-started',
      '/quickstart/backend/symfony'
    ],
    to: '/quickstart/backend'
>>>>>>> bd6d9e3b
  },
  {
    from: [
      `/quickstart/native/:platform/${apis}`,
      '/quickstart/native/:platform',
      `/quickstart/native-mobile/:platform/${apis}`,
      '/quickstart/native-mobile/:platform',
      `/quickstart/hybrid/:platform/${apis}`,
      '/quickstart/hybrid/:platform',
      '/quickstart/native-mobile',
      '/quickstart/hybrid',
      '/quickstart/native/chrome-extension',
      '/quickstart/native/chrome',
      '/phonegap-tutorial',
      '/quickstart/native/phonegap',
      '/win8-tutorial',
      '/windowsstore-js-auth0-tutorial',
      '/native-platforms/windows-store-javascript',
      '/quickstart/native-mobile/windows8/:client',
      '/quickstart/native/windows-uwp-javascript',
      '/windowsphone-tutorial',
      '/quickstart/native/windowsphone'
    ],
    to: '/quickstart/native'
  },
  {
    from: [
      '/ionic-tutorial',
<<<<<<< HEAD
      '/quickstart/native/ionic'
=======
/*      '/quickstart/native/ionic',*/
/*      '/quickstart/native/ionic4',*/
      '/quickstart/native/ionic/00-intro',
      '/quickstart/native/ionic/02-custom-login',
      '/quickstart/native/ionic/03-user-profile',
      '/quickstart/native/ionic/04-linking-accounts',
      '/quickstart/native/ionic/05-rules',
      '/quickstart/native/ionic/06-authorization',
      '/quickstart/native/ionic/08-mfa',
      '/quickstart/native/ionic/09-customizing-lock'
>>>>>>> bd6d9e3b
    ],
    to: '/quickstart/native/ionic-angular'
  },
  {
    from: [
      '/ios-tutorial',
/*      '/quickstart/native/ios',*/
/*      '/quickstart/native/ios-objc',*/
      '/native-platforms/ios-objc'
    ],
    to: '/quickstart/native/ios-swift'
  },
  {
    from: '/server-platforms/golang',
    to: '/quickstart/webapp/golang'
  },
  {
    from: '/laravel-tutorial',
    to: '/quickstart/webapp/laravel'
  },
  {
    from: [
      '/laravelapi-tutorial',
<<<<<<< HEAD
      '/quickstart/backend/php-laravel'
=======
/*      '/quickstart/backend/php-laravel',*/
      '/quickstart/backend/laravel/00-getting-started'
>>>>>>> bd6d9e3b
    ],
    to: '/quickstart/backend/laravel'
  },
  {
    from: [
      '/nodeapi-tutorial',
      '/quickstart/backend/nodejs/00-getting-started'
    ],
    to: '/quickstart/backend/nodejs'
  },
  {
    from: [
      '/nodejs-tutorial',
      '/server-platforms/nodejs'
    ],
    to: '/quickstart/webapp/nodejs'
  },
  {
    from: [
      '/phpapi-tutorial',
      '/quickstart/backend/php/00-getting-started'
    ],
    to: '/quickstart/backend/php'
  },
  {
    from: [
      '/pythonapi-tutorial',
      '/quickstart/backend/python/00-getting-started'
    ],
    to: '/quickstart/backend/python'
  },
  {
    from: [
      '/client-platforms/react',
      '/quickstart/spa/auth0-react',
      '/quickstart/spa/auth0-react/01',
      '/quickstart/spa/react/03-user-profile',
      '/quickstart/spa/react/04-user-profile'
    ],
    to: '/quickstart/spa/react'
  },
  {
    from: [
/*      '/quickstart/native/ios-reactnative',*/
/*      '/quickstart/native/react-native-ios',*/
/*      '/quickstart/native/react-native-android',*/
      '/quickstart/:platform/reactnative-ios/:backend?',
      '/quickstart/:platform/reactnative-android/:backend?'
    ],
    to: '/quickstart/native/react-native'
  },
  {
    from: [
      '/rails-tutorial',
      '/quickstart/webapp/rails/00-introduction',
      '/quickstart/webapp/rails/02-custom-login',
      '/quickstart/webapp/rails/03-session-handling',
      '/quickstart/webapp/rails/02-session-handling',
      '/quickstart/webapp/rails/04-user-profile',
      '/quickstart/webapp/rails/03-user-profile',
      '/quickstart/webapp/rails/05-linking-accounts',
      '/quickstart/webapp/rails/06-rules',
      '/quickstart/webapp/rails/07-authorization',
      '/quickstart/webapp/rails/08-mfa',
      '/quickstart/webapp/rails/09-customizing-lock'
    ],
    to: '/quickstart/webapp/rails'
  },
  {
    from: [
      '/server-apis/ruby',
<<<<<<< HEAD
      '/quickstart/backend/ruby'
=======
      '/quickstart/backend/ruby/00-getting-started',
/*      '/quickstart/backend/ruby',*/
      '/rubyapi-tutorial',
      '/quickstart/backend/rails/00-getting-started',
>>>>>>> bd6d9e3b
    ],
    to: '/quickstart/backend/rails'
  },
  {
    from: '/python-tutorial',
    to: '/quickstart/webapp/python'
  },
  {
    from: ['/php-tutorial', '/server-platforms/php'],
    to: '/quickstart/webapp/php'
  },
  {
<<<<<<< HEAD
    from: [
      '/phonegap-tutorial',
      '/quickstart/native/phonegap'
    ],
    to: '/quickstart/native'
  },
  {
    from: [
      '/servicestack-tutorial',
      '/quickstart/webapp/servicestack'
    ],
    to: '/quickstart/webapp'
  },
  {
=======
>>>>>>> bd6d9e3b
    from: [
      '/singlepageapp-tutorial',
      '/client-platforms/vanillajs',
      '/quickstart/spa/javascript/:client?'
    ],
    to: '/quickstart/spa/vanillajs'
  },
  {
<<<<<<< HEAD
    from: [
      '/quickstart/webapp/play-2-scala',
      '/quickstart/webapp/scala'
    ],
    to: '/quickstart/webapp'
  },
  {
    from: [
      '/symfony-tutorial',
      '/quickstart/webapp/symfony'
    ],
    to: '/quickstart/webapp'
  },
  {
    from: [
      '/wcf-tutorial',
      '/quickstart/backend/wcf-service'
    ],
    to: '/quickstart/backend'
  },
  {
=======
>>>>>>> bd6d9e3b
    from: [
      '/win8-cs-tutorial',
      '/windowsstore-auth0-tutorial',
      '/native-platforms/windows-store-csharp',
/*      '/quickstart/native/windows8-cp',*/
      '/quickstart/native-mobile/windows8-cp/:client?'
    ],
    to: '/quickstart/native/windows-uwp-csharp'
  },
  {
<<<<<<< HEAD
    from: [
      '/win8-tutorial',
      '/windowsstore-js-auth0-tutorial',
      '/native-platforms/windows-store-javascript',
      '/quickstart/native-mobile/windows8/:client',
      '/quickstart/native/windows-uwp-javascript'
    ],
    to: '/quickstart/native'
  },
  {
    from: [
      '/windowsphone-tutorial',
      '/quickstart/native/windowsphone'
    ],
    to: '/quickstart/native'
  },
  {
=======
>>>>>>> bd6d9e3b
    from: '/wpf-winforms-tutorial',
    to: '/quickstart/native/wpf-winforms'
  },
  {
    from: '/xamarin-tutorial',
    to: '/quickstart/native/xamarin'
  },
  {
    from: '/quickstart/spa/auth0-react/02',
    to: '/quickstart/spa/react/02-calling-an-api'
  },
  {
<<<<<<< HEAD
    from: [
      '/quickstart/backend/webapi-owin/04-authentication-rs256-deprecated',
      '/quickstart/backend/webapi-owin/04-authentication-rs256-legacy'
    ],
    to: '/quickstart/backend/webapi-owin'
  },
  {
    from: [
      '/quickstart/backend/webapi-owin/05-authentication-hs256-deprecated',
      '/quickstart/backend/webapi-owin/05-authentication-hs256-legacy'
    ],
    to: '/quickstart/backend/webapi-owin'
  },
  {
    from: [
      '/quickstart/backend/webapi-owin/06-authorization-deprecated',
      '/quickstart/backend/webapi-owin/06-authorization-legacy'
    ],
    to: '/quickstart/backend/webapi-owin'
  },
  {
    from: [
      '/quickstart/backend/aspnet-core-webapi/04-authentication-rs256-deprecated',
      '/quickstart/backend/aspnet-core-webapi/04-authentication-rs256-legacy'
    ],
    to: '/quickstart/backend/aspnet-core-webapi'
  },
  {
    from: [
      '/quickstart/backend/aspnet-core-webapi/05-authentication-hs256-deprecated',
      '/quickstart/backend/aspnet-core-webapi/05-authentication-hs256-legacy'
    ],
    to: '/quickstart/backend/aspnet-core-webapi'
  },
  {
    from: [
      '/quickstart/backend/aspnet-core-webapi/06-authorization-deprecated',
      '/quickstart/backend/aspnet-core-webapi/06-authorization-legacy'
    ],
    to: '/quickstart/backend/aspnet-core-webapi'
  },
  {
    from: '/quickstart/webapp/aspnet-core-3',
    to: '/quickstart/webapp/aspnet-core'
  },
  {
    from: [
      '/quickstart/spa/react/03-user-profile',
      '/quickstart/spa/react/04-user-profile'
    ],
    to: '/quickstart/spa/react'
  },
  {
    from: '/quickstart/webapp/nodejs/02-user-profile',
    to: '/quickstart/webapp/nodejs/01-login'
  },
  {
=======
>>>>>>> bd6d9e3b
    from: [
      '/quickstart/backend/webapi-owin/04-authentication-rs256-deprecated',
      '/quickstart/backend/webapi-owin/04-authentication-rs256-legacy',
      '/quickstart/backend/webapi-owin/05-authentication-hs256-deprecated',
      '/quickstart/backend/webapi-owin/05-authentication-hs256-legacy',
      '/quickstart/backend/webapi-owin/06-authorization-deprecated',
      '/quickstart/backend/webapi-owin/06-authorization-legacy',
      '/quickstart/backend/webapi-owin/00-getting-started',
    ],
    to: '/quickstart/backend/webapi-owin'
  },
  {
    from: [
<<<<<<< HEAD
      '/quickstart/hybrid/:platform',
      '/quickstart/native-mobile/:platform',
      `/quickstart/hybrid/:platform/${apis}`,
      `/quickstart/native-mobile/:platform/${apis}`,
      `/quickstart/native/:platform/${apis}`,
      '/quickstart/native/:platform'
    ],
    to: '/quickstart/native'
  },
  {
    from: [
      `/quickstart/spa/:platform/${apis}`,
      '/quickstart/spa/:platform'
    ],
    to: '/quickstart/spa'
  },
  {
    from: ['/quickstart/backend/:platform',`/quickstart/backend/:platform/${apis}`],
    to: '/quickstart/backend'
=======
      '/quickstart/backend/aspnet-core-webapi/04-authentication-rs256-deprecated',
      '/quickstart/backend/aspnet-core-webapi/04-authentication-rs256-legacy',
      '/quickstart/backend/aspnet-core-webapi/05-authentication-hs256-deprecated',
      '/quickstart/backend/aspnet-core-webapi/05-authentication-hs256-legacy',
      '/quickstart/backend/aspnet-core-webapi/06-authorization-deprecated',
      '/quickstart/backend/aspnet-core-webapi/06-authorization-legacy',
      '/quickstart/backend/aspnet-core-webapi/00-getting-started'
    ],
    to: '/quickstart/backend/aspnet-core-webapi'
  },
  {
    from: '/quickstart/webapp/aspnet-core-3',
    to: '/quickstart/webapp/aspnet-core'
>>>>>>> bd6d9e3b
  },
  {
    from: '/quickstart/webapp/nodejs/02-user-profile',
    to: '/quickstart/webapp/nodejs/01-login'
  },
  {
    from: [
      `/quickstart/spa/:platform/${apis}`,
      '/quickstart/spa/:platform',
      '/quickstart/spa/aurelia',
      '/ember-tutorial', 
      '/client-platforms/emberjs',
      '/quickstart/spa/emberjs',
      '/quickstart/spa/ember',
      '/quickstart/spa/jquery'
    ],
    to: '/quickstart/spa'
  },
  {
    from: '/quickstart',
    to: '/'
  },
  {
<<<<<<< HEAD
    from: '/quickstart/backend/java',
    to: '/quickstart/backend/java-spring-security5',
  },
  {
    from: '/quickstart/native/ios',
    to: '/quickstart/native/ios-swift'
  },
  {
    from: '/quickstart/native/ionic4',
    to: '/quickstart/native/ionic-angular'
  },
  {
    from: '/quickstart/native/ionic/00-intro',
    to: '/quickstart/native/ionic'
  },
  {
    from: '/quickstart/native/ionic/02-custom-login',
    to: '/quickstart/native/ionic'
  },
  {
    from: '/quickstart/native/ionic/03-user-profile',
    to: '/quickstart/native/ionic'
  },
  {
    from: '/quickstart/native/ionic/04-linking-accounts',
    to: '/quickstart/native/ionic'
  },
  {
    from: '/quickstart/native/ionic/05-rules',
    to: '/quickstart/native/ionic'
  },
  {
    from: '/quickstart/native/ionic/06-authorization',
    to: '/quickstart/native/ionic'
  },
  {
    from: '/quickstart/native/ionic/08-mfa',
    to: '/quickstart/native/ionic'
  },
  {
    from: '/quickstart/native/ionic/09-customizing-lock',
    to: '/quickstart/native/ionic'
  },
  {
    from: '/quickstart/backend/nodejs/00-getting-started',
    to: '/quickstart/backend/nodejs'
  },
  {
    from: '/quickstart/backend/aspnet-core-webapi/00-getting-started',
    to: '/quickstart/backend/aspnet-core-webapi'
  },
  {
    from: [
      '/quickstart/backend/falcor/00-getting-started',
      '/quickstart/backend/falcor'
    ],
    to: '/quickstart/backend'
  },
  {
=======
>>>>>>> bd6d9e3b
    from: '/quickstart/backend/golang/00-getting-started',
    to: '/quickstart/backend/golang'
  },
  {
    from: [
<<<<<<< HEAD
      '/quickstart/backend/hapi/00-getting-started',
      '/quickstart/backend/hapi'
    ],
    to: '/quickstart/backend'
  },
  {
    from: [
      '/quickstart/backend/java-spring-security',
      '/quickstart/backend/java-spring-security/00-getting-started'
    ],
    to: '/quickstart/backend/java-spring-security5'
  },
  {
    from: '/quickstart/backend/laravel/00-getting-started',
    to: '/quickstart/backend/laravel'
  },
  {
    from: '/quickstart/backend/php/00-getting-started',
    to: '/quickstart/backend/php'
  },
  {
    from: '/quickstart/backend/python/00-getting-started',
    to: '/quickstart/backend/python'
  },
  {
    from: '/quickstart/backend/rails/00-getting-started',
    to: '/quickstart/backend/rails'
  },
  {
    from: '/quickstart/backend/ruby/00-getting-started',
    to: '/quickstart/backend/ruby'
  },
  {
    from: [
      '/quickstart/backend/symfony/00-getting-started',
      '/quickstart/backend/symfony'
    ],
    to: '/quickstart/backend'
  },
  {
    from: '/quickstart/backend/webapi-owin/00-getting-started',
    to: '/quickstart/backend/webapi-owin'
  },
  {
    from: '/quickstart/webapp/rails/00-introduction',
    to: '/quickstart/webapp/rails'
  },
  {
    from: '/quickstart/webapp/rails/02-custom-login',
    to: '/quickstart/webapp/rails'
  },
  {
    from: [
      '/quickstart/webapp/rails/03-session-handling',
      '/quickstart/webapp/rails/02-session-handling'
    ],
    to: '/quickstart/webapp/rails'
  },
  {
    from: [
      '/quickstart/webapp/rails/04-user-profile',
      '/quickstart/webapp/rails/03-user-profile'
    ],
    to: '/quickstart/webapp/rails'
  },
  {
    from: '/quickstart/webapp/rails/05-linking-accounts',
    to: '/quickstart/webapp/rails'
  },
  {
    from: '/quickstart/webapp/rails/06-rules',
    to: '/quickstart/webapp/rails'
  },
  {
    from: '/quickstart/webapp/rails/07-authorization',
    to: '/quickstart/webapp/rails'
  },
  {
    from: '/quickstart/webapp/rails/08-mfa',
    to: '/quickstart/webapp/rails'
  },
  {
    from: '/quickstart/webapp/rails/09-customizing-lock',
    to: '/quickstart/webapp/rails'
=======
      '/javaapi-tutorial',
/*      '/quickstart/backend/java',*/
/*      '/quickstart/backend/java-spring-security',*/
      '/quickstart/backend/java-spring-security/00-getting-started'
    ],
    to: '/quickstart/backend/java-spring-security5'
>>>>>>> bd6d9e3b
  },
  {
    from: [
      '/quickstart/webapp/java/getting-started',
      '/java-tutorial'
    ],
    to: '/quickstart/webapp/java'
  },
  {
    from: [
      '/quickstart/webapp/java-spring-mvc/getting-started',
<<<<<<< HEAD
      '/quickstart/webapp/java-spring-mvc'
    ],
    to: '/quickstart/webapp/java-spring-boot'
  },
  {
    from: [
=======
      '/quickstart/webapp/java-spring-mvc',
>>>>>>> bd6d9e3b
      '/quickstart/webapp/java-spring-security-mvc/00-intro',
      '/quickstart/webapp/java-spring-security-mvc'
    ],
    to: '/quickstart/webapp/java-spring-boot'
<<<<<<< HEAD
  },
  {
    from: '/quickstart/spa/angular2/00-login',
    to: '/quickstart/spa/angular'
  },
  {
    from: '/quickstart/spa/angular2/03-user-profile',
    to: '/quickstart/spa/angular'
  },
  {
    from: '/quickstart/spa/angular2/04-calling-an-api',
    to: '/quickstart/spa/angular'
  },
  {
    from: '/quickstart/spa/angular2/05-authorization',
    to: '/quickstart/spa/angular'
  },
  {
    from: '/quickstart/spa/angular2/06-token-renewal',
    to: '/quickstart/spa/angular'
=======
>>>>>>> bd6d9e3b
  },


  /* CONNECTIONS */

  {
    from: [
      '/37signals-clientid',
      '/connections/social/37signals',
      '/connections/social/basecamp'
    ],
    to: 'https://marketplace.auth0.com/integrations/37signals-social-connection'
  },
  {
    from: [
      '/amazon-clientid',
      '/connections/social/amazon'
    ],
    to: 'https://marketplace.auth0.com/integrations/amazon-social-connection'
  },
  {
    from: ['/connections/enterprise/azure-active-directory','/connections/social/active-directory','/waad-clientid','/users/guides/azure-access-control'],
    to: '/connections/enterprise/azure-active-directory/v2'
  },
  {
    from: '/connections/enterprise/azure-active-directory-classic',
    to: '/connections/enterprise/azure-active-directory/v1'
  },
  {
    from: '/connections/enterprise/samlp',
    to: '/connections/enterprise/saml'
  },
  {
    from: ['/connections/enterprise','/connections/enterprise/sharepoint-online','/connections/enterprise/ws-fed'],
    to: '/connections/enterprise/saml'
  },
  {
    from: [
      '/dwolla-clientid',
      '/connections/social/dwolla'
    ],
    to: 'https://marketplace.auth0.com/integrations/dwolla-social-connection'
  },
  {
    from: [
      '/baidu-clientid',
      '/connections/social/baidu'
    ],
    to: 'https://marketplace.auth0.com/integrations/baidu-social-connection'
  },
  {
    from: [
      '/box-clientid',
      '/connections/social/box'
    ],
    to: 'https://marketplace.auth0.com/integrations/box-social-connection'
  },
  {
    from: [
      '/evernote-clientid',
      '/connections/social/evernote'
    ],
    to: 'https://marketplace.auth0.com/integrations/evernote-social-connection'
  },
  {
    from: [
      '/exact-clientid',
      '/connections/social/exact'
    ],
    to: 'https://marketplace.auth0.com/integrations/exact-social-connection'
  },
  {
    from: [
      '/facebook-clientid',
      '/connections/social/facebook'
    ],
    to: 'https://marketplace.auth0.com/integrations/facebook-social-connection'
  },
  {
    from: [
      '/fitbit-clientid',
      '/connections/social/fitbit'
    ],
    to: 'https://marketplace.auth0.com/integrations/fitbit-social-connection'
  },
  {
    from: [
      '/github-clientid',
      '/connections/social/github'
    ],
    to: 'https://marketplace.auth0.com/integrations/github-social-connection'
  },
  {
    from: [
      '/goog-clientid',
      '/connections/social/google'
    ],
    to: 'https://marketplace.auth0.com/integrations/google-social-connection'
  },
  {
    from: [
      '/ms-account-clientid',
      '/connections/social/microsoft-account'
    ],
    to: 'https://marketplace.auth0.com/integrations/microsoft-account-social-connection'
  },
  {
    from: '/oauth2',
    to: '/connections/social/oauth2'
  },
  {
    from: '/connections/social/auth0-oidc',
    to: '/connections/enterprise/oidc'
  },
  {
    from: [
      '/paypal-clientid',
      '/connections/social/paypal'
    ],
    to: 'https://marketplace.auth0.com/integrations/paypal-social-connection'
  },
  {
    from: [
      '/planningcenter-clientid',
      '/connections/social/planning-center'
    ],
    to: 'https://marketplace.auth0.com/integrations/planningcenter-social-connection'
  },
  {
    from: [
      '/salesforce-clientid',
      '/connections/social/salesforce'
    ],
    to: 'https://marketplace.auth0.com/integrations/salesforce-social-connection'
  },
  {
    from: [
      '/renren-clientid',
      '/connections/social/renren'
    ],
    to: 'https://marketplace.auth0.com/integrations/renren-social-connection'
  },
  {
    from: [
      '/shopify-clientid',
      '/connections/social/shopify'
    ],
    to: 'https://marketplace.auth0.com/integrations/shopify-social-connection'
  },
  {
    from: [
      '/twitter-clientid',
      '/connections/social/twitter'
    ],
    to: 'https://marketplace.auth0.com/integrations/twitter-social-connection'
  },
  {
    from: [
      '/vkontakte-clientid',
      '/connections/social/vkontakte'
    ],
    to: 'https://marketplace.auth0.com/integrations/vkontakte-social-connection'
  },
  {
    from: [
      '/weibo-clientid',
      '/connections/social/weibo'
    ],
    to: 'https://marketplace.auth0.com/integrations/weibo-social-connection'
  },
  {
    from: [
      '/wordpress-clientid',
      '/connections/social/wordpress'
    ],
    to: 'https://marketplace.auth0.com/integrations/wordpress-social-connection'
  },
  {
    from: [
      '/yahoo-clientid',
      '/connections/social/yahoo'
    ],
    to: 'https://marketplace.auth0.com/integrations/yahoo-social-connection'
  },
  {
    from: [
      '/yandex-clientid',
      '/connections/social/yandex'
    ],
    to: 'https://marketplace.auth0.com/integrations/yandex-social-connection'
  },
  {
    from: [
      '/linkedin-clientid',
      '/connections/social/linkedin'
    ],
    to: 'https://marketplace.auth0.com/integrations/linkedin-social-connection'
  },
  {
    from: '/connections/social/bitbucket',
    to: 'https://marketplace.auth0.com/integrations/bitbucket-social-connection'
  },
  {
    from: '/connections/social/digitalocean',
    to: 'https://marketplace.auth0.com/integrations/digitalocean-social-connection'
  },
  {
    from: '/connections/social/discord',
    to: 'https://marketplace.auth0.com/integrations/discord-social-connection'
  },
  {
    from: '/connections/social/docomo',
    to: 'https://marketplace.auth0.com/integrations/daccount-social-connection'
  },
  {
    from: '/connections/social/dribbble',
    to: 'https://marketplace.auth0.com/integrations/dribbble-social-connection'
  },
  {
    from: '/connections/social/dropbox',
    to: 'https://marketplace.auth0.com/integrations/dropbox-social-connection'
  },
  {
    from: '/connections/social/evernote-sandbox',
    to: 'https://marketplace.auth0.com/integrations/evernote-sandbox-social-connection'
  },
  {
    from: '/connections/social/figma',
    to: 'https://marketplace.auth0.com/integrations/figma-social-connection'
  },
  {
    from: '/connections/social/paypal-sandbox',
    to: 'https://marketplace.auth0.com/integrations/paypal-sandbox-social-connection'
  },
  {
    from: '/connections/social/quickbooks-online',
    to: 'https://marketplace.auth0.com/integrations/quickbooks-social-connection'
  },
  {
    from: [
      '/salesforce-community',
      '/connections/social/salesforce-community'
    ],
    to: 'https://marketplace.auth0.com/integrations/salesforce-community-social-connection'
  },
  {
    from: '/connections/social/salesforce-sandbox',
    to: 'https://marketplace.auth0.com/integrations/salesforce-sandbox-social-connection'
  },
  {
    from: '/connections/social/slack',
    to: 'https://marketplace.auth0.com/integrations/sign-in-with-slack'
  },
  {
    from: '/connections/social/spotify',
    to: 'https://marketplace.auth0.com/integrations/spotify-social-connection'
  },
  {
    from: '/connections/social/stripe-connect',
    to: 'https://marketplace.auth0.com/integrations/stripe-connect-social-connection'
  },
  {
    from: '/connections/social/twitch',
    to: 'https://marketplace.auth0.com/integrations/twitch-social-connection'
  },
  {
    from: '/connections/social/vimeo',
    to: 'https://marketplace.auth0.com/integrations/vimeo-social-connection'
  },
  {
    from: '/connections/social/yammer',
    to: 'https://marketplace.auth0.com/integrations/yammer-social-connection'
  },
  {
    from: '/ad',
    to: '/connections/enterprise/active-directory-ldap'
  },
  {
    from: '/connections/enterprise/ldap',
    to: '/connections/enterprise/active-directory-ldap'
  },
    {
    from: '/connections/enterprise/active-directory',
    to: '/connections/enterprise/active-directory-ldap'
  },
  {
    from: '/adfs',
    to: '/connections/enterprise/adfs'
  },
  {
    from: ['/passwordless','/dashboard/guides/connections/set-up-connections-passwordless','/api-auth/passwordless','/connections/passwordless/ios','/connections/passwordless/native-passwordless-universal','/connections/passwordless/reference/troubleshoot','/connections/passwordless/faq','/connections/passwordless/spa-email-code','/connections/passwordless/spa-email-link','/connections/passwordless/spa-sms','/connections/passwordless/guides/','/connections/passwordless/ios-sms-objc','/connections/passwordless/ios-sms'],
    to: '/connections/passwordless'
  },
  {
    from: '/password-strength',
    to: '/connections/database/password-strength'
  },
  {
    from: ['/connections','/applications/concepts/connections','/applications/connections','/clients/connections'],
    to: '/identityproviders'
  },
  {
    from: ['/connections/database/mysql','/mysql-connection-tutorial','/connections/database/custom-db/custom-db-connection-overview'],
    to: '/connections/database/custom-db'
  },
  {
    from: ['/connections/database/password'],
    to: '/connections/database/password-options'
  },
  {
    from: ['/tutorials/adding-generic-oauth1-connection','/oauth1'],
    to: '/connections/adding-generic-oauth1-connection',
  },
  {
    from: ['/tutorials/adding-scopes-for-an-external-idp','/what-to-do-once-the-user-is-logged-in/adding-scopes-for-an-external-idp'],
    to: '/connections/adding-scopes-for-an-external-idp',
  },
  {
    from: ['/tutorials/generic-oauth2-connection-examples','/oauth2-examples'],
    to: '/connections/generic-oauth2-connection-examples',
  },
  {
    from: ['/tutorials/calling-an-external-idp-api','/what-to-do-once-the-user-is-logged-in/calling-an-external-idp-api'],
    to: '/connections/calling-an-external-idp-api',
  },
  {
    from: ['/tutorials/how-to-test-partner-connection','/test-partner-connection'],
    to: '/connections/how-to-test-partner-connection',
  },
  {
    from: '/connections/social/imgur',
    to: 'https://marketplace.auth0.com/integrations/imgur-social-connection'
  },
  {
    from: [
      '/connections/grean/bankid-no',
      '/connections/criipto/bankid-no',
      '/connections/grean/bankid-se',
      '/connections/criipto/bankid-se',
      '/connections/grean/nemid',
      '/connections/criipto/nemid'
    ],
    to: 'https://marketplace.auth0.com/integrations/criipto-verify-e-id'    
  },
  {
    from: '/connections/passwordless/sms-gateway',
    to: '/connections/passwordless/guides/use-sms-gateway-passwordless'
  },
  {
    from: '/connections/apple-setup',
    to: '/connections/apple-siwa/set-up-apple'
  },
  {
    from: [
      '/connections/apple-siwa/add-siwa-web-app',
      '/connections/apple-siwa/add-siwa-to-web-app',
      '/connections/social/apple'
    ],
    to: 'https://marketplace.auth0.com/integrations/apple-social-connection'
  },
  {
    from: '/connections/apple-siwa/add-siwa-to-native-app',
    to: '/connections/nativesocial/apple'
  },
  {
    from: '/connections/nativesocial/add-siwa-to-native-app',
    to: '/connections/nativesocial/apple'
  },
  {
    from: '/connections/passwordless/email',
    to: '/connections/passwordless/guides/email-otp'
  },
  {
    from: '/connections/passwordless/sms',
    to: '/connections/passwordless/guides/sms-otp'
  },
  {
    from: '/connections/passwordless/spa',
    to: '/connections/passwordless/guides/universal-login'
  },
  {
    from: '/connections/passwordless/regular-web-app',
    to: '/connections/passwordless/guides/universal-login'
  },
  {
    from: ['/connections/social/aol','/aol-clientid','/connections/social/thecity','/thecity-clientid','/connections/social/miicard','/miicard-clientid','/connections/social','/connections/nativesocial/'],
    to: '/connections/identity-providers-social'
  },
  {
    from: ['/connections/enterprise/sharepoint-apps','/sharepoint-clientid'],
    to: '/connections/identity-providers-enterprise'
  },
  {
    from: [
      '/line',
      '/connections/social/line'
    ],
    to: 'https://marketplace.auth0.com/integrations/line-social-connection'
  },


  /* MICROSITES */

  /* ARCHITECTURE SCENARIOS */

  {
    from: '/architecture-scenarios/application/mobile-api',
    to: '/architecture-scenarios/mobile-api'
  },
  {
    from: '/architecture-scenarios/application/server-api',
    to: '/architecture-scenarios/server-api'
  },
  {
    from: [
      '/architecture-scenarios/application/spa-api',
      '/architecture-scenarios/sequence-diagrams',
      '/sequence-diagrams'
    ],
    to: '/architecture-scenarios/spa-api'
  },
  {
    from: '/architecture-scenarios/application/web-app-sso',
    to: '/architecture-scenarios/web-app-sso'
  },
  {
    from: '/architecture-scenarios/business/b2b',
    to: '/architecture-scenarios/b2b'
  },
  {
    from: [
      '/architecture-scenarios/b2b/b2b-architecture',
      '/architecture-scenarios/implementation/b2b/b2b-architecture'
    ],
    to: '/architecture-scenarios/b2b/architecture'
  },
  {
    from: [
      '/architecture-scenarios/b2b/b2b-authentication',
      '/architecture-scenarios/implementation/b2b/b2b-authentication'
    ],
    to: '/architecture-scenarios/b2b/authentication'
  },
  {
    from: [
      '/architecture-scenarios/b2b/b2b-authorization',
      '/architecture-scenarios/implementation/b2b/b2b-authorization'
    ],
    to: '/architecture-scenarios/b2b/authorization'
  },
  {
    from: [
      '/architecture-scenarios/b2b/b2b-branding',
      '/architecture-scenarios/implementation/b2b/b2b-branding'
    ],
    to: '/architecture-scenarios/b2b/branding'
  },
  {
    from: [
      '/architecture-scenarios/b2b/b2b-deployment',
      '/architecture-scenarios/implementation/b2b/b2b-deployment'
    ],
    to: '/architecture-scenarios/b2b/deployment'
  },
  {
    from: [
      '/architecture-scenarios/b2b/b2b-launch',
      '/architecture-scenarios/implementation/b2b/b2b-launch'
    ],
    to: '/architecture-scenarios/b2b/launch'
  },
  {
    from: [
      '/architecture-scenarios/b2b/b2b-launch-compliance',
      '/architecture-scenarios/implementation/b2b/b2b-launch/b2b-launch-compliance'
    ],
    to: '/architecture-scenarios/b2b/launch/compliance-readiness'
  },
  {
    from: [
      '/architecture-scenarios/b2b/b2b-launch-launch',
      '/architecture-scenarios/implementation/b2b/b2b-launch/b2b-launch-launch'
    ],
    to: '/architecture-scenarios/b2b/launch/launch-day'
  },
  {
    from: [
      '/architecture-scenarios/b2b/b2b-launch-operations',
      '/architecture-scenarios/implementation/b2b/b2b-launch/b2b-launch-operations'
    ],
    to: '/architecture-scenarios/b2b/launch/operations-readiness'
  },
  {
    from: [
      '/architecture-scenarios/b2b/b2b-launch-support',
      '/architecture-scenarios/implementation/b2b/b2b-launch/b2b-launch-support'
    ],
    to: '/architecture-scenarios/b2b/launch/support-readiness'
  },
  {
    from: [
            '/architecture-scenarios/b2b/b2b-launch-testing',
            '/architecture-scenarios/implementation/b2b/b2b-launch/b2b-launch-testing'
          ],
    to: '/architecture-scenarios/b2b/launch/testing'
  },
  {
    from: [
      '/architecture-scenarios/b2b/b2b-logout',
      '/architecture-scenarios/implementation/b2b/b2b-logout'
    ],
    to: '/architecture-scenarios/b2b/logout'
  },
  {
    from: [
      '/architecture-scenarios/b2b/b2b-operations',
      '/architecture-scenarios/implementation/b2b/b2b-operations'
    ],
    to: '/architecture-scenarios/b2b/operations'
  },
  {
    from: [
      '/architecture-scenarios/b2b/b2b-profile-mgmt',
      '/architecture-scenarios/implementation/b2b/b2b-profile-mgmt'
    ],
    to: '/architecture-scenarios/b2b/profile-management'
  },
  {
    from: [
            '/architecture-scenarios/b2b/b2b-provisioning',
            '/architecture-scenarios/implementation/b2b/b2b-provisioning'
          ],
    to: '/architecture-scenarios/b2b/provisioning'
  },
  {
    from: [
      '/architecture-scenarios/b2b/b2b-qa',
      '/architecture-scenarios/implementation/b2b/b2b-qa'
    ],
    to: '/architecture-scenarios/b2b/quality-assurance'
  },
  {
    from: '/architecture-scenarios/business/b2c',
    to: '/architecture-scenarios/b2c'
  },
  {
    from: [
      '/architecture-scenarios/b2c/b2c-architecture',
      '/architecture-scenarios/implementation/b2c/b2c-architecture'
    ],
    to: '/architecture-scenarios/b2c/architecture'
  },
  {
    from: [
      '/architecture-scenarios/b2c/b2c-authentication',
      '/architecture-scenarios/implementation/b2c/b2c-authentication'
    ],
    to: '/architecture-scenarios/b2c/authentication'
  },
  {
    from: [
      '/architecture-scenarios/b2c/b2c-authorization',
      '/architecture-scenarios/implementation/b2c/b2c-authorization'
    ],
    to: '/architecture-scenarios/b2c/authorization'
  },
  {
    from: [
      '/architecture-scenarios/b2c/b2c-branding',
      '/architecture-scenarios/implementation/b2c/b2c-branding'
    ],
    to: '/architecture-scenarios/b2c/branding'
  },
  {
    from: [
      '/architecture-scenarios/b2c/b2c-deployment',
      '/architecture-scenarios/implementation/b2c/b2c-deployment'
    ],
    to: '/architecture-scenarios/b2c/deployment'
  },
  {
    from: [
      '/architecture-scenarios/b2c/b2c-launch',
      '/architecture-scenarios/implementation/b2c/b2c-launch'
    ],
    to: '/architecture-scenarios/b2c/launch'
  },
    {
    from: [
      '/architecture-scenarios/b2c/b2c-launch-compliance',
      '/architecture-scenarios/implementation/b2c/b2c-launch/b2c-launch-compliance'
    ],
    to: '/architecture-scenarios/b2c/launch/compliance-readiness'
  },
  {
    from: [
      '/architecture-scenarios/b2c/b2c-launch-launch',
      '/architecture-scenarios/implementation/b2c/b2c-launch/b2c-launch-launch'
    ],
    to: '/architecture-scenarios/b2c/launch/launch-day'
  },
  {
    from: [
      '/architecture-scenarios/b2c/b2c-launch-operations',
      '/architecture-scenarios/implementation/b2c/b2c-launch/b2c-launch-operations'
    ],
    to: '/architecture-scenarios/b2c/launch/operations-readiness'
  },
  {
    from: [
      '/architecture-scenarios/b2c/b2c-launch-support',
      '/architecture-scenarios/implementation/b2c/b2c-launch/b2c-launch-support'
    ],
    to: '/architecture-scenarios/b2c/launch/support-readiness'
  },
  {
    from: [
      '/architecture-scenarios/b2c/b2c-launch-testing',
      '/architecture-scenarios/implementation/b2c/b2c-launch/b2c-launch-testing'
    ],
    to: '/architecture-scenarios/b2c/launch/testing'
  },
  {
    from: [
      '/architecture-scenarios/b2c/b2c-logout',
      '/architecture-scenarios/implementation/b2c/b2c-logout'
    ],
    to: '/architecture-scenarios/b2c/logout'
  },
  {
    from: [
      '/architecture-scenarios/b2c/b2c-operations',
      '/architecture-scenarios/implementation/b2c/b2c-operations'
    ],
    to: '/architecture-scenarios/b2c/operations'
  },
  {
    from: [
      '/architecture-scenarios/b2c/b2c-profile-mgmt',
      '/architecture-scenarios/implementation/b2c/b2c-profile-mgmt'
    ],
    to: '/architecture-scenarios/b2c/profile-management'
  },
  {
    from: [
      '/architecture-scenarios/b2c/b2c-provisioning',
      '/architecture-scenarios/implementation/b2c/b2c-provisioning'
    ],
    to: '/architecture-scenarios/b2c/provisioning'
  },
  {
    from: [
      '/architecture-scenarios/b2c/b2c-qa',
      '/architecture-scenarios/implementation/b2c/b2c-qa'
    ],
    to: '/architecture-scenarios/b2c/quality-assurance'
  },
  {
    from: '/architecture-scenarios/business/b2e',
    to: '/architecture-scenarios/b2e'
  },
  {
    from: '/architecture-scenarios/application/mobile-api/api-implementation-nodejs',
    to: '/architecture-scenarios/mobile-api/api-implementation-nodejs'
  },
  {
    from: '/architecture-scenarios/application/mobile-api/mobile-implementation-android',
    to: '/architecture-scenarios/mobile-api/mobile-implementation-android'
  },
  {
    from: '/architecture-scenarios/application/server-api/api-implementation-nodejs',
    to: '/architecture-scenarios/server-api/api-implementation-nodejs'
  },
  {
    from: '/architecture-scenarios/application/server-api/cron-implementation-python',
    to: '/architecture-scenarios/server-api/cron-implementation-python'
  },
  {
    from: '/architecture-scenarios/application/spa-api/spa-implementation-angular2',
    to: '/architecture-scenarios/spa-api/spa-implementation-angular2'
  },
  {
    from: '/architecture-scenarios/application/spa-api/api-implementation-nodejs',
    to: '/architecture-scenarios/spa-api/api-implementation-nodejs'
  },
  {
    from: '/architecture-scenarios/application/web-app-sso/implementation-aspnetcore',
    to: '/architecture-scenarios/web-app-sso/implementation-aspnetcore'
  },
  {
    from: [
      '/architecture-scenarios/multiple-organization-architecture/single-identity-provider-organizations',
      '/architecture-scenarios/multiple-organization-architecture/users-isolated-by-organization/single-identity-provider-organizations'
    ],
    to: '/architecture-scenarios/multiple-orgs/single-idp-orgs'
  },
  {
    from: [
      '/architecture-scenarios/multiple-organization-architecture/single-identity-provider-organizations/provisioning',
      '/architecture-scenarios/multiple-organization-architecture/users-isolated-by-organization/single-identity-provider-organizations/provisioning'
    ],
    to: '/architecture-scenarios/multiple-orgs/single-idp-orgs/provisioning'
  },
  {
    from: [
      '/architecture-scenarios/multiple-organization-architecture/single-identity-provider-organizations/authentication',
      '/architecture-scenarios/multiple-organization-architecture/users-isolated-by-organization/single-identity-provider-organizations/authentication'
    ],
    to: '/architecture-scenarios/multiple-orgs/single-idp-orgs/authentication'
  },
  {
    from: [
      '/architecture-scenarios/multiple-organization-architecture/single-identity-provider-organizations/branding',
      '/architecture-scenarios/multiple-organization-architecture/users-isolated-by-organization/single-identity-provider-organizations/branding'
    ],
    to: '/architecture-scenarios/multiple-orgs/single-idp-orgs/branding'
  },
  {
    from: [
      '/architecture-scenarios/multiple-organization-architecture/single-identity-provider-organizations/authorization',
      '/architecture-scenarios/multiple-organization-architecture/users-isolated-by-organization/single-identity-provider-organizations/authorization'
    ],
    to: '/architecture-scenarios/multiple-orgs/single-idp-orgs/authorization'
  },
  {
    from: [
      '/architecture-scenarios/multiple-organization-architecture/single-identity-provider-organizations/profile-management',
      '/architecture-scenarios/multiple-organization-architecture/users-isolated-by-organization/single-identity-provider-organizations/profile-management'
    ],
    to: '/architecture-scenarios/multiple-orgs/single-idp-orgs/profile-management'
  },
  {
    from: [
      '/architecture-scenarios/multiple-organization-architecture/single-identity-provider-organizations/logout',
      '/architecture-scenarios/multiple-organization-architecture/users-isolated-by-organization/single-identity-provider-organizations/logout'
    ],
    to: '/architecture-scenarios/multiple-orgs/single-idp-orgs/logout'
  },
  {
    from: [
      '/architecture-scenarios/multiple-organization-architecture/multiple-identity-provider-organizations',
      '/architecture-scenarios/multiple-organization-architecture/users-isolated-by-organization/multiple-identity-provider-organizations'
    ],
    to: '/architecture-scenarios/multiple-orgs/multiple-idp-orgs'
  },

  /* CONTENTFUL REDIRECTS */

  /* Configure */

  {
    from: ['/configuration-overview','/config'],
    to: '/configure'
  },

  /* Tenants */

  {
    from: [
      '/dashboard/tenant-settings',
      '/get-started/dashboard/tenant-settings',
      '/best-practices/tenant-settings-best-practices',
      '/best-practices/tenant-settings',
      '/dashboard/reference/settings-tenant',
      '/tutorials/dashboard-tenant-settings',
      '/dashboard-account-settings',
      '/dashboard/dashboard-tenant-settings',
      '/config/tenant-settings'
    ],
    to: '/configure/tenant-settings'
  },
  {
    from: [
      '/tokens/manage-signing-keys',
      '/tokens/guides/manage-signing-keys',
      '/config/tenant-settings/signing-keys'
    ],
    to: '/configure/tenant-settings/signing-keys'
  },
  {
    from: '/config/tenant-settings/signing-keys/rotate-signing-keys',
    to: '/configure/tenant-settings/signing-keys/rotate-signing-keys'
  },
  {
    from: '/config/tenant-settings/signing-keys/revoke-signing-keys',
    to: '/configure/tenant-settings/signing-keys/revoke-signing-keys'
  },
  {
    from: '/config/tenant-settings/signing-keys/view-signing-certificates',
    to: '/configure/tenant-settings/signing-keys/view-signing-certificates'
  },
  {
    from: [
      '/get-started/dashboard/configure-device-user-code-settings',
      '/dashboard/guides/tenants/configure-device-user-code-settings',
      '/config/tenant-settings/configure-device-user-code-settings'
    ],
    to: '/configure/tenant-settings/configure-device-user-code-settings'
  },

  /* Applications */

  {
    from: [
      '/applications',
      '/application',
      '/applications/concepts/app-types-auth0',
      '/clients',
      '/api-auth/tutorials/adoption/oidc-conformant',
      '/api-auth/client-types','/clients/client-types',
      '/applications/application-types',
      '/applications/concepts/client-secret'
    ],
    to: '/configure/applications'
  },
  {
    from: [
      '/clients/client-settings',
      '/dashboard/reference/settings-application',
      '/get-started/dashboard/application-settings',
      '/best-practices/application-settings',
      '/best-practices/app-settings-best-practices',
      '/applications/application-settings'
    ],
    to: '/configure/applications/application-settings'
  },
  {
    from: [
      '/applications/dynamic-client-registration',
      '/api-auth/dynamic-client-registration',
      '/api-auth/dynamic-application-registration'
    ],
    to: '/configure/applications/dynamic-client-registration'
  },
  {
    from: [
      '/dashboard/guides/applications/enable-android-app-links',
      '/clients/enable-android-app-links',
      '/applications/enable-android-app-links',
      '/applications/guides/enable-android-app-links-dashboard',
      '/applications/enable-android-app-links-support'
    ],
    to: '/configure/applications/enable-android-app-links-support'
  },
  {
    from: [
      '/dashboard/guides/applications/enable-universal-links',
      '/clients/enable-universal-links',
      '/applications/enable-universal-links',
      '/applications/guides/enable-universal-links-dashboard',
      '/enable-universal-links-support-in-apple-xcode',
      '/applications/enable-universal-links-support-in-apple-xcode'
    ],
    to: '/configure/applications/enable-universal-links-support-in-apple-xcode'
<<<<<<< HEAD
  },
  {
    from: [
      '/dashboard/guides/applications/enable-sso-app',
      '/sso/enable-sso-for-applications'
    ],
    to: '/configure/applications/enable-sso-for-applications'
  },
  {
    from: '/applications/configure-application-metadata',
    to: '/configure/applications/configure-application-metadata'
  },
  {
    from: [
      '/applications/reference/grant-types-available',
      '/applications/reference/grant-types-auth0-mapping',
      '/clients/client-grant-types',
      '/applications/concepts/application-grant-types',
      '/applications/concepts/grant-types-legacy',
      '/applications/application-grant-types'
    ],
    to: '/configure/applications/application-grant-types'
  },
  {
    from: [
      '/api-auth/config/using-the-auth0-dashboard',
      '/api-auth/config/using-the-management-api',
      '/api/management/guides/applications/update-grant-types',
      '/dashboard/guides/applications/update-grant-types',
      '/applications/update-grant-types'
    ],
    to: '/configure/applications/update-grant-types'
  },
  {
    from: [
      '/dashboard/guides/applications/rotate-client-secret',
      '/api/management/guides/applications/rotate-client-secret',
      '/get-started/dashboard/rotate-client-secret',
      '/applications/rotate-client-secret'
    ],
    to: '/configure/applications/rotate-client-secret'
  },
  {
    from: [
      '/dashboard/guides/applications/update-signing-algorithm',
      '/tokens/guides/update-signing-algorithm-application',
      '/applications/change-application-signing-algorithms'
    ],
    to: '/configure/applications/change-application-signing-algorithms'
  },
  {
    from: ['/applications/set-up-cors','/dashboard/guides/applications/set-up-cors'],
    to: '/configure/applications/set-up-cors'
  },
  {
    from: ['/applications/update-application-connections','/dashboard/guides/applications/update-app-connections'],
    to: '/configure/applications/update-application-connections'
  },
  {
    from: ['/applications/concepts/app-types-confidential-public','/applications/confidential-and-public-applications'],
    to: '/configure/applications/confidential-public-apps'
  },
  {
    from: [
      '/dashboard/guides/applications/view-app-type-confidential-public',
      '/applications/view-application-type'
    ],
    to: '/configure/applications/confidential-public-apps/view-application-type'
  },
  {
    from: [
      '/applications/first-party-and-third-party-applications',
      '/applications/concepts/app-types-first-third-party'
    ],
    to: '/configure/applications/confidential-public-apps/first-party-and-third-party-applications'
  },
  {
    from: ['/applications/view-application-ownership','/api/management/guides/applications/view-ownership'],
    to: '/configure/applications/confidential-public-apps/view-application-ownership'
  },
  {
    from: [
      '/api/management/guides/applications/update-ownership',
      '/api/management/guides/applications/remove-app',
      '/applications/update-application-ownership'
    ],
    to: '/configure/applications/confidential-public-apps/update-application-ownership'
  },
  {
    from: [
      '/applications/guides/enable-third-party-applications',
      '/applications/guides/enable-third-party-apps',
      '/applications/enable-third-party-applications'
    ],
    to: '/configure/applications/confidential-public-apps/enable-third-party-applications'
  },
  {
    from: ['/applications/wildcards-for-subdomains','/applications/reference/wildcard-subdomains'],
    to: '/configure/applications/wildcards-for-subdomains'
  },
  {
    from: ['/applications/remove-applications','/dashboard/guides/applications/remove-app'],
    to: '/configure/applications/remove-applications'
  },
  {
    from: [
      '/dev-lifecycle/work-with-auth0-locally',
      '/dev-lifecycle/local-testing-and-development',
      '/applications/work-with-auth0-locally'
    ],
    to: '/configure/applications/work-with-auth0-locally'
=======
  },
  {
    from: [
      '/dashboard/guides/applications/enable-sso-app',
      '/sso/enable-sso-for-applications'
    ],
    to: '/configure/applications/enable-sso-for-applications'
  },
  {
    from: '/applications/configure-application-metadata',
    to: '/configure/applications/configure-application-metadata'
  },
  {
    from: [
      '/applications/reference/grant-types-available',
      '/applications/reference/grant-types-auth0-mapping',
      '/clients/client-grant-types',
      '/applications/concepts/application-grant-types',
      '/applications/concepts/grant-types-legacy',
      '/applications/application-grant-types'
    ],
    to: '/configure/applications/application-grant-types'
  },
  {
    from: [
      '/api-auth/config/using-the-auth0-dashboard',
      '/api-auth/config/using-the-management-api',
      '/api/management/guides/applications/update-grant-types',
      '/dashboard/guides/applications/update-grant-types',
      '/applications/update-grant-types'
    ],
    to: '/configure/applications/update-grant-types'
  },
  {
    from: [
      '/dashboard/guides/applications/rotate-client-secret',
      '/api/management/guides/applications/rotate-client-secret',
      '/get-started/dashboard/rotate-client-secret',
      '/applications/rotate-client-secret'
    ],
    to: '/configure/applications/rotate-client-secret'
  },
  {
    from: [
      '/dashboard/guides/applications/update-signing-algorithm',
      '/tokens/guides/update-signing-algorithm-application',
      '/applications/change-application-signing-algorithms'
    ],
    to: '/configure/applications/change-application-signing-algorithms'
  },
  {
    from: ['/applications/set-up-cors','/dashboard/guides/applications/set-up-cors'],
    to: '/configure/applications/set-up-cors'
  },
  {
    from: ['/applications/update-application-connections','/dashboard/guides/applications/update-app-connections'],
    to: '/configure/applications/update-application-connections'
  },
  {
    from: ['/applications/concepts/app-types-confidential-public','/applications/confidential-and-public-applications'],
    to: '/configure/applications/confidential-public-apps'
  },
  {
    from: [
      '/dashboard/guides/applications/view-app-type-confidential-public',
      '/applications/view-application-type'
    ],
    to: '/configure/applications/confidential-public-apps/view-application-type'
  },
  {
    from: [
      '/applications/first-party-and-third-party-applications',
      '/applications/concepts/app-types-first-third-party'
    ],
    to: '/configure/applications/confidential-public-apps/first-party-and-third-party-applications'
  },
  {
    from: ['/applications/view-application-ownership','/api/management/guides/applications/view-ownership'],
    to: '/configure/applications/confidential-public-apps/view-application-ownership'
  },
  {
    from: [
      '/api/management/guides/applications/update-ownership',
      '/api/management/guides/applications/remove-app',
      '/applications/update-application-ownership'
    ],
    to: '/configure/applications/confidential-public-apps/update-application-ownership'
  },
  {
    from: [
      '/applications/guides/enable-third-party-applications',
      '/applications/guides/enable-third-party-apps',
      '/applications/enable-third-party-applications'
    ],
    to: '/configure/applications/confidential-public-apps/enable-third-party-applications'
  },
  {
    from: ['/applications/wildcards-for-subdomains','/applications/reference/wildcard-subdomains'],
    to: '/configure/applications/wildcards-for-subdomains'
  },
  {
    from: ['/applications/remove-applications','/dashboard/guides/applications/remove-app'],
    to: '/configure/applications/remove-applications'
  },
  {
    from: [
      '/dev-lifecycle/work-with-auth0-locally',
      '/dev-lifecycle/local-testing-and-development',
      '/applications/work-with-auth0-locally'
    ],
    to: '/configure/applications/work-with-auth0-locally'
  },
  {
    from: ['/applications/set-up-database-connections','/dashboard/guides/connections/set-up-connections-database'],
    to: '/configure/applications/set-up-database-connections'
>>>>>>> bd6d9e3b
  },

  /* APIs */

  {
<<<<<<< HEAD
    from: ['/applications/set-up-database-connections','/dashboard/guides/connections/set-up-connections-database'],
    to: '/configure/applications/set-up-database-connections'
=======
    from: [
      '/api-auth/references/dashboard/api-settings',
      '/dashboard/reference/settings-api',
      '/get-started/dashboard/api-settings',
      '/config/api-settings'
    ],
    to: '/configure/api-settings'
>>>>>>> bd6d9e3b
  },

  /* APIs */

  {
    from: [
<<<<<<< HEAD
      '/api-auth/references/dashboard/api-settings',
      '/dashboard/reference/settings-api',
      '/get-started/dashboard/api-settings',
      '/config/api-settings'
    ],
    to: '/configure/api-settings'
  },
  {
    from: [
=======
>>>>>>> bd6d9e3b
      '/dashboard/guides/apis/add-permissions-apis',
      '/api/management/guides/apis/update-permissions-apis',
      '/scopes/current/guides/define-scopes-using-dashboard',
      '/scopes/current/guides/define-api-scope-dashboard',
      '/get-started/dashboard/add-api-permissions',
      '/config/api-settings/add-api-permissions'
    ],
    to: '/configure/api-settings/add-api-permissions'
<<<<<<< HEAD
  },
  {
    from: [
      '/dashboard/guides/apis/delete-permissions-apis',
      '/get-started/dashboard/delete-api-permissions',
      '/config/api-settings/delete-api-permissions'
    ],
    to: '/configure/api-settings/delete-api-permissions'
  },
  {
    from: [
      '/authorization/set-logical-api',
      '/authorization/represent-multiple-apis-using-a-single-logical-api',
      '/api-auth/tutorials/represent-multiple-apis'
    ],
    to: '/configure/api-settings/set-logical-api'
  },

  /* Single Sign-On */

  {
    from: [
      '/api-auth/tutorials/adoption/single-sign-on',
      '/sso/legacy',
      '/sso/legacy/single-page-apps',
      '/sso/legacy/regular-web-apps-sso',
      '/sso/legacy/single-page-apps-sso',
      '/sso/current/single-page-apps-sso',
      '/sso/current/single-page-apps',
      '/sso/current/sso-auth0',
      '/sso/current/introduction',
      '/sso/single-sign-on',
      '/sso/current',
      '/sso/current/setup',
      '/sso/current/index_old',
      '/sso'
    ],
    to: '/configure/sso'
  },
  {
    from: ['/sso/inbound-single-sign-on','/sso/current/inbound'],
    to: '/configure/sso/inbound-single-sign-on'
  },
  {
    from: ['/sso/outbound-single-sign-on','/sso/current/outbound'],
    to: '/configure/sso/outbound-single-sign-on'
  },
  {
    from: [
      '/single-sign-on/api-endpoints-for-single-sign-on',
      '/sso/current/relevant-api-endpoints',
      '/sso/api-endpoints-for-single-sign-on'
    ],
    to: '/configure/sso/api-endpoints-for-single-sign-on'
  },

  /* SAML */

  {
    from: [
      '/saml-apps',
      '/protocols/saml/identity-providers',
      '/samlp-providers',
      '/protocols/saml/samlp-providers',
      '/protocols/saml',
      '/protocols/saml-protocol',
      '/configure/saml-protocol',
      '/protocols/saml-configuration-options',
      '/protocols/saml/saml-apps',
      '/protocols/saml/saml-configuration/supported-options-and-bindings',
      '/protocols/saml/saml-configuration/design-considerations',
      '/protocols/saml/saml-configuration-options',
      '/saml-configuration'
   ],
    to: '/configure/saml-configuration'
  },
  {
    from: [
      '/protocols/saml/saml-configuration',
      '/protocols/saml/saml-configuration/special-configuration-scenarios',
      '/protocols/saml-protocol/saml-configuration-options/special-saml-configuration-scenarios'
    ],
    to: '/configure/saml-configuration/saml-sso-integrations'
  },
  {
    from: [
      '/protocols/saml/idp-initiated-sso',
      '/protocols/saml-configuration-options/identity-provider-initiated-single-sign-on',
      '/protocols/saml/saml-configuration/special-configuration-scenarios/idp-initiated-sso',
      '/protocols/saml-protocol/saml-configuration-options/identity-provider-initiated-single-sign-on'
    ],
    to: '/configure/saml-configuration/saml-sso-integrations/identity-provider-initiated-single-sign-on'
  },
  {
    from: [
      '/protocols/saml-configuration-options/sign-and-encrypt-saml-requests',
      '/protocols/saml/saml-configuration/special-configuration-scenarios/signing-and-encrypting-saml-requests',
      '/protocols/saml-protocol/saml-configuration-options/sign-and-encrypt-saml-requests'
    ],
    to: '/configure/saml-configuration/saml-sso-integrations/sign-and-encrypt-saml-requests'
  },
  {
    from: '/protocols/saml-protocol/saml-configuration-options/work-with-certificates-and-keys-as-strings',
    to: '/configure/saml-configuration/saml-sso-integrations/work-with-certificates-and-keys-as-strings'
  },
  {
    from: [
      '/protocols/saml/adfs',
      '/protocols/saml-protocol/saml-configuration-options/configure-adfs-saml-connections'
    ],
    to: '/configure/saml-configuration/saml-sso-integrations/configure-adfs-saml-connections'
  },
  {
    from: [
      '/protocols/saml/identity-providers/okta',
      '/okta', 
      '/saml/identity-providers/okta',
      '/protocols/saml-configuration-options/configure-okta-as-saml-identity-provider',
      '/protocols/saml-protocol/saml-configuration-options/configure-okta-as-saml-identity-provider'
    ],
    to: '/configure/saml-configuration/saml-sso-integrations/configure-okta-as-saml-identity-provider'
  },
  {
    from: [
      '/onelogin', 
      '/saml/identity-providers/onelogin',
      '/protocols/saml/identity-providers/onelogin',
      '/protocols/saml-configuration-options/configure-onelogin-as-saml-identity-provider',

    ],
    to: '/configure/saml-configuration/saml-sso-integrations/configure-onelogin-as-saml-identity-provider'
  },
  {
    from: [
      '/ping7', 
      '/saml/identity-providers/ping7',
      '/protocols/saml/identity-providers/ping7', 
      '/protocols/saml-configuration-options/configure-pingfederate-as-saml-identity-provider',
      '/protocols/saml-protocol/saml-configuration/configure-pingfederate-as-saml-identity-provider'
    ],
    to: '/configure/saml-configuration/saml-sso-integrations/configure-pingfederate-as-saml-identity-provider'
  },
  {
    from: [
      '/saml/identity-providers/salesforce',
      '/protocols/saml/identity-providers/salesforce',
      '/protocols/saml-configuration-options/configure-salesforce-as-saml-identity-provider',
      '/protocols/saml-protocol/saml-configuration-options/configure-salesforce-as-saml-identity-provider'
    ],
    to: '/configure/saml-configuration/saml-sso-integrations/configure-salesforce-as-saml-identity-provider'
  },
  {
    from: [
      '/siteminder', 
      '/saml/identity-providers/siteminder',
      '/protocols/saml/identity-providers/siteminder',
      '/protocols/saml-configuration-options/configure-siteminder-as-saml-identity-provider',
      '/protocols/saml-protocol/saml-configuration-options/configure-siteminder-as-saml-identity-provider'
    ],
    to: '/configure/saml-configuration/saml-sso-integrations/configure-siteminder-as-saml-identity-provider'
  },
  {
    from: [
      '/ssocircle',
      '/saml/identity-providers/ssocircle',
      '/protocols/saml/identity-providers/ssocircle', 
      '/protocols/saml-configuration-options/configure-ssocircle-as-saml-identity-provider',
      '/protocols/saml-protocol/saml-configuration-options/configure-ssocircle-as-saml-identity-provider'
    ],
    to: '/configure/saml-configuration/saml-sso-integrations/configure-ssocircle-as-saml-identity-provider'
  },
  {
    from: [
      '/saml2webapp-tutorial',
      '/protocols/saml/saml2webapp-tutorial',
      '/protocols/saml-protocol/saml-configuration-options/enable-saml2-web-app-addon'
    ],
    to: '/configure/saml-configuration/saml-sso-integrations/enable-saml2-web-app-addon'
  },
  {
    from: [
      '/configure/saml-configuration-options/configure-saml2-web-app-addon-for-aws',
      '/dashboard/guides/applications/set-up-addon-saml2-aws',
      '/protocols/saml-protocol/saml-configuration-options/configure-saml2-web-app-addon-for-aws'
    ],
    to: '/configure/saml-configuration/saml-sso-integrations/configure-saml2-web-app-addon-for-aws'
  },
  {
    from: [
      '/protocols/saml/saml-apps/atlassian',
      '/protocols/saml-protocol/saml-configuration-options/configure-auth0-as-identity-provider-for-atlassian'
    ],
    to: '/configure/saml-configuration/saml-sso-integrations/configure-auth0-as-identity-provider-for-atlassian'
  },
  {
    from: [
      '/saml-apps/cisco-webex',
      '/protocols/saml/saml-apps/cisco-webex',
      '/protocols/saml-configuration-options/configure-auth0-as-identity-provider-for-cisco-webex',
      '/protocols/saml-protocol/saml-configuration-options/configure-auth0-as-identity-provider-for-cisco-webex'
    ],
    to: '/configure/saml-configuration/saml-sso-integrations/configure-auth0-as-identity-provider-for-cisco-webex'
  },
  {
    from: [
      '/saml-apps/datadog',
      '/protocols/saml/saml-apps/datadog',
      '/protocols/saml-configuration-options/configure-auth0-as-identity-provider-for-datadog',
      '/protocols/saml-protocol/saml-configuration-options/configure-auth0-as-identity-provider-for-datadog'
    ],
    to: '/configure/saml-configuration/saml-sso-integrations/configure-auth0-as-identity-provider-for-datadog'
  },
  {
    from: [
      '/protocols/saml/saml-apps/egencia',
      '/protocols/saml-protocol/saml-configuration-options/configure-auth0-as-identity-provider-for-egencia'
    ],
    to: '/configure/saml-configuration/saml-sso-integrations/configure-auth0-as-identity-provider-for-egencia'
  },
  {
    from: [
      '/saml-apps/freshdesk',
      '/protocols/saml/saml-apps/freshdesk',
      '/protocols/saml-configuration-options/configure-auth0-as-identity-provider-for-freshdesk',
      '/protocols/saml-protocol/saml-configuration-options/configure-auth0-as-identity-provider-for-freshdesk'
    ],
    to:  '/configure/saml-configuration/saml-sso-integrations/configure-auth0-as-identity-provider-for-freshdesk'
  },
  {
    from: [
      '/protocols/saml/saml-apps/github-cloud',
      '/protocols/saml-protocol/saml-configuration-options/configure-saml2-web-app-addon-for-github-enterprise-cloud'
    ],
    to: '/configure/saml-configuration/saml-sso-integrations/configure-saml2-web-app-addon-for-github-enterprise-cloud'
  },
  {
    from: [
      '/integrations/using-auth0-as-an-identity-provider-with-github-enterprise',
      '/protocols/saml/saml-apps/github-server',
      '/tutorials/using-auth0-as-an-identity-provider-with-github-enterprise',
      '/scenarios/github',
      '/protocols/saml-protocol/saml-configuration-options/configure-saml2-web-app-addon-for-github-enterprise-server'
    ],
    to: '/configure/saml-configuration/saml-sso-integrations/configure-saml2-web-app-addon-for-github-enterprise-server'
  },
  {
    from: [
      '/protocols/saml/saml-apps/google-apps',
      '/protocols/saml-protocol/saml-configuration-options/configure-auth0-as-idp-for-google-g-suite'
    ],
    to: '/configure/saml-configuration/saml-sso-integrations/configure-auth0-as-idp-for-google-g-suite'
  },
  {
    from: [
      '/protocols/saml/saml-apps/heroku','/saml-apps/heroku-sso',
      '/protocols/saml-protocol/saml-configuration-options/configure-saml2-web-app-addon-for-heroku'
    ],
    to: '/configure/saml-configuration/saml-sso-integrations/configure-saml2-web-app-addon-for-heroku'
  },
  {
    from: [
      '/protocols/saml/saml-apps/hosted-graphite',
      '/protocols/saml-protocol/saml-configuration-options/configure-auth0-as-identity-provider-for-hosted-graphite'
    ],
    to: '/configure/saml-configuration/saml-sso-integrations/configure-auth0-as-identity-provider-for-hosted-graphite'
  },
  {
    from: [
      '/protocols/saml/saml-apps/litmos',
      '/protocols/saml-configuration-options/configure-auth0-as-identity-provider-for-litmos',
      '/protocols/saml-protocol/saml-configuration-options/configure-auth0-as-identity-provider-for-litmos'
    ],
    to: '/configure/saml-configuration/saml-sso-integrations/configure-auth0-as-identity-provider-for-litmos'
  },
  {
    from: [
      '/protocols/saml/saml-idp-eloqua',
      '/protocols/saml/saml-apps/eloqua',
      '/protocols/saml-protocol/saml-configuration-options/configure-saml2-addon-eloqua'
    ],
    to: '/configure/saml-configuration/saml-sso-integrations/configure-saml2-addon-eloqua'
  },
  {
    from: [
      '/protocols/saml/saml-apps/pluralsight',
      '/protocols/saml-protocol/saml-configuration-options/configure-auth0-as-identity-provider-for-pluralsight'
    ],
    to: '/configure/saml-configuration/saml-sso-integrations/configure-auth0-as-identity-provider-for-pluralsight'
  },
  {
    from: [
      '/protocols/saml/saml-apps/sprout-video',
      '/saml-apps/sprout-video',
      '/protocols/saml-configuration-options/configure-auth0-as-identity-provider-for-sprout-video',
      '/protocols/saml-protocol/saml-configuration-options/configure-auth0-as-identity-provider-for-sprout-video'
    ],
    to: '/configure/saml-configuration/saml-sso-integrations/configure-auth0-as-identity-provider-for-sprout-video'
  },
  {
    from: [
      '/protocols/saml/saml-apps/tableau-online',
      '/protocols/saml-protocol/saml-configuration-options/configure-auth0-as-identity-provider-for-tableau-online'
    ],
    to: '/configure/saml-configuration/saml-sso-integrations/configure-auth0-as-identity-provider-for-tableau-online'
  },
  {
    from: [
      '/protocols/saml/saml-apps/tableau-server',
      '/protocols/saml-protocol/saml-configuration-options/configure-auth0-as-identity-provider-for-tableau-server'
    ],
    to: '/configure/saml-configuration/saml-sso-integrations/configure-auth0-as-identity-provider-for-tableau-server'
  },
  {
    from: [
      '/protocols/saml/saml-apps/workday',
      '/protocols/saml-protocol/saml-configuration-options/configure-auth0-as-identity-provider-for-workday'
    ],
    to: '/configure/saml-configuration/saml-sso-integrations/configure-auth0-as-identity-provider-for-workday'
  },
  {
    from: [
      '/protocols/saml/saml-apps/workpath',
      '/protocols/saml-protocol/saml-configuration-options/configure-auth0-as-identity-provider-for-workpath'
    ],
    to: '/configure/saml-configuration/saml-sso-integrations/configure-auth0-as-identity-provider-for-workpath'
  },
  {
    from: [
      '/protocols/saml-configuration-options/configure-auth0-saml-service-provider',
      '/protocols/saml/saml-sp-generic',
      '/saml-sp-generic',
      '/protocols/saml/saml-configuration/auth0-as-service-provider',
      '/protocols/saml-protocol/configure-auth0-saml-service-provider'
    ],
    to: '/configure/saml-configuration/configure-auth0-saml-service-provider'
  },
  {
    from: [
      '/protocols/saml-configuration-options/configure-auth0-as-saml-identity-provider',
      '/saml-idp-generic','/protocols/saml/saml-idp-generic',
      '/protocols/saml/saml-configuration/auth0-as-identity-provider',
      '/protocols/saml-protocol/configure-auth0-as-saml-identity-provider'
    ],
    to: '/configure/saml-configuration/configure-auth0-as-saml-identity-provider'
  },
  {
    from: [
      '/protocols/saml-configuration-options/saml-identity-provider-configuration-settings',
      '/samlp', 
      '/protocols/saml/samlp',
      '/protocols/saml-protocol/saml-identity-provider-configuration-settings'
    ],
    to: '/configure/saml-configuration/saml-identity-provider-configuration-settings'
  },
  {
    from: [
      '/protocols/saml-configuration-options/customize-saml-assertions',
      '/protocols/saml/saml-configuration/saml-assertions',
      '/protocols/saml-protocol/customize-saml-assertions'
    ],
    to: '/configure/saml-configuration/customize-saml-assertions'
  },
  {
    from: [
      '/protocols/saml-configuration-options/test-saml-sso-with-auth0-as-service-and-identity-provider',
      '/protocols/saml/samlsso-auth0-to-auth0',
      '/samlsso-auth0-to-auth0',
      '/protocols/saml-configuration-options/configure-auth0-as-service-and-identity-provider',
      '/protocols/saml/saml-configuration/auth0-as-identity-and-service-provider',
      '/protocols/saml-protocol/configure-auth0-as-service-and-identity-provider'
    ],
    to: '/configure/saml-configuration/configure-auth0-as-service-and-identity-provider'
  },
  {
    from: [
      '/protocols/saml-configuration-options/deprovision-users-in-saml-integrations',
      '/protocols/saml/saml-configuration/deprovision-users',
      '/protocols/saml-protocol/deprovision-users-in-saml-integrations'
    ],
    to: '/configure/saml-configuration/deprovision-users-in-saml-integrations'
  },

  /* Signing Keys */

  {
    from: [
      '/actions/build-actions-flows',
      '/actions/edit-actions',
      '/actions/troubleshoot-actions'
    ],
    to: '/actions/write-your-first-action'
  },
  {
    from: [
      '/actions/actions-context-object',
      '/actions/actions-event-object',
      '/actions/blueprints'
    ],
    to: '/actions/triggers'
  },
  {
    from: [
      '/actions/manage-action-versions'
    ],
    to: '/actions/manage-versions'
  },

  /* Anomaly Detection */

  {
    from: [
      '/anomaly-',
      '/anomaly',
      '/anomaly-detection/references/anomaly-detection-faqs',
      '/anomaly-detection/references/anomaly-detection-restrictions-limitations',
      '/anomaly-detection/guides/set-anomaly-detection-preferences',
      '/anomaly-detection/set-anomaly-detection-preferences',
      '/attack-protection/set-attack-protection-preferences',
      '/anomaly-detection',
      '/attack-protection'
    ],
    to: '/configure/attack-protection'
  },
  {
    from: [
      '/anomaly-detection/references/breached-password-detection-triggers-actions',
      '/anomaly-detection/concepts/breached-passwords',
      '/anomaly-detection/breached-passwords',
      '/anomaly-detection/breached-password-security',
      '/attack-protection/breached-password-detection'
    ],
    to: '/configure/attack-protection/breached-password-detection'
  },
  {
    from: [
      '/anomaly-detection/bot-protection',
      '/anomaly-detection/guides/prevent-credential-stuffing-attacks',
      '/anomaly-detection/bot-and-credential-stuffing-protection',
      '/anomaly-detection/bot-detection',
      '/attack-protection/bot-detection'
    ],
    to: '/configure/attack-protection/bot-detection'
  },
  {
    from: '/anomaly-detection/bot-detection/configure-recaptcha-enterprise',
    to: '/configure/anomaly-detection/bot-detection/configure-recaptcha-enterprise'
  },
  {
    from: '/anomaly-detection/bot-detection/bot-detection-custom-login-pages',
    to: '/configure/anomaly-detection/bot-detection/bot-detection-custom-login-pages'
  },
  {
    from: '/anomaly-detection/bot-detection/bot-detection-native-apps',
    to: '/configure/anomaly-detection/bot-detection/bot-detection-native-apps'
  },
  {
    from: [
      '/anomaly-detection/references/brute-force-protection-triggers-actions',
      '/anomaly-detection/guides/enable-disable-brute-force-protection',
      '/anomaly-detection/concepts/brute-force-protection',
      '/anomaly-detection/enable-and-disable-brute-force-protection',
      '/anomaly-detection/brute-force-protection',
      '/attack-protection/brute-force-protection'
    ],
    to: '/configure/attack-protection/brute-force-protection'
  },
  {
    from: '/anomaly-detection/suspicious-ip-throttling',
    to: '/configure/anomaly-detection/suspicious-ip-throttling'
  },
  {
    from: [
      '/anomaly-detection/guides/use-tenant-data-for-anomaly-detection',
      '/anomaly-detection/view-anomaly-detection-events',
      '/attack-protection/view-attack-protection-events'
    ],
    to: '/configure/attack-protection/view-attack-protection-events'
  },

  /* API */

  {
    from: ['/auth-api', '/api/authentication/reference'],
    to: '/api/authentication'
  },
  {
    from: ['/apiv2', '/api/v2','/api/management'],
    to: '/api/management/v2'
  },
  {
    from: ['/auth0-apis', '/api/info'],
    to: '/api'
  },
  {
    from: ['/api/management/v1','/api-reference','/api/v1/reference','/api/management/v1/reference'],
    to: '/api/management-api-v1-deprecated'
  },
  {
    from: ['/api/management/v2/changes','/apiv2Changes', '/api/v2/changes'],
    to: '/api/management-api-changes-v1-to-v2'
  },
  {
    from: ['/api/use-auth0-apis-with-postman-collections','/api/postman'],
    to: '/api'
  },



  /* Authorization */

  {
    from: ['/apis'],
    to: '/authorization/apis'
  },
  {
    from: [
      '/flows/concepts/auth-code',
      '/flows/concepts/regular-web-app-login-flow',
      '/api-auth/grant/authorization-code',
      '/api-auth/tutorials/adoption/authorization-code',
      '/api-auth/adoption/authorization-code',
      '/flows/authorization-code-flow'
    ],
    to: '/authorization/authorization-flows/authorization-code-flow'
  },
  {
    from: [
      '/flows/concepts/auth-code-pkce',
      '/api-auth/grant/authorization-code-pkce',
      '/flows/concepts/mobile-login-flow',
      '/flows/concepts/single-page-login-flow',
      '/flows/authorization-code-flow-with-proof-key-for-code-exchange-pkce'
    ],
    to: '/authorization/authorization-flows/authorization-code-flow-with-proof-key-for-code-exchange-pkce'
  },
  {
    from: [
      '/flows/guides/implicit/call-api-implicit',
      '/flows/guides/implicit/includes/sample-use-cases-call-api',
      '/flows/guides/implicit/includes/call-api',
      '/flows/guides/implicit/includes/authorize-user-call-api',
      '/flows/guides/single-page-login-flow/call-api-using-single-page-login-flow',
      '/api-auth/grant/implicit',
      '/api-auth/tutorials/adoption/implicit',
      '/api-auth/tutorials/implicit-grant',
      '/protocols/oauth2/oauth-implicit-protocol',
      '/flows/concepts/implicit',
      '/flows/implicit-flow-with-form-post'
    ],
    to: '/authorization/authorization-flows/implicit-flow-with-form-post'
  },
  {
    from: ['/flows/hybrid-flow','/api-auth/grant/hybrid'],
    to: '/authorization/authorization-flows/hybrid-flow'
  },
  {
    from: [
      '/flows/concepts/client-credentials',
      '/flows/concepts/m2m-flow',
      '/api-auth/grant/client-credentials',
      '/api-auth/tutorials/adoption/client-credentials',
      '/flows/client-credentials-flow'
    ],
    to: '/authorization/authorization-flows/client-credentials-flow'
  },
  {
    from: [
      '/flows/concepts/device-auth',
      '/flows/guides/device-auth/call-api-device-auth',
      '/flows/device-authorization-flow'
    ],
    to: '/authorization/authorization-flows/device-authorization-flow'
  },
  {
    from: [
      '/api-auth/grant/password',
      '/api-auth/tutorials/adoption/password',
      '/flows/resource-owner-password-flow'
    ],
    to: '/authorization/authorization-flows/resource-owner-password-flow'
  },
  {
    from: [
      '/authorization/revoke-access-to-apis-using-blacklists-or-application-grants',
      '/api-auth/blacklists-vs-grants','/blacklists-vs-application-grants'
    ],
    to: '/authorization/revoke-api-access'
  },
  {
    from: [
      '/authorization/rbac/roles/view-users-assigned-to-roles',
      '/api/management/guides/roles/view-role-users',
      '/dashboard/guides/roles/view-role-users'
    ],
    to: '/authorization/auth-core-features/roles/view-users-assigned-to-roles'
  },
  {
    from: [
      '/authorization/rbac/roles/delete-roles',
      '/dashboard/guides/roles/delete-roles',
      '/api/management/guides/roles/delete-roles'
    ],
    to: '/authorization/auth-core-features/roles/delete-roles'
  },
  {
    from: [
      '/authorization/rbac/roles/edit-role-definitions',
      '/authorization/rbac/roles/edit-role-definitions',
      '/dashboard/guides/roles/edit-role-definitions',
      '/api/management/guides/roles/edit-role-definitions',
      '/authorization/guides/api/edit-role-definitions'
    ],
    to: '/authorization/auth-core-features/roles/edit-role-definitions'
  },
  {
    from: [
      '/authorization/rbac/roles/remove-permissions-from-roles',
      '/dashboard/guides/roles/remove-role-permissions',
      '/api/management/guides/roles/remove-role-permissions'
    ],
    to: '/authorization/auth-core-features/roles/remove-permissions-from-roles'
  },
  {
    from: [
      '/authorization/rbac/roles/view-role-permissions',
      '/dashboard/guides/roles/view-role-permissions',
      '/api/management/guides/roles/view-role-permissions'
    ],
    to: '/authorization/auth-core-features/roles/view-role-permissions'
  },
  {
    from: [
      '/api/management/guides/apis/enable-rbac',
      '/dashboard/guides/apis/enable-rbac',
      '/authorization/guides/dashboard/enable-rbac',
      '/authorization/rbac/enable-role-based-access-control-for-apis'
    ],
    to: '/authorization/auth-core-features/enable-role-based-access-control-for-apis'
=======
  },
  {
    from: [
      '/dashboard/guides/apis/delete-permissions-apis',
      '/get-started/dashboard/delete-api-permissions',
      '/config/api-settings/delete-api-permissions'
    ],
    to: '/configure/api-settings/delete-api-permissions'
  },
  {
    from: [
      '/authorization/set-logical-api',
      '/authorization/represent-multiple-apis-using-a-single-logical-api',
      '/api-auth/tutorials/represent-multiple-apis'
    ],
    to: '/configure/api-settings/set-logical-api'
>>>>>>> bd6d9e3b
  },

  /* Single Sign-On */

  {
    from: [
<<<<<<< HEAD
      '/authorization/rbac/roles/add-permissions-to-roles',
      '/dashboard/guides/roles/add-permissions-roles',
      '/api/management/guides/roles/add-permissions-roles'
    ],
    to: '/authorization/auth-core-features/roles/add-permissions-to-roles'
  },
  {
    from: [
      '/authorization/rbac/roles/create-roles',
      '/dashboard/guides/roles/create-roles',
      '/api/management/guides/roles/create-roles'
    ],
    to: '/authorization/auth-core-features/roles/create-roles'
=======
      '/api-auth/tutorials/adoption/single-sign-on',
      '/sso/legacy',
      '/sso/legacy/single-page-apps',
      '/sso/legacy/regular-web-apps-sso',
      '/sso/legacy/single-page-apps-sso',
      '/sso/current/single-page-apps-sso',
      '/sso/current/single-page-apps',
      '/sso/current/sso-auth0',
      '/sso/current/introduction',
      '/sso/single-sign-on',
      '/sso/current',
      '/sso/current/setup',
      '/sso/current/index_old',
      '/sso'
    ],
    to: '/configure/sso'
  },
  {
    from: ['/sso/inbound-single-sign-on','/sso/current/inbound'],
    to: '/configure/sso/inbound-single-sign-on'
>>>>>>> bd6d9e3b
  },
  {
    from: ['/sso/outbound-single-sign-on','/sso/current/outbound'],
    to: '/configure/sso/outbound-single-sign-on'
  },
  {
    from: [
      '/single-sign-on/api-endpoints-for-single-sign-on',
      '/sso/current/relevant-api-endpoints',
      '/sso/api-endpoints-for-single-sign-on'
    ],
    to: '/configure/sso/api-endpoints-for-single-sign-on'
  },

  /* SAML */

  {
    from: [
      '/saml-apps',
      '/protocols/saml/identity-providers',
      '/samlp-providers',
      '/protocols/saml/samlp-providers',
      '/protocols/saml',
      '/protocols/saml-protocol',
      '/configure/saml-protocol',
      '/protocols/saml-configuration-options',
      '/protocols/saml/saml-apps',
      '/protocols/saml/saml-configuration/supported-options-and-bindings',
      '/protocols/saml/saml-configuration/design-considerations',
      '/protocols/saml/saml-configuration-options',
      '/saml-configuration'
   ],
    to: '/configure/saml-configuration'
  },
  {
    from: [
      '/protocols/saml/saml-configuration',
      '/protocols/saml/saml-configuration/special-configuration-scenarios',
      '/protocols/saml-protocol/saml-configuration-options/special-saml-configuration-scenarios'
    ],
    to: '/configure/saml-configuration/saml-sso-integrations'
  },
  {
    from: [
      '/protocols/saml/idp-initiated-sso',
      '/protocols/saml-configuration-options/identity-provider-initiated-single-sign-on',
      '/protocols/saml/saml-configuration/special-configuration-scenarios/idp-initiated-sso',
      '/protocols/saml-protocol/saml-configuration-options/identity-provider-initiated-single-sign-on'
    ],
    to: '/configure/saml-configuration/saml-sso-integrations/identity-provider-initiated-single-sign-on'
  },
  {
    from: [
      '/protocols/saml-configuration-options/sign-and-encrypt-saml-requests',
      '/protocols/saml/saml-configuration/special-configuration-scenarios/signing-and-encrypting-saml-requests',
      '/protocols/saml-protocol/saml-configuration-options/sign-and-encrypt-saml-requests'
    ],
    to: '/configure/saml-configuration/saml-sso-integrations/sign-and-encrypt-saml-requests'
  },
  {
    from: '/protocols/saml-protocol/saml-configuration-options/work-with-certificates-and-keys-as-strings',
    to: '/configure/saml-configuration/saml-sso-integrations/work-with-certificates-and-keys-as-strings'
  },
  {
<<<<<<< HEAD
    from: ['/authorization/how-to-use-auth0s-core-authorization-feature-set','/authorization/guides/how-to'],
    to: '/authorization/auth-core-features'
=======
    from: [
      '/protocols/saml/adfs',
      '/protocols/saml-protocol/saml-configuration-options/configure-adfs-saml-connections'
    ],
    to: '/configure/saml-configuration/saml-sso-integrations/configure-adfs-saml-connections'
>>>>>>> bd6d9e3b
  },
  {
    from: [
      '/protocols/saml/identity-providers/okta',
      '/okta', 
      '/saml/identity-providers/okta',
      '/protocols/saml-configuration-options/configure-okta-as-saml-identity-provider',
      '/protocols/saml-protocol/saml-configuration-options/configure-okta-as-saml-identity-provider'
    ],
    to: '/configure/saml-configuration/saml-sso-integrations/configure-okta-as-saml-identity-provider'
  },
  {
<<<<<<< HEAD
    from: ['/authorization/rbac/roles','/authorization/guides/manage-roles'],
    to: '/authorization/auth-core-features/roles'
=======
    from: [
      '/onelogin', 
      '/saml/identity-providers/onelogin',
      '/protocols/saml/identity-providers/onelogin',
      '/protocols/saml-configuration-options/configure-onelogin-as-saml-identity-provider',

    ],
    to: '/configure/saml-configuration/saml-sso-integrations/configure-onelogin-as-saml-identity-provider'
>>>>>>> bd6d9e3b
  },
  {
    from: [
      '/ping7', 
      '/saml/identity-providers/ping7',
      '/protocols/saml/identity-providers/ping7', 
      '/protocols/saml-configuration-options/configure-pingfederate-as-saml-identity-provider',
      '/protocols/saml-protocol/saml-configuration/configure-pingfederate-as-saml-identity-provider'
    ],
    to: '/configure/saml-configuration/saml-sso-integrations/configure-pingfederate-as-saml-identity-provider'
  },
  {
    from: [
      '/saml/identity-providers/salesforce',
      '/protocols/saml/identity-providers/salesforce',
      '/protocols/saml-configuration-options/configure-salesforce-as-saml-identity-provider',
      '/protocols/saml-protocol/saml-configuration-options/configure-salesforce-as-saml-identity-provider'
    ],
    to: '/configure/saml-configuration/saml-sso-integrations/configure-salesforce-as-saml-identity-provider'
  },
  {
    from: [
      '/siteminder', 
      '/saml/identity-providers/siteminder',
      '/protocols/saml/identity-providers/siteminder',
      '/protocols/saml-configuration-options/configure-siteminder-as-saml-identity-provider',
      '/protocols/saml-protocol/saml-configuration-options/configure-siteminder-as-saml-identity-provider'
    ],
    to: '/configure/saml-configuration/saml-sso-integrations/configure-siteminder-as-saml-identity-provider'
  },
  {
    from: [
      '/ssocircle',
      '/saml/identity-providers/ssocircle',
      '/protocols/saml/identity-providers/ssocircle', 
      '/protocols/saml-configuration-options/configure-ssocircle-as-saml-identity-provider',
      '/protocols/saml-protocol/saml-configuration-options/configure-ssocircle-as-saml-identity-provider'
    ],
    to: '/configure/saml-configuration/saml-sso-integrations/configure-ssocircle-as-saml-identity-provider'
  },
  {
    from: [
      '/saml2webapp-tutorial',
      '/protocols/saml/saml2webapp-tutorial',
      '/protocols/saml-protocol/saml-configuration-options/enable-saml2-web-app-addon'
    ],
    to: '/configure/saml-configuration/saml-sso-integrations/enable-saml2-web-app-addon'
  },
  {
    from: [
      '/configure/saml-configuration-options/configure-saml2-web-app-addon-for-aws',
      '/dashboard/guides/applications/set-up-addon-saml2-aws',
      '/protocols/saml-protocol/saml-configuration-options/configure-saml2-web-app-addon-for-aws'
    ],
    to: '/configure/saml-configuration/saml-sso-integrations/configure-saml2-web-app-addon-for-aws'
  },
  {
    from: [
      '/protocols/saml/saml-apps/atlassian',
      '/protocols/saml-protocol/saml-configuration-options/configure-auth0-as-identity-provider-for-atlassian'
    ],
    to: '/configure/saml-configuration/saml-sso-integrations/configure-auth0-as-identity-provider-for-atlassian'
  },
  {
    from: [
      '/saml-apps/cisco-webex',
      '/protocols/saml/saml-apps/cisco-webex',
      '/protocols/saml-configuration-options/configure-auth0-as-identity-provider-for-cisco-webex',
      '/protocols/saml-protocol/saml-configuration-options/configure-auth0-as-identity-provider-for-cisco-webex'
    ],
    to: '/configure/saml-configuration/saml-sso-integrations/configure-auth0-as-identity-provider-for-cisco-webex'
  },
  {
    from: [
      '/saml-apps/datadog',
      '/protocols/saml/saml-apps/datadog',
      '/protocols/saml-configuration-options/configure-auth0-as-identity-provider-for-datadog',
      '/protocols/saml-protocol/saml-configuration-options/configure-auth0-as-identity-provider-for-datadog'
    ],
    to: '/configure/saml-configuration/saml-sso-integrations/configure-auth0-as-identity-provider-for-datadog'
  },
  {
    from: [
      '/protocols/saml/saml-apps/egencia',
      '/protocols/saml-protocol/saml-configuration-options/configure-auth0-as-identity-provider-for-egencia'
    ],
    to: '/configure/saml-configuration/saml-sso-integrations/configure-auth0-as-identity-provider-for-egencia'
  },
  {
    from: [
      '/saml-apps/freshdesk',
      '/protocols/saml/saml-apps/freshdesk',
      '/protocols/saml-configuration-options/configure-auth0-as-identity-provider-for-freshdesk',
      '/protocols/saml-protocol/saml-configuration-options/configure-auth0-as-identity-provider-for-freshdesk'
    ],
    to:  '/configure/saml-configuration/saml-sso-integrations/configure-auth0-as-identity-provider-for-freshdesk'
  },
  {
    from: [
      '/protocols/saml/saml-apps/github-cloud',
      '/protocols/saml-protocol/saml-configuration-options/configure-saml2-web-app-addon-for-github-enterprise-cloud'
    ],
    to: '/configure/saml-configuration/saml-sso-integrations/configure-saml2-web-app-addon-for-github-enterprise-cloud'
  },
  {
    from: [
      '/integrations/using-auth0-as-an-identity-provider-with-github-enterprise',
      '/protocols/saml/saml-apps/github-server',
      '/tutorials/using-auth0-as-an-identity-provider-with-github-enterprise',
      '/scenarios/github',
      '/protocols/saml-protocol/saml-configuration-options/configure-saml2-web-app-addon-for-github-enterprise-server'
    ],
    to: '/configure/saml-configuration/saml-sso-integrations/configure-saml2-web-app-addon-for-github-enterprise-server'
  },
  {
    from: [
      '/protocols/saml/saml-apps/google-apps',
      '/protocols/saml-protocol/saml-configuration-options/configure-auth0-as-idp-for-google-g-suite'
    ],
    to: '/configure/saml-configuration/saml-sso-integrations/configure-auth0-as-idp-for-google-g-suite'
  },
  {
    from: [
      '/protocols/saml/saml-apps/heroku','/saml-apps/heroku-sso',
      '/protocols/saml-protocol/saml-configuration-options/configure-saml2-web-app-addon-for-heroku'
    ],
    to: '/configure/saml-configuration/saml-sso-integrations/configure-saml2-web-app-addon-for-heroku'
  },
  {
    from: [
      '/protocols/saml/saml-apps/hosted-graphite',
      '/protocols/saml-protocol/saml-configuration-options/configure-auth0-as-identity-provider-for-hosted-graphite'
    ],
    to: '/configure/saml-configuration/saml-sso-integrations/configure-auth0-as-identity-provider-for-hosted-graphite'
  },
  {
    from: [
      '/protocols/saml/saml-apps/litmos',
      '/protocols/saml-configuration-options/configure-auth0-as-identity-provider-for-litmos',
      '/protocols/saml-protocol/saml-configuration-options/configure-auth0-as-identity-provider-for-litmos'
    ],
    to: '/configure/saml-configuration/saml-sso-integrations/configure-auth0-as-identity-provider-for-litmos'
  },
  {
    from: [
      '/protocols/saml/saml-idp-eloqua',
      '/protocols/saml/saml-apps/eloqua',
      '/protocols/saml-protocol/saml-configuration-options/configure-saml2-addon-eloqua'
    ],
    to: '/configure/saml-configuration/saml-sso-integrations/configure-saml2-addon-eloqua'
  },
  {
    from: [
      '/protocols/saml/saml-apps/pluralsight',
      '/protocols/saml-protocol/saml-configuration-options/configure-auth0-as-identity-provider-for-pluralsight'
    ],
    to: '/configure/saml-configuration/saml-sso-integrations/configure-auth0-as-identity-provider-for-pluralsight'
  },
  {
    from: [
      '/protocols/saml/saml-apps/sprout-video',
      '/saml-apps/sprout-video',
      '/protocols/saml-configuration-options/configure-auth0-as-identity-provider-for-sprout-video',
      '/protocols/saml-protocol/saml-configuration-options/configure-auth0-as-identity-provider-for-sprout-video'
    ],
    to: '/configure/saml-configuration/saml-sso-integrations/configure-auth0-as-identity-provider-for-sprout-video'
  },
  {
    from: [
      '/protocols/saml/saml-apps/tableau-online',
      '/protocols/saml-protocol/saml-configuration-options/configure-auth0-as-identity-provider-for-tableau-online'
    ],
    to: '/configure/saml-configuration/saml-sso-integrations/configure-auth0-as-identity-provider-for-tableau-online'
  },
  {
    from: [
      '/protocols/saml/saml-apps/tableau-server',
      '/protocols/saml-protocol/saml-configuration-options/configure-auth0-as-identity-provider-for-tableau-server'
    ],
    to: '/configure/saml-configuration/saml-sso-integrations/configure-auth0-as-identity-provider-for-tableau-server'
  },
  {
    from: [
      '/protocols/saml/saml-apps/workday',
      '/protocols/saml-protocol/saml-configuration-options/configure-auth0-as-identity-provider-for-workday'
    ],
    to: '/configure/saml-configuration/saml-sso-integrations/configure-auth0-as-identity-provider-for-workday'
  },
  {
    from: [
      '/protocols/saml/saml-apps/workpath',
      '/protocols/saml-protocol/saml-configuration-options/configure-auth0-as-identity-provider-for-workpath'
    ],
    to: '/configure/saml-configuration/saml-sso-integrations/configure-auth0-as-identity-provider-for-workpath'
  },
  {
    from: [
      '/protocols/saml-configuration-options/configure-auth0-saml-service-provider',
      '/protocols/saml/saml-sp-generic',
      '/saml-sp-generic',
      '/protocols/saml/saml-configuration/auth0-as-service-provider',
      '/protocols/saml-protocol/configure-auth0-saml-service-provider'
    ],
    to: '/configure/saml-configuration/configure-auth0-saml-service-provider'
  },
  {
    from: [
      '/protocols/saml-configuration-options/configure-auth0-as-saml-identity-provider',
      '/saml-idp-generic','/protocols/saml/saml-idp-generic',
      '/protocols/saml/saml-configuration/auth0-as-identity-provider',
      '/protocols/saml-protocol/configure-auth0-as-saml-identity-provider'
    ],
    to: '/configure/saml-configuration/configure-auth0-as-saml-identity-provider'
  },
  {
    from: [
      '/protocols/saml-configuration-options/saml-identity-provider-configuration-settings',
      '/samlp', 
      '/protocols/saml/samlp',
      '/protocols/saml-protocol/saml-identity-provider-configuration-settings'
    ],
    to: '/configure/saml-configuration/saml-identity-provider-configuration-settings'
  },
  {
    from: [
      '/protocols/saml-configuration-options/customize-saml-assertions',
      '/protocols/saml/saml-configuration/saml-assertions',
      '/protocols/saml-protocol/customize-saml-assertions'
    ],
    to: '/configure/saml-configuration/customize-saml-assertions'
  },
  {
    from: [
      '/protocols/saml-configuration-options/test-saml-sso-with-auth0-as-service-and-identity-provider',
      '/protocols/saml/samlsso-auth0-to-auth0',
      '/samlsso-auth0-to-auth0',
      '/protocols/saml-configuration-options/configure-auth0-as-service-and-identity-provider',
      '/protocols/saml/saml-configuration/auth0-as-identity-and-service-provider',
      '/protocols/saml-protocol/configure-auth0-as-service-and-identity-provider'
    ],
    to: '/configure/saml-configuration/configure-auth0-as-service-and-identity-provider'
  },
  {
    from: [
      '/protocols/saml-configuration-options/deprovision-users-in-saml-integrations',
      '/protocols/saml/saml-configuration/deprovision-users',
      '/protocols/saml-protocol/deprovision-users-in-saml-integrations'
    ],
    to: '/configure/saml-configuration/deprovision-users-in-saml-integrations'
  },

  /* Signing Keys */

  {
    from: [
      '/actions/build-actions-flows',
      '/actions/edit-actions',
      '/actions/troubleshoot-actions'
    ],
    to: '/actions/write-your-first-action'
  },
  {
    from: [
      '/actions/actions-context-object',
      '/actions/actions-event-object',
      '/actions/blueprints'
    ],
    to: '/actions/triggers'
  },
  {
    from: [
      '/actions/manage-action-versions'
    ],
    to: '/actions/manage-versions'
  },

  /* Anomaly Detection */

  {
    from: [
      '/anomaly-',
      '/anomaly',
      '/anomaly-detection/references/anomaly-detection-faqs',
      '/anomaly-detection/references/anomaly-detection-restrictions-limitations',
      '/anomaly-detection/guides/set-anomaly-detection-preferences',
      '/anomaly-detection/set-anomaly-detection-preferences',
      '/attack-protection/set-attack-protection-preferences',
      '/anomaly-detection',
      '/attack-protection'
    ],
    to: '/configure/attack-protection'
  },
  {
    from: [
      '/anomaly-detection/references/breached-password-detection-triggers-actions',
      '/anomaly-detection/concepts/breached-passwords',
      '/anomaly-detection/breached-passwords',
      '/anomaly-detection/breached-password-security',
      '/attack-protection/breached-password-detection'
    ],
    to: '/configure/attack-protection/breached-password-detection'
  },
  {
    from: [
      '/anomaly-detection/bot-protection',
      '/anomaly-detection/guides/prevent-credential-stuffing-attacks',
      '/anomaly-detection/bot-and-credential-stuffing-protection',
      '/anomaly-detection/bot-detection',
      '/attack-protection/bot-detection'
    ],
    to: '/configure/attack-protection/bot-detection'
  },
  {
    from: '/anomaly-detection/bot-detection/configure-recaptcha-enterprise',
    to: '/configure/anomaly-detection/bot-detection/configure-recaptcha-enterprise'
  },
  {
    from: '/anomaly-detection/bot-detection/bot-detection-custom-login-pages',
    to: '/configure/anomaly-detection/bot-detection/bot-detection-custom-login-pages'
  },
  {
    from: '/anomaly-detection/bot-detection/bot-detection-native-apps',
    to: '/configure/anomaly-detection/bot-detection/bot-detection-native-apps'
  },
  {
    from: [
      '/anomaly-detection/references/brute-force-protection-triggers-actions',
      '/anomaly-detection/guides/enable-disable-brute-force-protection',
      '/anomaly-detection/concepts/brute-force-protection',
      '/anomaly-detection/enable-and-disable-brute-force-protection',
      '/anomaly-detection/brute-force-protection',
      '/attack-protection/brute-force-protection'
    ],
    to: '/configure/attack-protection/brute-force-protection'
  },
  {
    from: '/anomaly-detection/suspicious-ip-throttling',
    to: '/configure/anomaly-detection/suspicious-ip-throttling'
  },
  {
    from: [
      '/anomaly-detection/guides/use-tenant-data-for-anomaly-detection',
      '/anomaly-detection/view-anomaly-detection-events',
      '/attack-protection/view-attack-protection-events'
    ],
    to: '/configure/attack-protection/view-attack-protection-events'
  },

  /* API */

  {
    from: ['/auth-api', '/api/authentication/reference'],
    to: '/api/authentication'
  },
  {
    from: ['/apiv2', '/api/v2','/api/management'],
    to: '/api/management/v2'
  },
  {
    from: ['/auth0-apis', '/api/info'],
    to: '/api'
  },
  {
    from: ['/api/management/v1','/api-reference','/api/v1/reference','/api/management/v1/reference'],
    to: '/api/management-api-v1-deprecated'
  },
  {
    from: ['/api/management/v2/changes','/apiv2Changes', '/api/v2/changes'],
    to: '/api/management-api-changes-v1-to-v2'
  },
  {
    from: ['/api/use-auth0-apis-with-postman-collections','/api/postman'],
    to: '/api'
  },



  /* Authorization */

  {
    from: ['/apis'],
    to: '/authorization/apis'
  },
  {
    from: [
      '/flows/concepts/auth-code',
      '/flows/concepts/regular-web-app-login-flow',
      '/api-auth/grant/authorization-code',
      '/api-auth/tutorials/adoption/authorization-code',
      '/api-auth/adoption/authorization-code',
      '/flows/authorization-code-flow'
    ],
    to: '/authorization/authorization-flows/authorization-code-flow'
  },
  {
    from: [
      '/flows/concepts/auth-code-pkce',
      '/api-auth/grant/authorization-code-pkce',
      '/flows/concepts/mobile-login-flow',
      '/flows/concepts/single-page-login-flow',
      '/flows/authorization-code-flow-with-proof-key-for-code-exchange-pkce'
    ],
    to: '/authorization/authorization-flows/authorization-code-flow-with-proof-key-for-code-exchange-pkce'
  },
  {
    from: [
      '/flows/guides/implicit/call-api-implicit',
      '/flows/guides/implicit/includes/sample-use-cases-call-api',
      '/flows/guides/implicit/includes/call-api',
      '/flows/guides/implicit/includes/authorize-user-call-api',
      '/flows/guides/single-page-login-flow/call-api-using-single-page-login-flow',
      '/api-auth/grant/implicit',
      '/api-auth/tutorials/adoption/implicit',
      '/api-auth/tutorials/implicit-grant',
      '/protocols/oauth2/oauth-implicit-protocol',
      '/flows/concepts/implicit',
      '/flows/implicit-flow-with-form-post'
    ],
    to: '/authorization/authorization-flows/implicit-flow-with-form-post'
  },
  {
    from: ['/flows/hybrid-flow','/api-auth/grant/hybrid'],
    to: '/authorization/authorization-flows/hybrid-flow'
  },
  {
    from: [
      '/flows/concepts/client-credentials',
      '/flows/concepts/m2m-flow',
      '/api-auth/grant/client-credentials',
      '/api-auth/tutorials/adoption/client-credentials',
      '/flows/client-credentials-flow'
    ],
    to: '/authorization/authorization-flows/client-credentials-flow'
  },
  {
    from: [
      '/flows/concepts/device-auth',
      '/flows/device-authorization-flow'
    ],
    to: '/authorization/authorization-flows/device-authorization-flow'
  },
  {
    from: [
      '/api-auth/grant/password',
      '/api-auth/tutorials/adoption/password',
      '/flows/resource-owner-password-flow'
    ],
    to: '/authorization/authorization-flows/resource-owner-password-flow'
  },
  {
    from: [
      '/authorization/revoke-access-to-apis-using-blacklists-or-application-grants',
      '/api-auth/blacklists-vs-grants','/blacklists-vs-application-grants'
    ],
    to: '/authorization/revoke-api-access'
  },
  {
    from: [
      '/authorization/rbac/roles/view-users-assigned-to-roles',
      '/api/management/guides/roles/view-role-users',
      '/dashboard/guides/roles/view-role-users'
    ],
    to: '/authorization/auth-core-features/roles/view-users-assigned-to-roles'
  },
  {
    from: [
      '/authorization/rbac/roles/delete-roles',
      '/dashboard/guides/roles/delete-roles',
      '/api/management/guides/roles/delete-roles'
    ],
    to: '/authorization/auth-core-features/roles/delete-roles'
  },
  {
    from: [
      '/authorization/rbac/roles/edit-role-definitions',
      '/authorization/rbac/roles/edit-role-definitions',
      '/dashboard/guides/roles/edit-role-definitions',
      '/api/management/guides/roles/edit-role-definitions',
      '/authorization/guides/api/edit-role-definitions'
    ],
    to: '/authorization/auth-core-features/roles/edit-role-definitions'
  },
  {
    from: [
      '/authorization/rbac/roles/remove-permissions-from-roles',
      '/dashboard/guides/roles/remove-role-permissions',
      '/api/management/guides/roles/remove-role-permissions'
    ],
    to: '/authorization/auth-core-features/roles/remove-permissions-from-roles'
  },
  {
    from: [
      '/authorization/rbac/roles/view-role-permissions',
      '/dashboard/guides/roles/view-role-permissions',
      '/api/management/guides/roles/view-role-permissions'
    ],
    to: '/authorization/auth-core-features/roles/view-role-permissions'
  },
  {
    from: [
      '/api/management/guides/apis/enable-rbac',
      '/dashboard/guides/apis/enable-rbac',
      '/authorization/guides/dashboard/enable-rbac',
      '/authorization/rbac/enable-role-based-access-control-for-apis'
    ],
    to: '/authorization/auth-core-features/enable-role-based-access-control-for-apis'
  },
  {
    from: [
      '/authorization/rbac/roles/add-permissions-to-roles',
      '/dashboard/guides/roles/add-permissions-roles',
      '/api/management/guides/roles/add-permissions-roles'
    ],
    to: '/authorization/auth-core-features/roles/add-permissions-to-roles'
  },
  {
    from: [
      '/authorization/rbac/roles/create-roles',
      '/dashboard/guides/roles/create-roles',
      '/api/management/guides/roles/create-roles'
    ],
    to: '/authorization/auth-core-features/roles/create-roles'
  },
  {
    from: ['/authorization/reference/rbac-limits','/authorization/rbac/authorization-core-rbac-limits'],
    to: '/policies/entity-limit-policy'
  },
  {
    from: ['/authorization/authentication-and-authorization', '/authorization/concepts/authz-and-authn','/application-auth/current','/application-auth/legacy','/application-auth'],
    to: '/get-started/authentication-and-authorization'
  },
  {
    from: ['/authorization/concepts/authz-rules'],
    to: '/authorization/rules-for-authorization-policies'
  },
  {
    from: ['/authorization/concepts/core-vs-extension'],
    to: '/authorization/authorization-core-vs-authorization-extension'
  },
  {
    from: ['/authorization/concepts/policies'],
    to: '/authorization/authorization-policies'
  },
  {
    from: ['/authorization/concepts/rbac'],
    to: '/authorization/rbac'
  },
  {
    from: ['/authorization/concepts/sample-use-cases-rbac'],
    to: '/authorization/sample-use-cases-role-based-access-control'
  },
  {
    from: ['/authorization/how-to-use-auth0s-core-authorization-feature-set','/authorization/guides/how-to'],
    to: '/authorization/auth-core-features'
  },
  {
    from: ['/authorization/guides/manage-permissions'],
    to: '/authorization/manage-permissions'
  },
  {
    from: ['/authorization/rbac/roles','/authorization/guides/manage-roles'],
    to: '/authorization/auth-core-features/roles'
  },
  {
    from: ['/api-auth/apis','/overview/apis'],
    to: '/authorization/apis'
  },
  {
    from: ['/api-auth','/api-auth/tutorials','/api/tutorials'],
    to: '/authorization'
  },
  {
    from: ['/api-auth/restrict-access-api','/api-auth/restrict-requests-for-scopes','/authorization/concepts/sample-use-cases-rules','/authorization/restrict-access-api'],
    to: '/authorization/sample-use-cases-rules-with-authorization'
  },
  {
    from: ['/api-auth/token-renewal-in-safari'],
    to: '/authorization/renew-tokens-when-using-safari'
  },
  {
    from: ['/api-auth/user-consent'],
    to: '/authorization/user-consent-and-third-party-applications'
  },
  {
    from: ['/api-auth/which-oauth-flow-to-use', '/api-auth/faq', '/authorization/authentication-and-authorization-api-faq'],
    to: '/authorization/which-oauth-2-0-flow-should-i-use'
  },
  {
    from: ['/api-auth/tutorials/nonce'],
    to: '/authorization/mitigate-replay-attacks-when-using-the-implicit-flow'
  },
  {
    from: ['/api-auth/tutorials/using-resource-owner-password-from-server-side','/authorization/avoid-common-issues-with-resource-owner-password-flow-and-anomaly-detection'],
    to: '/authorization/avoid-common-issues-with-resource-owner-password-flow-and-attack-protection'
  },
  {
    from: ['/api-auth/tutorials/client-credentials/customize-with-hooks','/api-auth/grant/using-rules'],
    to: '/authorization/customize-tokens-using-hooks-with-client-credentials-flow'
  },
  {
    from: ['/authorization/rbac-users','/authorization/guides/manage-users'],
    to: '/authorization/auth-core-features/rbac-users'
  },

  /* Best Practices */

  {
    from: [
      '/best-practices/custom-db-connections',
      '/best-practices/custom-db-connections-scripts',
      '/best-practices/custom-database-connection-and-action-script-best-practices'
    ],
    to: '/best-practices/custom-database-connections-scripts'
  },
  {
      from: [
        '/best-practices/custom-db-connections/anatomy',
        '/best-practices/custom-db-connections/size',
        '/best-practices/custom-database-connection-and-action-script-best-practices/custom-db-connection-anatomy-best-practices'
      ],
      to: '/best-practices/custom-database-connections-scripts/anatomy'
  },
  {
      from: [
        '/best-practices/custom-db-connections/environment',
        '/best-practices/custom-database-connection-and-action-script-best-practices/custom-db-action-script-environment-best-practices'
      ],
      to: '/best-practices/custom-database-connections-scripts/environment'
  },
  {
      from: [
        '/best-practices/custom-db-connections/execution',
        '/best-practices/custom-database-connection-and-action-script-best-practices/custom-database-action-script-execution-best-practices'
      ],
      to: '/best-practices/custom-database-connections-scripts/execution'
  },
  {
      from: [
        '/best-practices/custom-db-connections/security',
        '/best-practices/custom-database-connection-and-action-script-best-practices/custom-db-connection-security-best-practices'
      ],
      to: '/best-practices/custom-database-connections-scripts/connection-security'
  },
  {
      from: ['/best-practices/connection-settings'],
      to: '/best-practices/connection-settings-best-practices'
  },
  {
      from: ['/best-practices/debugging'],
      to: '/best-practices/debugging-best-practices'
  },
  {
      from: ['/best-practices/deployment'],
      to: '/best-practices/deployment-best-practices'
  },
  {
      from: ['/best-practices/error-handling'],
      to: '/best-practices/error-handling-best-practices'
  },
  {
      from: ['/best-practices/operations'],
      to: '/best-practices/general-usage-and-operations-best-practices'
  },
  {
      from: ['/best-practices/performance'],
      to: '/best-practices/performance-best-practices'
  },
  {
      from: ['/best-practices/rules'],
      to: '/best-practices/rules-best-practices'
  },
  {
    from: ['/best-practices/search-best-practices','/users/search/best-practices'],
    to: '/best-practices/user-search-best-practices'
  },
  {
    from: ['/best-practices/testing'],
    to: '/best-practices/rules-best-practices/rules-testing-best-practices'
  },
  {
    from: ['/tokens/concepts/token-best-practices','/design/web-apps-vs-web-apis-cookies-vs-tokens'],
    to: '/best-practices/token-best-practices'
  },
  {
      from: ['/design/using-auth0-with-multi-tenant-apps','/applications/concepts/multiple-tenants','/tutorials/using-auth0-with-multi-tenant-apps','/saas-apps'],
      to: '/best-practices/multi-tenant-apps-best-practices'
  },

  /* Brand and Customize */

  {
    from: ['/branding-customization'],
    to: '/brand-and-customize'
  },
  {
    from: ['/universal-login/new-experience/universal-login-page-templates','/universal-login/page-templates'],
    to: '/brand-and-customize/universal-login-page-templates'
  },
  {
    from: [
      '/universal-login/classic-experience/customization-classic',
      '/universal-login/customization-classic',
      '/universal-login/advanced-customization'
    ],
    to: '/brand-and-customize/customization-classic'
  },
  {
    from: [
      '/universal-login/version-control-universal-login-pages',
      '/universal-login/version-control',
      '/hosted-pages/version-control'
    ],
    to: '/brand-and-customize/version-control-universal-login-pages'
  },

  /* Custom Domains */

  {
    from: '/custom-domains',
    to: '/brand-and-customize/custom-domains'
  },
  {
    from: ['/custom-domains/configure-custom-domains-with-auth0-managed-certificates','/custom-domains/auth0-managed-certificates'],
    to: '/brand-and-customize/custom-domains/auth0-managed-certificates'
  },
  {
    from: ['/custom-domains/self-managed-certificates','/custom-domains/configure-custom-domains-with-self-managed-certificates'],
    to: '/brand-and-customize/custom-domains/self-managed-certificates'
  },
  {
    from: '/custom-domains/tls-ssl',
    to: '/brand-and-customize/custom-domains/self-managed-certificates/tls-ssl'
  },
  {
    from: '/custom-domains/configure-custom-domains-with-self-managed-certificates/configure-gcp-as-reverse-proxy',
    to: '/brand-and-customize/custom-domains/self-managed-certificates/configure-gcp-as-reverse-proxy'
  },
  {
    from: [
      '/custom-domains/set-up-cloudfront',
      '/custom-domains/configure-custom-domains-with-self-managed-certificates/configure-aws-cloudfront-for-use-as-reverse-proxy'
    ],
    to: '/brand-and-customize/custom-domains/self-managed-certificates/configure-aws-cloudfront-for-use-as-reverse-proxy'
  },
  {
    from: [
      '/custom-domains/set-up-cloudflare',
      '/custom-domains/configure-custom-domains-with-self-managed-certificates/configure-cloudflare-for-use-as-reverse-proxy'
    ],
    to: '/brand-and-customize/custom-domains/self-managed-certificates/configure-cloudflare-for-use-as-reverse-proxy'
  },
  {
    from: [
      '/custom-domains/configure-custom-domains-with-self-managed-certificates/configure-azure-cdn-for-use-as-reverse-proxy',
      '/custom-domains/set-up-azure-cdn'
    ],
    to: '/brand-and-customize/custom-domains/self-managed-certificates/configure-azure-cdn-for-use-as-reverse-proxy'
  },
  {
    from: '/custom-domains/configure-custom-domains-with-self-managed-certificates/configure-akamai-for-use-as-reverse-proxy',
    to: '/brand-and-customize/custom-domains/self-managed-certificates/configure-akamai-for-use-as-reverse-proxy'
  },
  {
    from: ['/custom-domains/configure-features-to-use-custom-domains','/custom-domains/additional-configuration'],
    to: '/brand-and-customize/custom-domains/configure-features-to-use-custom-domains'
  },

  /* Email */

  {
    from: ['/email','/auth0-email-services'],
    to: '/brand-and-customize/email'
  },
  {
    from: [
      '/email/custom',
      '/auth0-email-services/manage-email-flow',
      '/email/manage-email-flow'
    ],
    to: '/brand-and-customize/email/manage-email-flow'
  },
  {
    from: [
      '/email/templates',
      '/auth0-email-services/customize-email-templates',
      '/email/spa-redirect',
      '/auth0-email-services/spa-redirect',
      '/email/customize-email-templates'
    ],
    to: '/brand-and-customize/email/customize-email-templates'
  },
  {
    from: [
      '/email/customize-email-templates/email-template-descriptions',
      '/auth0-email-services/email-template-descriptions'
    ],
    to: '/brand-and-customize/email/email-template-descriptions'
  },
  {
    from: [
      '/anomaly-detection/guides/customize-blocked-account-emails',
      '/anomaly-detection/customize-blocked-account-emails',
      '/attack-protection/customize-blocked-account-emails'
    ],
    to: '/brand-and-customize/email/customize-blocked-account-emails'
  },
  {
    from: [
      '/email/liquid-syntax',
      '/auth0-email-services/customize-email-templates/use-liquid-syntax-in-email-templates',
      '/email/customize-email-templates/use-liquid-syntax-in-email-templates'
    ],
    to: '/brand-and-customize/email/use-liquid-syntax-in-email-templates'
  },
  {
    from: [
      '/design/creating-invite-only-applications',
      '/invite-only',
      '/tutorials/creating-invite-only-applications',
      '/auth0-email-services/send-email-invitations-for-application-signup',
      '/email/send-email-invitations-for-application-signup'
    ],
    to: '/brand-and-customize/email/send-email-invitations-for-application-signup'
  },
  {
    from: '/email/send-email-invitations-for-application-signup',
    to: '/brand-and-customize/email/send-email-invitations-for-application-signup'
  },
  {
    from: [
      '/auth0-email-services/configure-external-smtp-email-providers',
      '/email/providers',
      '/email/configure-external-smtp-email-providers'
    ],
    to: '/brand-and-customize/email/smtp-email-providers'
  },
  {
    from: '/email/configure-external-smtp-email-providers/configure-amazon-ses-as-external-smtp-email-provider',
    to: '/brand-and-customize/email/smtp-email-providers/configure-amazon-ses-as-external-smtp-email-provider'
  },
  {
    from: '/email/configure-external-smtp-email-providers/configure-mandrill-as-external-smtp-email-provider',
    to: '/brand-and-customize/email/smtp-email-providers/configure-mandrill-as-external-smtp-email-provider'
  },
  {
    from: '/email/configure-external-smtp-email-providers/configure-sendgrid-as-external-smtp-email-provider',
    to: '/brand-and-customize/email/smtp-email-providers/configure-sendgrid-as-external-smtp-email-provider'
  },
  {
    from: '/email/configure-external-smtp-email-providers/configure-sparkpost-as-external-smtp-email-provider',
    to: '/brand-and-customize/email/smtp-email-providers/configure-sparkpost-as-external-smtp-email-provider'
  },
  {
    from: '/email/configure-external-smtp-email-providers/configure-mailgun-as-external-smtp-email-provider',
    to: '/brand-and-customize/email/smtp-email-providers/configure-mailgun-as-external-smtp-email-provider'
  },
  {
    from: [
      '/auth0-email-services/configure-external-smtp-email-providers/configure-custom-external-smtp-email-provider',
      '/email/configure-custom-external-smtp-email-provider'
    ],
    to: '/brand-and-customize/email/smtp-email-providers/configure-custom-external-smtp-email-provider'
  },
  {
<<<<<<< HEAD
      from: [
        '/best-practices/custom-db-connections/security',
        '/best-practices/custom-database-connection-and-action-script-best-practices/custom-db-connection-security-best-practices'
      ],
      to: '/best-practices/custom-database-connections-scripts/connection-security'
  },
  {
      from: ['/best-practices/connection-settings'],
      to: '/best-practices/connection-settings-best-practices'
  },
  {
      from: ['/best-practices/debugging'],
      to: '/best-practices/debugging-best-practices'
  },
  {
      from: ['/best-practices/deployment'],
      to: '/best-practices/deployment-best-practices'
  },
  {
      from: ['/best-practices/error-handling'],
      to: '/best-practices/error-handling-best-practices'
  },
  {
      from: ['/best-practices/operations'],
      to: '/best-practices/general-usage-and-operations-best-practices'
  },
  {
      from: ['/best-practices/performance'],
      to: '/best-practices/performance-best-practices'
  },
  {
      from: ['/best-practices/rules'],
      to: '/best-practices/rules-best-practices'
  },
  {
    from: ['/best-practices/search-best-practices','/users/search/best-practices'],
    to: '/best-practices/user-search-best-practices'
  },
  {
    from: ['/best-practices/testing'],
    to: '/best-practices/rules-best-practices/rules-testing-best-practices'
  },
  {
    from: ['/tokens/concepts/token-best-practices','/design/web-apps-vs-web-apis-cookies-vs-tokens'],
    to: '/best-practices/token-best-practices'
  },
  {
      from: ['/design/using-auth0-with-multi-tenant-apps','/applications/concepts/multiple-tenants','/tutorials/using-auth0-with-multi-tenant-apps','/saas-apps'],
      to: '/best-practices/multi-tenant-apps-best-practices'
  },

  /* Brand and Customize */

  {
    from: ['/branding-customization'],
    to: '/brand-and-customize'
  },
  {
    from: ['/universal-login/new-experience/universal-login-page-templates','/universal-login/page-templates'],
    to: '/brand-and-customize/universal-login-page-templates'
  },
  {
    from: [
      '/universal-login/classic-experience/customization-classic',
      '/universal-login/customization-classic',
      '/universal-login/advanced-customization'
    ],
    to: '/brand-and-customize/customization-classic'
  },
  {
    from: [
      '/universal-login/version-control-universal-login-pages',
      '/universal-login/version-control',
      '/hosted-pages/version-control'
    ],
    to: '/brand-and-customize/version-control-universal-login-pages'
  },

  /* Custom Domains */

  {
    from: '/custom-domains',
    to: '/brand-and-customize/custom-domains'
  },
  {
    from: ['/custom-domains/configure-custom-domains-with-auth0-managed-certificates','/custom-domains/auth0-managed-certificates'],
    to: '/brand-and-customize/custom-domains/auth0-managed-certificates'
  },
  {
    from: ['/custom-domains/self-managed-certificates','/custom-domains/configure-custom-domains-with-self-managed-certificates'],
    to: '/brand-and-customize/custom-domains/self-managed-certificates'
  },
  {
    from: '/custom-domains/tls-ssl',
    to: '/brand-and-customize/custom-domains/self-managed-certificates/tls-ssl'
  },
  {
    from: '/custom-domains/configure-custom-domains-with-self-managed-certificates/configure-gcp-as-reverse-proxy',
    to: '/brand-and-customize/custom-domains/self-managed-certificates/configure-gcp-as-reverse-proxy'
  },
  {
    from: [
      '/custom-domains/set-up-cloudfront',
      '/custom-domains/configure-custom-domains-with-self-managed-certificates/configure-aws-cloudfront-for-use-as-reverse-proxy'
    ],
    to: '/brand-and-customize/custom-domains/self-managed-certificates/configure-aws-cloudfront-for-use-as-reverse-proxy'
  },
  {
    from: [
      '/custom-domains/set-up-cloudflare',
      '/custom-domains/configure-custom-domains-with-self-managed-certificates/configure-cloudflare-for-use-as-reverse-proxy'
    ],
    to: '/brand-and-customize/custom-domains/self-managed-certificates/configure-cloudflare-for-use-as-reverse-proxy'
  },
  {
    from: [
      '/custom-domains/configure-custom-domains-with-self-managed-certificates/configure-azure-cdn-for-use-as-reverse-proxy',
      '/custom-domains/set-up-azure-cdn'
    ],
    to: '/brand-and-customize/custom-domains/self-managed-certificates/configure-azure-cdn-for-use-as-reverse-proxy'
  },
  {
    from: '/custom-domains/configure-custom-domains-with-self-managed-certificates/configure-akamai-for-use-as-reverse-proxy',
    to: '/brand-and-customize/custom-domains/self-managed-certificates/configure-akamai-for-use-as-reverse-proxy'
  },
  {
    from: ['/custom-domains/configure-features-to-use-custom-domains','/custom-domains/additional-configuration'],
    to: '/brand-and-customize/custom-domains/configure-features-to-use-custom-domains'
  },

  /* Email */

  {
    from: ['/email','/auth0-email-services'],
    to: '/brand-and-customize/email'
  },
  {
    from: [
      '/email/custom',
      '/auth0-email-services/manage-email-flow',
      '/email/manage-email-flow'
    ],
    to: '/brand-and-customize/email/manage-email-flow'
  },
  {
    from: [
      '/email/templates',
      '/auth0-email-services/customize-email-templates',
      '/email/spa-redirect',
      '/auth0-email-services/spa-redirect',
      '/email/customize-email-templates'
    ],
    to: '/brand-and-customize/email/customize-email-templates'
  },
  {
    from: [
      '/email/customize-email-templates/email-template-descriptions',
      '/auth0-email-services/email-template-descriptions'
    ],
    to: '/brand-and-customize/email/email-template-descriptions'
  },
  {
    from: [
      '/anomaly-detection/guides/customize-blocked-account-emails',
      '/anomaly-detection/customize-blocked-account-emails',
      '/attack-protection/customize-blocked-account-emails'
    ],
    to: '/brand-and-customize/email/customize-blocked-account-emails'
  },
  {
    from: [
      '/email/liquid-syntax',
      '/auth0-email-services/customize-email-templates/use-liquid-syntax-in-email-templates',
      '/email/customize-email-templates/use-liquid-syntax-in-email-templates'
    ],
    to: '/brand-and-customize/email/use-liquid-syntax-in-email-templates'
  },
  {
    from: [
      '/design/creating-invite-only-applications',
      '/invite-only',
      '/tutorials/creating-invite-only-applications',
      '/auth0-email-services/send-email-invitations-for-application-signup',
      '/email/send-email-invitations-for-application-signup'
    ],
    to: '/brand-and-customize/email/send-email-invitations-for-application-signup'
  },
  {
    from: '/email/send-email-invitations-for-application-signup',
    to: '/brand-and-customize/email/send-email-invitations-for-application-signup'
  },
  {
    from: [
      '/auth0-email-services/configure-external-smtp-email-providers',
      '/email/providers',
      '/email/configure-external-smtp-email-providers'
    ],
    to: '/brand-and-customize/email/smtp-email-providers'
  },
  {
    from: '/email/configure-external-smtp-email-providers/configure-amazon-ses-as-external-smtp-email-provider',
    to: '/brand-and-customize/email/smtp-email-providers/configure-amazon-ses-as-external-smtp-email-provider'
=======
    from: [
      '/email/testing',
      '/auth0-email-services/configure-external-smtp-email-providers/configure-test-smtp-email-servers',
      '/email/configure-test-smtp-email-servers'
    ],
    to: '/brand-and-customize/email/configure-test-smtp-email-servers'
>>>>>>> bd6d9e3b
  },

  {
<<<<<<< HEAD
    from: '/email/configure-external-smtp-email-providers/configure-mandrill-as-external-smtp-email-provider',
    to: '/brand-and-customize/email/smtp-email-providers/configure-mandrill-as-external-smtp-email-provider'
  },
  {
    from: '/email/configure-external-smtp-email-providers/configure-sendgrid-as-external-smtp-email-provider',
    to: '/brand-and-customize/email/smtp-email-providers/configure-sendgrid-as-external-smtp-email-provider'
  },
  {
    from: '/email/configure-external-smtp-email-providers/configure-sparkpost-as-external-smtp-email-provider',
    to: '/brand-and-customize/email/smtp-email-providers/configure-sparkpost-as-external-smtp-email-provider'
  },
  {
    from: '/email/configure-external-smtp-email-providers/configure-mailgun-as-external-smtp-email-provider',
    to: '/brand-and-customize/email/smtp-email-providers/configure-mailgun-as-external-smtp-email-provider'
  },
  {
    from: [
      '/auth0-email-services/configure-external-smtp-email-providers/configure-custom-external-smtp-email-provider',
      '/email/configure-custom-external-smtp-email-provider'
    ],
    to: '/brand-and-customize/email/smtp-email-providers/configure-custom-external-smtp-email-provider'
  },
  {
    from: [
      '/email/testing',
      '/auth0-email-services/configure-external-smtp-email-providers/configure-test-smtp-email-servers',
      '/email/configure-test-smtp-email-servers'
    ],
    to: '/brand-and-customize/email/configure-test-smtp-email-servers'
  },

  {
    from: [
      '/universal-login/new-experience/text-customization-new-universal-login',
      '/universal-login/text-customization'
    ],
    to: '/brand-and-customize/text-customization-new-universal-login'
  },
  {
    from: ['/scopes/customize-consent-prompts','/scopes/current/guides/customize-consent-prompt'],
    to: '/brand-and-customize/customize-consent-prompts'
  },
  {
    from: ['/universal-login/custom-error-pages','/error-pages/custom', '/hosted-pages/custom-error-pages'],
    to: '/brand-and-customize/custom-error-pages'
  },
  {
    from: [
      '/libraries/lock/customize-lock-error-messages',
      '/libraries/lock/v11/customizing-error-messages',
      '/libraries/lock/customizing-error-messages'
    ],
    to: '/brand-and-customize/customize-lock-error-messages'
  },
  {
    from: [
      '/universal-login/customize-password-reset-page',
      '/universal-login/password-reset',
      '/hosted-pages/password-reset'
    ],
    to: '/brand-and-customize/customize-password-reset-page'
  },
  {
    from: [
      '/multifactor-authentication/administrator/sms-templates',
      '/mfa/guides/guardian/customize-sms-messages',
      '/multifactor-authentication/sms-templates',
      '/mfa/guides/customize-phone-messages',
      '/mfa/customize-sms-or-voice-messages'
    ],
    to: '/brand-and-customize/customize-sms-or-voice-messages'
  },

    /* Internationalization and Localization */

  {
    from: ['/i18n','/i18n/i18n-custom-login-page'],
    to: '/brand-and-customize/i18n'
  },
  {
    from: [
      '/i18n/universal-login-internationalization',
      '/universal-login/i18n',
      '/universal-login/universal-login-internationalization'
    ],
    to: '/brand-and-customize/i18n/universal-login-internationalization'
  },
  {
    from: ['/libraries/lock/v11/i18n', '/libraries/lock/v10/i18n', '/libraries/lock/lock-internationalization'],
    to: '/brand-and-customize/i18n/lock-internationalization'
  },
  {
    from: [
      '/libraries/lock-swift/lock-swift-internationalization',
      '/i18n/i18n-guide-ios',
      '/libraries/lock-ios/v2/internationalization',
      '/libraries/lock-swift/lock-swift-internationalization'
    ],
    to: '/brand-and-customize/i18n/lock-swift-internationalization'
  },
  {
    from: [
      '/i18n/i18n-guide-android',
      '/libraries/lock-android/v2/internationalization',
      '/libraries/lock-android/v1/internationalization',
      '/libraries/lock-android/lock-android-internationalization'
    ],
    to: '/brand-and-customize/i18n/lock-android-internationalization'
  },
  {
=======
    from: [
      '/universal-login/new-experience/text-customization-new-universal-login',
      '/universal-login/text-customization'
    ],
    to: '/brand-and-customize/text-customization-new-universal-login'
  },
  {
    from: ['/scopes/customize-consent-prompts','/scopes/current/guides/customize-consent-prompt'],
    to: '/brand-and-customize/customize-consent-prompts'
  },
  {
    from: ['/universal-login/custom-error-pages','/error-pages/custom', '/hosted-pages/custom-error-pages'],
    to: '/brand-and-customize/custom-error-pages'
  },
  {
    from: [
      '/libraries/lock/customize-lock-error-messages',
      '/libraries/lock/v11/customizing-error-messages',
      '/libraries/lock/customizing-error-messages'
    ],
    to: '/brand-and-customize/customize-lock-error-messages'
  },
  {
    from: [
      '/universal-login/customize-password-reset-page',
      '/universal-login/password-reset',
      '/hosted-pages/password-reset'
    ],
    to: '/brand-and-customize/customize-password-reset-page'
  },
  {
    from: [
      '/multifactor-authentication/administrator/sms-templates',
      '/mfa/guides/guardian/customize-sms-messages',
      '/multifactor-authentication/sms-templates',
      '/mfa/guides/customize-phone-messages',
      '/mfa/customize-sms-or-voice-messages'
    ],
    to: '/brand-and-customize/customize-sms-or-voice-messages'
  },

    /* Internationalization and Localization */

  {
    from: ['/i18n','/i18n/i18n-custom-login-page'],
    to: '/brand-and-customize/i18n'
  },
  {
    from: [
      '/i18n/universal-login-internationalization',
      '/universal-login/i18n',
      '/universal-login/universal-login-internationalization'
    ],
    to: '/brand-and-customize/i18n/universal-login-internationalization'
  },
  {
    from: ['/libraries/lock/v11/i18n', '/libraries/lock/v10/i18n', '/libraries/lock/lock-internationalization'],
    to: '/brand-and-customize/i18n/lock-internationalization'
  },
  {
    from: [
      '/libraries/lock-swift/lock-swift-internationalization',
      '/i18n/i18n-guide-ios',
      '/libraries/lock-ios/v2/internationalization',
      '/libraries/lock-swift/lock-swift-internationalization'
    ],
    to: '/brand-and-customize/i18n/lock-swift-internationalization'
  },
  {
    from: [
      '/i18n/i18n-guide-android',
      '/libraries/lock-android/v2/internationalization',
      '/libraries/lock-android/v1/internationalization',
      '/libraries/lock-android/lock-android-internationalization'
    ],
    to: '/brand-and-customize/i18n/lock-android-internationalization'
  },
  {
>>>>>>> bd6d9e3b
    from: [
      '/i18n/password-options-translation',
      '/i18n/password-options', 
      '/i18n/password-strength'
    ],
    to: '/brand-and-customize/i18n/password-options-translation'
  },

  /* CMS */

  {
    from: ['/cms/joomla/configuration'],
    to: '/cms/integrate-with-joomla'
  },
  {
    from: ['/cms/joomla/installation'],
    to: '/cms/joomla-installation'
  },
  {
    from: ['/cms/wordpress','/cms/wordpress/jwt-authentication'],
    to: '/cms/wordpress-plugin'
  },
  {
    from: ['/cms/wordpress/installation'],
    to: '/cms/wordpress-plugin/install-login-by-auth0'
  },
  {
    from: ['/cms/wordpress/configuration'],
    to: '/cms/wordpress-plugin/configure-login-by-auth0'
  },
  {
    from: ['/cms/wordpress/extending'],
    to: '/cms/wordpress-plugin/extend-login-by-auth0'
  },
  {
    from: ['/cms/wordpress/troubleshoot'],
    to: '/cms/wordpress-plugin/troubleshoot-login-by-auth0'
  },
  {
    from: ['/cms/wordpress/invalid-state'],
    to: '/cms/wordpress-plugin/troubleshoot-wordpress-plugin-invalid-state-errors'
  },
  {
    from: ['/cms/wordpress/user-migration'],
    to: '/cms/wordpress-plugin/user-migration-in-login-by-auth0'
  },
  {
    from: ['/cms/wordpress/user-migration'],
    to: '/cms/wordpress-plugin/user-migration-in-login-by-auth0'
  },
  {
    from: ['/cms/wordpress/how-does-it-work'],
    to: '/cms/wordpress-plugin/integrate-with-wordpress'
  },

/* Compliance */

{
  from: ['/compliance-and-certifications'],
  to: '/compliance'
},
{
  from: ['/compliance/gdpr/data-processing'],
  to: '/compliance/data-processing'
},
{
  from: ['/compliance/gdpr/features-aiding-compliance','/compliance/gdpr/security-advice-for-customers','/compliance/gdpr/roles-responsibilities','/compliance/gdpr/gdpr-summary','/compliance/gdpr/definitions','/compliance/auth0-gdpr-compliance'],
  to: '/compliance/gdpr'
},
{
  from: ['/compliance/gdpr/features-aiding-compliance/user-consent'],
  to: '/compliance/gdpr/gdpr-conditions-for-consent'
},
{
  from: ['/compliance/gdpr/features-aiding-compliance/data-minimization'],
  to: '/compliance/gdpr/gdpr-data-minimization'
},
{
  from: ['/compliance/gdpr/features-aiding-compliance/data-portability'],
  to: '/compliance/gdpr/gdpr-data-portability'
},
{
  from: ['/compliance/gdpr/features-aiding-compliance/protect-user-data'],
  to: '/compliance/gdpr/gdpr-protect-and-secure-user-data'
},
{
  from: ['/compliance/gdpr/features-aiding-compliance/right-to-access-data'],
  to: '/compliance/gdpr/gdpr-right-to-access-correct-and-erase-data'
},
{
  from: ['/compliance/gdpr/features-aiding-compliance/user-consent/track-consent-with-custom-ui'],
  to: '/compliance/gdpr/gdpr-track-consent-with-custom-ui'
},
{
  from: ['/compliance/gdpr/features-aiding-compliance/user-consent/track-consent-with-lock'],
  to: '/compliance/gdpr/gdpr-track-consent-with-lock'
},

  /* Deploy */

  {
    from: ['/get-started/deployment-options', '/getting-started/deployment-models','/overview/deployment-models','/deployment'],
    to: '/deploy'
  },
  {
    from: ['/private-cloud/private-cloud-deployments/private-cloud-addon-options','/private-saas-deployment/add-ons','/private-cloud/add-ons','/appliance/infrastructure/internet-restricted-deployment','/private-saas-deployment','/private-cloud/managed-private-cloud','/private-cloud','/appliance','/appliance/checksum','/appliance/proxy-updater','/appliance/update','/updating-appliance','/enterprise/private-cloud/overview','/appliance/dashboard/instrumentation','/appliance/instrumentation','/appliance/appliance-overview'],
    to: '/deploy/private-cloud'
  },
  {
    from: ['/services/private-cloud-configuration','/services/private-saas-configuration','/private-saas-deployment/onboarding','/private-saas-deployment/onboarding/private-cloud','/private-cloud/onboarding','/private-cloud/onboarding/private-cloud','/enterprise-support','/onboarding/appliance-outage','/onboarding/enterprise-support','/private-cloud/managed-private-cloud/zones','/private-cloud/managed-private-cloud/raci', '/private-cloud/private-cloud-onboarding'],
    to: '/deploy/private-cloud/private-cloud-onboarding'
  },
  {
    from: ['/private-cloud/private-cloud-onboarding/customer-hosted-managed-private-cloud-infrastructure-requirements'],
    to: '/deploy/private-cloud/private-cloud-onboarding/customer-hosted-managed-private-cloud-infrastructure-requirements'
  },
  {
    from: ['/private-cloud/private-cloud-onboarding/private-cloud-ip-domain-and-port-list','/private-saas-deployment/onboarding/managed-private-cloud/ip-domain-port-list','/private-cloud/onboarding/managed-private-cloud/ip-domain-port-list', '/appliance/infrastructure/ip-domain-port-list'],
    to: '/deploy/private-cloud/private-cloud-onboarding/private-cloud-ip-domain-and-port-list'
  },
  {
    from: ['/private-cloud/private-cloud-onboarding/private-cloud-remote-access-options','/private-cloud/onboarding/managed-private-cloud/remote-access-options','/private-cloud/private-cloud-onboarding/private-cloud-remote-access-options'],
    to: '/deploy/private-cloud/private-cloud-onboarding/private-cloud-remote-access-options'
  },
  {
    from: ['/private-cloud/private-cloud-onboarding/standard-private-cloud-infrastructure-requirements','/private-saas-deployment/private-cloud','/private-cloud/standard-private-cloud','/private-saas-deployment/onboarding/managed-private-cloud/infrastructure','/private-cloud/onboarding/managed-private-cloud/infrastructure','/private-saas-deployment/managed-private-cloud','/private-cloud/onboarding/managed-private-cloud','/private-saas-deployment/onboarding/managed-private-cloud','/private-cloud/onboarding/managed-private-cloud','/appliance/infrastructure','/appliance/infrastructure/security'],
    to: '/deploy/private-cloud/private-cloud-onboarding/standard-private-cloud-infrastructure-requirements'
  },
  {
    from: ['/private-cloud/private-cloud-operations','/services/private-saas-management','/services/private-cloud-management'],
    to: '/deploy/private-cloud/private-cloud-operations'
  },
  {
    from: ['/private-cloud/private-cloud-migrations'],
    to: '/deploy/private-cloud/private-cloud-migrations'
  },
  {
    from: ['/private-cloud/private-cloud-migrations/migrate-from-public-cloud-to-private-cloud'],
    to: '/deploy/private-cloud/private-cloud-migrations/migrate-from-public-cloud-to-private-cloud'
  },
  {
    from: ['/private-cloud/private-cloud-migrations/migrate-from-standard-private-cloud-to-managed-private-cloud'],
    to: '/deploy/private-cloud/private-cloud-migrations/migrate-from-standard-private-cloud-to-managed-private-cloud'
  },
  {
    from: ['/private-cloud/private-cloud-migrations/migrate-private-cloud-custom-domains','/appliance/custom-domains','/private-saas-deployment/custom-domain-migration','/private-cloud/custom-domain-migration','/private-cloud/migrate-private-cloud-custom-domains'],
    to: '/deploy/private-cloud/private-cloud-migrations/migrate-private-cloud-custom-domains'
  },
  {
    from: ['/pre-deployment'],
    to: '/deploy/pre-deployment'
  },
  {
    from: ['/pre-deployment/how-to-run-production-checks','/pre-deployment/how-to-run-test'],
    to: '/deploy/pre-deployment/how-to-run-production-checks'
  },
  {
    from: [
      '/deploy/pre-deployment/how-to-run-production-checks/production-check-required-fixes',
      '/pre-deployment/how-to-run-production-checks/production-check-required-fixes',
      '/pre-deployment/tests/required'
    ],
    to: '/deploy/pre-deployment/production-check-required-fixes'
  },
  {
    from: [
      '/pre-deployment/how-to-run-production-checks/production-check-recommended-fixes',
      '/pre-deployment/tests/recommended',
      '/deploy/pre-deployment/how-to-run-production-checks/production-check-recommended-fixes'
    ],
    to: '/deploy/pre-deployment/production-check-recommended-fixes'
  },
  {
    from: [
      '/pre-deployment/how-to-run-production-checks/production-checks-best-practices',
      '/pre-deployment/tests/best-practice',
      '/deploy/pre-deployment/how-to-run-production-checks/production-checks-best-practices'
    ],
    to: '/deploy/pre-deployment/production-checks-best-practices'
  },
  {
    from: ['/support/predeployment-tests','/support/testing'],
    to: '/deploy/pre-deployment/predeployment-tests'
  },
  {
    from: ['/pre-deployment/pre-launch-tips','/pre-deployment/prelaunch-tips'],
    to: '/deploy/pre-deployment/pre-launch-tips'
  },

  /* Extensions */

  {
    from: [
      '/extensions/using-provided-extensions',
      '/topics/extensibility',
      '/extend-integrate',
      '/extensions/visual-studio-team-services-deploy',
      '/extensions/visual-studio-team-services-deployments'
    ],
    to: '/extensions'
  },
  {
    from: [
      '/extensions/authorization-extension/v2',
      '/extensions/authorization-extension/v1',
      '/api/authorization-dashboard-extension',
      '/extensions/authorization-dashboard-extension'
    ],
    to: '/extensions/authorization-extension'
  },
  {
    from: ['/extensions/authorization-extension/v2/implementation/configuration'],
    to: '/extensions/authorization-extension/configure-authorization-extension'
  },
  {
    from: ['/extensions/authorization-extension/v2/implementation/installation'],
    to: '/extensions/authorization-extension/install-authorization-extension'
  },
  {
    from: ['/extensions/authorization-extension/v2/implementation/setup'],
    to: '/extensions/authorization-extension/set-up-authorization-extension-users'
  },
  {
    from: ['/extensions/authorization-extension/v2/api-access'],
    to: '/extensions/authorization-extension/enable-api-access-to-authorization-extension'
  },
  {
    from: ['/extensions/authorization-extension/v2/import-export-data'],
    to: '/extensions/authorization-extension/import-and-export-authorization-extension-data'
  },
  {
    from: ['/extensions/authorization-extension/v2/migration'],
    to: '/extensions/authorization-extension/migrate-to-authorization-extension-v2'
  },
  {
    from: ['/extensions/authorization-extension/v2/rules'],
    to: '/extensions/authorization-extension/use-rules-with-the-authorization-extension'
  },
  {
    from: ['/extensions/delegated-admin/v3','/extensions/delegated-admin/v2','/extensions/delegated-admin'],
    to: '/extensions/delegated-administration-extension'
  },
  {
    from: [
      '/extensions/delegated-admin/v3/hooks',
      '/extensions/delegated-admin/v2/hooks',
      '/extensions/delegated-admin/hooks'
    ],
    to: '/extensions/delegated-administration-extension/delegated-administration-hooks'
  },
  {
    from: [
      '/extensions/delegated-admin/v3/hooks/access',
      '/extensions/delegated-admin/v2/hooks/access',
      '/extensions/delegated-admin/hooks/access',
      '/extensions/delegated-administration-extension/delegated-administration-hooks/delegated-administration-access-hook'
    ],
    to: '/extensions/delegated-administration-extension/delegated-administration-access-hook'
  },
  {
    from: [
      '/extensions/delegated-admin/v3/hooks/filter',
      '/extensions/delegated-admin/v2/hooks/filter',
      '/extensions/delegated-admin/hooks/filter',
      '/extensions/delegated-administration-extension/delegated-administration-hooks/delegated-administration-filter-hook'
    ],
    to: '/extensions/delegated-administration-extension/delegated-administration-filter-hook'
  },
  {
    from: [
      '/extensions/delegated-admin/v3/hooks/membership',
      '/extensions/delegated-admin/v2/hooks/membership',
      '/extensions/delegated-admin/hooks/membership',
      '/extensions/delegated-administration-extension/delegated-administration-hooks/delegated-administration-memberships-query-hook'
    ],
    to: '/extensions/delegated-administration-extension/delegated-administration-memberships-query-hook'
  },
  {
    from: [
      '/extensions/delegated-admin/v3/hooks/settings',
      '/extensions/delegated-admin/v2/hooks/settings',
      '/extensions/delegated-admin/hooks/settings',
      '/extensions/delegated-administration-extension/delegated-administration-hooks/delegated-administration-settings-query-hook'
    ],
    to: '/extensions/delegated-administration-extension/delegated-administration-settings-query-hook'
  },
  {
    from: [
      '/extensions/delegated-admin/v3/hooks/write',
      '/extensions/delegated-admin/v2/hooks/write',
      '/extensions/delegated-admin/hooks/write',
      '/extensions/delegated-administration-extension/delegated-administration-hooks/delegated-administration-write-hook'
    ],
    to: '/extensions/delegated-administration-extension/delegated-administration-write-hook'
  },
  {
    from: ['/extensions/delegated-admin/v3/manage-users','/extensions/delegated-admin/v2/manage-users','/extensions/delegated-admin/manage-users'],
    to: '/extensions/delegated-administration-extension/delegated-administration-manage-users'
  },
  {
    from: ['/extensions/sso-dashboard'],
    to: '/extensions/single-sign-on-dashboard-extension'
  },
  {
    from: [
      '/get-started/dashboard/create-sso-dashboard-application',
      '/dashboard/guides/extensions/sso-dashboard-create-app'
    ],
    to: '/extensions/single-sign-on-dashboard-extensions/create-sso-dashboard-application'
  },
  {
    from: ['/dashboard/guides/extensions/sso-dashboard-install-extension'],
    to: '/extensions/single-sign-on-dashboard-extension/install-sso-dashboard-extension'
  },
  {
    from: ['/dashboard/guides/extensions/sso-dashboard-add-apps'],
    to: '/extensions/single-sign-on-dashboard-extension/add-applications-to-the-sso-dashboard'
  },
  {
    from: ['/dashboard/guides/extensions/sso-dashboard-update-apps'],
    to: '/extensions/single-sign-on-dashboard-extension/update-applications-on-the-sso-dashboard'
  },

  /* LDAP Connector */

  {
    from: ['/connector','/connector/overview','/connector/considerations-non-ad','/ad-ldap-connector'],
    to: '/extensions/ad-ldap-connector'
  },
  {
    from: ['/connector/prerequisites','/ad-ldap-connector/ad-ldap-connector-requirements'],
    to: '/extensions/ad-ldap-connector/ad-ldap-connector-requirements'
  },
  {
    from: ['/adldap-x','/connector/install-other-platforms','/connector/install','/adldap-auth'],
    to: '/extensions/ad-ldap-connector/install-configure-ad-ldap-connector'
  },
  {
    from: ['/connector/client-certificates','/ad-ldap-connector/configure-ad-ldap-connector-authentication-with-client-certificates'],
    to: '/extensions/ad-ldap-connector/configure-ad-ldap-connector-client-certificates'
<<<<<<< HEAD
  },
  {
    from: ['/connector/kerberos','/ad-ldap-connector/configure-ad-ldap-connector-authentication-with-kerberos'],
    to: '/extensions/ad-ldap-connector/configure-ad-ldap-connector-with-kerberos'
  },
  {
    from: ['/connector/high-availability','/ad-ldap-connector/ad-ldap-high-availability'],
    to: '/extensions/ad-ldap-connector/ad-ldap-high-availability'
  },
  {
    from: ['/extensions/adldap-connector','/extensions/ad-ldap-connector-health-monitor'],
    to: '/extensions/ad-ldap-connector/ad-ldap-connector-health-monitor'
  },
  {
    from: ['/dashboard/guides/connections/disable-cache-ad-ldap'],
    to: '/extensions/ad-ldap-connector/disable-credential-caching'
  },
  {
    from: ['/connector/scom-monitoring','/ad-ldap-connector/ad-ldap-connector-scorm'],
    to: '/extensions/ad-ldap-connector/ad-ldap-connector-scom'
  },
  {
    from: ['/connector/modify','/ad-ldap-connector/ad-ldap-connectors-to-auth0'],
    to: '/extensions/ad-ldap-connector/ad-ldap-connector-to-auth0'
  },
  {
    from: ['/connector/test-dc','/ad-ldap-connector/ad-ldap-connector-test-environment'],
    to: '/extensions/ad-ldap-connector/ad-ldap-connector-test-environment'
  },
  {
    from: ['/connector/update','/ad-ldap-connector/update-ad-ldap-connectors'],
    to: '/extensions/ad-ldap-connector/update-ad-ldap-connectors'
  },
  {
    from: ['/extensions/account-link'],
    to: '/extensions/account-link-extension'
  },
  {
    from: ['/logs/export-log-events-with-extensions', '/logs/log-export-extensions'],
    to: '/extensions/log-export-extensions'
  },
  {
    from: ['/extensions/export-logs-to-application-insights','/extensions/application-insight'],
    to: '/extensions/log-export-extensions/export-logs-to-application-insights'
  },
  {
    from: ['/extensions/export-logs-to-cloudwatch','/extensions/cloudwatch'],
    to: '/extensions/log-export-extensions/export-logs-to-cloudwatch'
  },
  {
    from: ['/extensions/export-logs-to-azure-blob-storage','/extensions/azure-blob-storage'],
    to: '/extensions/log-export-extensions/export-logs-to-azure-blob-storage'
  },
  {
    from: ['/extensions/export-logs-to-logentries','/extensions/logentries'],
    to: '/extensions/log-export-extensions/export-logs-to-logentries'
  },
  {
    from: ['/extensions/export-logs-to-loggly','/extensions/loggly'],
    to: '/extensions/log-export-extensions/export-logs-to-loggly'
  },
  {
    from: ['/extensions/export-logs-to-logstash','/extensions/logstash'],
    to: '/extensions/log-export-extensions/export-logs-to-logstash'
  },
  {
    from: ['/extensions/export-logs-to-mixpanel','/extensions/mixpanel'],
    to: '/extensions/log-export-extensions/export-logs-to-mixpanel'
  },
  {
    from: ['/extensions/export-logs-to-papertrail','/extensions/papertrail'],
    to: '/extensions/log-export-extensions/export-logs-to-papertrail'
  },
  {
    from: ['/extensions/export-logs-to-segment','/extensions/segment'],
    to: '/extensions/log-export-extensions/export-logs-to-segment'
  },
  {
=======
  },
  {
    from: ['/connector/kerberos','/ad-ldap-connector/configure-ad-ldap-connector-authentication-with-kerberos'],
    to: '/extensions/ad-ldap-connector/configure-ad-ldap-connector-with-kerberos'
  },
  {
    from: ['/connector/high-availability','/ad-ldap-connector/ad-ldap-high-availability'],
    to: '/extensions/ad-ldap-connector/ad-ldap-high-availability'
  },
  {
    from: ['/extensions/adldap-connector','/extensions/ad-ldap-connector-health-monitor'],
    to: '/extensions/ad-ldap-connector/ad-ldap-connector-health-monitor'
  },
  {
    from: ['/dashboard/guides/connections/disable-cache-ad-ldap'],
    to: '/extensions/ad-ldap-connector/disable-credential-caching'
  },
  {
    from: ['/connector/scom-monitoring','/ad-ldap-connector/ad-ldap-connector-scorm'],
    to: '/extensions/ad-ldap-connector/ad-ldap-connector-scom'
  },
  {
    from: ['/connector/modify','/ad-ldap-connector/ad-ldap-connectors-to-auth0'],
    to: '/extensions/ad-ldap-connector/ad-ldap-connector-to-auth0'
  },
  {
    from: ['/connector/test-dc','/ad-ldap-connector/ad-ldap-connector-test-environment'],
    to: '/extensions/ad-ldap-connector/ad-ldap-connector-test-environment'
  },
  {
    from: ['/connector/update','/ad-ldap-connector/update-ad-ldap-connectors'],
    to: '/extensions/ad-ldap-connector/update-ad-ldap-connectors'
  },
  {
    from: ['/extensions/account-link'],
    to: '/extensions/account-link-extension'
  },
  {
    from: ['/logs/export-log-events-with-extensions', '/logs/log-export-extensions'],
    to: '/extensions/log-export-extensions'
  },
  {
    from: ['/extensions/export-logs-to-application-insights','/extensions/application-insight'],
    to: '/extensions/log-export-extensions/export-logs-to-application-insights'
  },
  {
    from: ['/extensions/export-logs-to-cloudwatch','/extensions/cloudwatch'],
    to: '/extensions/log-export-extensions/export-logs-to-cloudwatch'
  },
  {
    from: ['/extensions/export-logs-to-azure-blob-storage','/extensions/azure-blob-storage'],
    to: '/extensions/log-export-extensions/export-logs-to-azure-blob-storage'
  },
  {
    from: ['/extensions/export-logs-to-logentries','/extensions/logentries'],
    to: '/extensions/log-export-extensions/export-logs-to-logentries'
  },
  {
    from: ['/extensions/export-logs-to-loggly','/extensions/loggly'],
    to: '/extensions/log-export-extensions/export-logs-to-loggly'
  },
  {
    from: ['/extensions/export-logs-to-logstash','/extensions/logstash'],
    to: '/extensions/log-export-extensions/export-logs-to-logstash'
  },
  {
    from: ['/extensions/export-logs-to-mixpanel','/extensions/mixpanel'],
    to: '/extensions/log-export-extensions/export-logs-to-mixpanel'
  },
  {
    from: ['/extensions/export-logs-to-papertrail','/extensions/papertrail'],
    to: '/extensions/log-export-extensions/export-logs-to-papertrail'
  },
  {
    from: ['/extensions/export-logs-to-segment','/extensions/segment'],
    to: '/extensions/log-export-extensions/export-logs-to-segment'
  },
  {
>>>>>>> bd6d9e3b
    from: ['/extensions/export-logs-to-splunk','/extensions/splunk'],
    to: '/extensions/log-export-extensions/export-logs-to-splunk'
  },
  {
    from: ['/extensions/auth0-logs-to-sumo-logic','/extensions/sumologic'],
    to: '/extensions/log-export-extensions/auth0-logs-to-sumo-logic'
  },
  {
    from: ['/extensions/authentication-api-debugger'],
    to: '/extensions/authentication-api-debugger-extension'
  },
  {
    from: ['/extensions/authentication-api-webhooks'],
    to: '/extensions/auth0-authentication-api-webhooks'
  },
  {
    from: ['/extensions/user-import-export'],
    to: '/extensions/user-import-export-extension'
  },
  {
    from: [
      '/extensions/bitbucket-deploy',
      '/extensions/bitbucket-deployments'
    ],
    to: 'https://marketplace.auth0.com/integrations/bitbucket-pipeline'
  },
  {
    from: ['/extensions/custom-social-connections','/extensions/custom-social-extensions'],
    to: '/connections/social/oauth2'
  },
  {
    from: [
      '/extensions/github-deploy',
      '/extensions/github-deployments'
    ],
    to: 'https://marketplace.auth0.com/integrations/github-actions'
  },
  {
    from: [
      '/extensions/gitlab-deploy',
      '/extensions/gitlab-deployments'
    ],
    to: 'https://marketplace.auth0.com/integrations/gitlab-pipeline'
  },
  {
    from: ['/extensions/management-api-webhooks'],
    to: '/extensions/auth0-management-api-webhooks'
  },
  {
    from: ['/extensions/realtime-webtask-logs'],
    to: '/extensions/real-time-webtask-logs'
  },
  {
    from: ['/dashboard/guides/extensions/delegated-admin-create-app'],
    to: '/extensions/delegated-administration-extension/create-delegated-admin-applications'
  },
  {
    from: ['/dashboard/guides/extensions/delegated-admin-install-extension','/dashboard/guides/extensions/delegated-admin-use-extension'],
    to: '/extensions/delegated-administration-extension/install-delegated-admin-extension'
  },

  /* Deploy CLI Tool */

  {
    from: ['/extensions/deploy-cli-tool','/extensions/deploy-cli'],
    to: '/deploy/deploy-cli-tool'
  },
  {
    from: [
      '/extensions/deploy-cli-tool/call-deploy-cli-tool-programmatically',
      '/extensions/deploy-cli/guides/call-deploy-cli-programmatically'
    ],
    to: '/deploy/deploy-cli-tool/call-deploy-cli-tool-programmatically'
  },
  {
    from: [
      '/extensions/deploy-cli/guides/create-deploy-cli-application-manually',
      '/extensions/deploy-cli-tool/create-and-configure-the-deploy-cli-application-manually',
      '/extensions/deploy-cli-tool/create-and-configure-the-deploy-cli-application'
    ],
    to: '/deploy/deploy-cli-tool/create-and-configure-the-deploy-cli-application'
  },
  {
    from: [
      '/extensions/deploy-cli/guides/import-export-directory-structure',
      '/extensions/deploy-cli-tool/import-export-tenant-configuration-to-directory-structure'
    ],
    to: '/deploy/deploy-cli-tool/import-export-tenant-configuration-to-directory-structure'
  },
  {
    from: [
      '/extensions/deploy-cli/guides/import-export-yaml-file',
      '/extensions/deploy-cli-tool/import-export-tenant-configuration-to-yaml-file'
    ],
    to: '/deploy/deploy-cli-tool/import-export-tenant-configuration-to-yaml-file'
  },
  {
    from: [
      '/extensions/deploy-cli/guides/incorporate-deploy-cli-into-build-environment',
      '/extensions/deploy-cli-tool/incorporate-deploy-cli-into-build-environment'
    ],
    to: '/deploy/deploy-cli-tool/incorporate-deploy-cli-into-build-environment'
  },
  {
    from: [
      '/extensions/deploy-cli/guides/install-deploy-cli',
      '/extensions/deploy-cli-tool/install-and-configure-the-deploy-cli-tool'
    ],
    to: '/deploy/deploy-cli-tool/install-and-configure-the-deploy-cli-tool'
  },
  {
    from: [
      '/extensions/deploy-cli/references/deploy-cli-options',
      '/extensions/deploy-cli-tool/deploy-cli-tool-options'
    ],
    to: '/deploy/deploy-cli-tool/deploy-cli-tool-options'
  },
  {
    from: [
      '/extensions/deploy-cli/references/environment-variables-keyword-mappings',
      '/extensions/deploy-cli-tool/environment-variables-and-keyword-mappings'
    ],
    to: '/deploy/deploy-cli-tool/environment-variables-and-keyword-mappings'
  },
  {
    from: [
      '/extensions/deploy-cli/references/whats-new',
      '/extensions/deploy-cli/references/whats-new-v2',
      '/extensions/deploy-cli-tool/whats-new-in-deploy-cli-tool'
    ],
    to: '/deploy/deploy-cli-tool/whats-new-in-deploy-cli-tool'
  },



  /* Get Started */

  {
    from: ['/getting-started'],
    to: '/get-started'
  },
  {
    from: ['/overview','/get-started/overview','/getting-started/overview'],
    to: '/get-started/auth0-overview'
  },
  {
    from: ['/getting-started/set-up-app', '/applications/set-up-an-application'],
    to: '/get-started/create-apps'
  },
  {
    from: [
      '/dashboard/guides/applications/register-app-m2m',
      '/applications/application-settings/non-interactive',
      '/applications/application-settings/machine-to-machine',
      '/applications/machine-to-machine',
      '/applications/set-up-an-application/register-machine-to-machine-applications'
    ],
    to: '/get-started/create-apps/machine-to-machine-apps'
  },
  {
    from: [
      '/dashboard/guides/applications/register-app-native',
      '/applications/application-settings/native',
      '/applications/native',
      '/applications/set-up-an-application/register-native-applications'
    ],
    to: '/get-started/create-apps/native-apps'
  },
  {
    from: [
      '/dashboard/guides/applications/register-app-regular-web',
      '/applications/application-settings/regular-web-app',
      '/applications/webapps',
      '/applications/register-regular-web-applications',
      '/applications/set-up-an-application/register-regular-web-applications'
    ],
    to: '/get-started/create-apps/regular-web-apps'
  },
  {
    from: [
      '/dashboard/guides/applications/register-app-spa',
      '/applications/spa',
      '/applications/application-settings/single-page-app',
      '/applications/register-single-page-app',
      '/applications/set-up-an-application/register-single-page-app'
    ],
    to: '/get-started/create-apps/single-page-web-apps'
  },
  {
    from: ['/getting-started/set-up-api','/dashboard/reference/views-api'],
    to: '/get-started/set-up-apis'
  },
  {
    from: ['/dashboard','/getting-started/dashboard-overview'],
    to: '/get-started/dashboard'
  },
  {
    from: ['/get-started/learn-the-basics','/getting-started/the-basics','/getting-started/create-tenant'],
    to: '/get-started/create-tenants'
  },
  {
    from: ['/dev-lifecycle/child-tenants'],
    to: '/get-started/create-tenants/child-tenants'
  },
  {
    from: ['/dev-lifecycle/set-up-multiple-environments','/dev-lifecycle/setting-up-env'],
    to: '/get-started/create-tenants/set-up-multiple-environments'
  },
  {
    from: ['/get-started/dashboard/create-multiple-tenants','/dashboard/guides/tenants/create-multiple-tenants'],
    to: '/get-started/create-tenants/create-multiple-tenants'
  },
  {
    from: ['/dashboard/guides/tenants/enable-sso-tenant'],
    to: '/get-started/dashboard/enable-sso-for-legacy-tenants'
  },
  {
    from: [
      '/dashboard/guides/connections/set-up-connections-social',
      '/get-started/dashboard/set-up-social-connections'
    ],
    to: 'https://marketplace.auth0.com/features/social-connections'
  },
  {
    from: ['/dashboard/guides/connections/test-connections-database'],
    to: '/get-started/dashboard/test-database-connections'
  },
  {
    from: ['/dashboard/guides/connections/test-connections-enterprise'],
    to: '/get-started/dashboard/test-enterprise-connections'
  },
  {
    from: ['/dashboard/guides/connections/test-connections-social'],
    to: '/get-started/dashboard/test-social-connections'
  },
  {
    from: ['/dashboard/guides/connections/view-connections'],
    to: '/get-started/dashboard/view-connections'
  },
  {
    from: ['/dashboard/guides/connections/enable-connections-enterprise'],
    to: '/get-started/dashboard/enable-enterprise-connections'
  },
  {
    from: ['/api/management/guides/connections/promote-connection-domain-level'],
    to: '/get-started/dashboard/promote-connections-to-domain-level'
  },
  {
    from: ['/api/management/guides/connections/retrieve-connection-options','/api/management/guides/retrieve-connection-options'],
    to: '/get-started/dashboard/retrieve-connection-options'
  },
  {
    from: ['/dashboard-access/dashboard-roles','/dashboard-access/manage-dashboard-users','/dashboard/manage-dashboard-admins','/tutorials/manage-dashboard-admins','/get-started/dashboard/manage-dashboard-users'],
    to: '/dashboard-access'
  },
  {
    from: ['/dashboard-access/dashboard-roles/feature-access-by-role'],
    to: '/dashboard-access/feature-access-by-role'
  },
  {
    from: ['/product-lifecycle/deprecations-and-migrations/migrate-to-manage-dashboard-new-roles'],
    to: '/product-lifecycle/deprecations-and-migrations/migrate-tenant-member-roles'
  },

  /* Hooks */

  {
    from: ['/hooks/cli','/auth0-hooks/cli','/hooks/dashboard','/hooks/overview','/auth0-hooks','/auth0-hooks/dashboard'],
    to: '/hooks'
  },
  {
    from: ['/hooks/concepts/extensibility-points','/hooks/concepts/overview-extensibility-points'],
    to: '/hooks/extensibility-points'
  },
  {
    from: ['/hooks/concepts/credentials-exchange-extensibility-point','/hooks/guides/use-the-credentials-exchange-extensibility-point','/hooks/client-credentials-exchange','/hooks/extensibility-points/credentials-exchange'],
    to: '/hooks/extensibility-points/client-credentials-exchange'
  },
  {
    from: ['/hooks/create','/hooks/dashboard/create-delete','/hooks/cli/create-delete','/hooks/guides/create-hooks-using-cli','/hooks/guides/create-hooks-using-dashboard','/auth0-hooks/cli/create-delete'],
    to: '/hooks/create-hooks'
  },
  {
    from: ['/hooks/delete','/hooks/guides/delete-hooks-using-cli','/hooks/guides/delete-hooks-using-dashboard'],
    to: '/hooks/delete-hooks'
  },
  {
    from: ['/hooks/enable-disable','/hooks/cli/enable-disable','/hooks/dashboard/enable-disable','/hooks/guides/enable-disable-hooks-using-cli','/hooks/guides/enable-disable-hooks-using-dashboard','/auth0-hooks/cli/enable-disable'],
    to: '/hooks/enable-disable-hooks'
  },
  {
    from: ['/hooks/guides/post-change-password','/hooks/post-change-password'],
    to: '/hooks/extensibility-points/post-change-password'
  },
  {
    from: ['/hooks/concepts/post-user-registration-extensibility-point','/hooks/guides/use-the-post-user-registration-extensibility-point','/hooks/post-user-registration'],
    to: '/hooks/extensibility-points/post-user-registration'
  },
  {
    from: ['/hooks/concepts/pre-user-registration-extensibility-point','/hooks/guides/use-the-pre-user-registration-extensibility-point','/auth0-hooks/extensibility-points/pre-user-registration','/hooks/pre-user-registration'],
    to: '/hooks/extensibility-points/pre-user-registration'
  },
  {
    from: ['/hooks/secrets/create'],
    to: '/hooks/hook-secrets/create-hook-secrets'
  },
  {
    from: ['/hooks/secrets/delete'],
    to: '/hooks/hook-secrets/delete-hook-secrets'
  },
  {
    from: ['/hooks/secrets'],
    to: '/hooks/hook-secrets'
  },
  {
    from: ['/hooks/secrets/update'],
    to: '/hooks/hook-secrets/update-hook-secrets'
  },
  {
    from: ['/hooks/secrets/view'],
    to: '/hooks/hook-secrets/view-hook-secrets'
  },
  {
    from: ['/hooks/update','/hooks/cli/edit','/hooks/dashboard/edit','/hooks/guides/edit-hooks-using-cli','/hooks/guides/edit-hooks-using-dashboard'],
    to: '/hooks/update-hooks'
  },
  {
    from: ['/hooks/view-logs','/hooks/cli/logs','/hooks/logs','/hooks/guides/logging-hooks-using-cli','/auth0-hooks/cli/logs'],
    to: '/hooks/view-logs-for-hooks'
  },
  {
    from: ['/hooks/view'],
    to: '/hooks/view-hooks'
  },

  /* Identity Labs */

  {
    from: ['/labs'],
    to: '/identity-labs'
  },
  {
    from: ['/identity-labs/01-web-sign-in'],
    to: '/identity-labs/lab-1-web-sign-in'
  },
  {
    from: ['/identity-labs/01-web-sign-in/exercise-01'],
    to: '/identity-labs/lab-1-web-sign-in/identity-lab-1-exercise-1'
  },
  {
    from: ['/identity-labs/01-web-sign-in/exercise-02'],
    to: '/identity-labs/lab-1-web-sign-in/identity-lab-1-exercise-2'
  },
  {
    from: ['/identity-labs/02-calling-an-api'],
    to: '/identity-labs/identity-lab-2-calling-api'
  },
  {
    from: ['/identity-labs/02-calling-an-api/exercise-01'],
    to: '/identity-labs/identity-lab-2-calling-api/identity-lab-2-exercise-1'
  },
  {
    from: ['/identity-labs/02-calling-an-api/exercise-02'],
    to: '/identity-labs/identity-lab-2-calling-api/identity-lab-2-exercise-2'
  },
  {
    from: ['/identity-labs/02-calling-an-api/exercise-03'],
    to: '/identity-labs/identity-lab-2-calling-api/identity-lab-2-exercise-3'
  },
  {
    from: ['/identity-labs/03-mobile-native-app'],
    to: '/identity-labs/lab-3-mobile-native-app'
  },
  {
    from: ['/identity-labs/03-mobile-native-app/exercise-01'],
    to: '/identity-labs/lab-3-mobile-native-app/identity-lab-3-exercise-1'
  },
  {
    from: ['/identity-labs/03-mobile-native-app/exercise-02'],
    to: '/identity-labs/lab-3-mobile-native-app/identity-lab-3-exercise-2'
  },
  {
    from: ['/identity-labs/03-mobile-native-app/exercise-03'],
    to: '/identity-labs/lab-3-mobile-native-app/identity-lab-3-exercise-3'
  },
  {
    from: ['/identity-labs/04-single-page-app'],
    to: '/identity-labs/lab-4-single-page-app'
  },
  {
    from: ['/identity-labs/04-single-page-app/exercise-01'],
    to: '/identity-labs/lab-4-single-page-app/identity-lab-4-exercise-1'
  },
  {
    from: ['/identity-labs/04-single-page-app/exercise-02'],
    to: '/identity-labs/lab-4-single-page-app/identity-lab-4-exercise-2'
  },

  /* Integrations */

  {
    from: ['/integration'],
    to: '/integrations'
  },
  {
    from: ['/aws-api-setup'],
    to: '/integrations/how-to-set-up-aws-for-delegated-authentication'
  },
  {
    from: ['/integrations/aws/sso','/configure-amazon-web-services-for-sso'],
    to: '/integrations/aws/configure-amazon-web-services-for-sso'
  },
  {
    from: ['/integrations/aws/tokens','/integrations/call-aws-apis-and-resources-with-tokens'],
    to: '/integrations/aws-api-gateway-delegation'
  },
  {
    from: ['/scenarios/amazon-cognito', '/tutorials/integrating-auth0-amazon-cognito-mobile-apps', '/integrations/integrating-auth0-amazon-cognito-mobile-apps', '/integrations/integrate-with-amazon-cognito'],
    to: '/integrations/amazon-cognito'
  },
  {
    from: ['/scenarios-mqtt','/tutorials/authenticating-devices-using-mqtt','/integrations/authenticating-devices-using-mqtt'],
    to: '/integrations/authenticate-devices-using-mqtt'
  },
  {
    from: ['/scenarios-tessel', '/tutorials/authenticating-a-tessel-device', '/integrations/authenticating-a-tessel-device'],
    to: '/integrations/authenticating-and-authorizing-a-tessel-device-with-auth0'
  },
  {
    from: ['/aws', '/awsapi-tutorial'],
    to: '/integrations/aws'
  },
  {
    from: ['/integrations/aws-api-gateway/delegation','/integrations/aws-api-gateway'],
    to: '/integrations/aws-api-gateway-delegation'
  },
  {
    from: ['/integrations/aws-api-gateway/delegation/part-1','/integrations/aws-api-gateway/part-1','/integrations/aws-api-gateway/aws-api-gateway-step-1'],
    to: '/integrations/aws-api-gateway-delegation-1'
  },
  {
    from: ['/integrations/aws-api-gateway/delegation/part-2','/integrations/aws-api-gateway/part-2','/integrations/aws-api-gateway/aws-api-gateway-step-2'],
    to: '/integrations/aws-api-gateway-delegation-2'
  },
  {
    from: ['/integrations/aws-api-gateway/delegation/part-3','/integrations/aws-api-gateway/part-3','/integrations/aws-api-gateway/aws-api-gateway-step-3'],
    to: '/integrations/aws-api-gateway-delegation-3'
  },
  {
    from: ['/integrations/aws-api-gateway/delegation/part-4','/integrations/aws-api-gateway/part-4','/integrations/aws-api-gateway/aws-api-gateway-step-4'],
    to: '/integrations/aws-api-gateway-delegation-4'
  },
  {
    from: ['/integrations/aws-api-gateway/delegation/part-5','/integrations/aws-api-gateway/part-5','/integrations/aws-api-gateway/aws-api-gateway-step-5'],
    to: '/integrations/aws-api-gateway-delegation-5'
  },
  {
    from: ['/integrations/aws-api-gateway/delegation/secure-api-with-cognito','/integrations/aws-api-gateway/secure-api-with-cognito'],
    to: '/integrations/aws-api-gateway-cognito'
  },
  {
    from: ['/integrations/aws-api-gateway/custom-authorizers', '/integrations/aws-api-gateway/custom-authorizers/part-1', '/integrations/aws-api-gateway/custom-authorizers/part-2', '/integrations/aws-api-gateway/custom-authorizers/part-3', '/integrations/aws-api-gateway/custom-authorizers/part-4'],
    to: '/integrations/aws-api-gateway-custom-authorizers'
  },
  {
    from: ['/sharepoint-apps', '/integrations/sharepoint-apps'],
    to: '/integrations/connecting-provider-hosted-apps-to-sharepoint-online'
  },
  {
    from: ['/integrations/google-cloud-platform', '/tutorials/google-cloud-platform'],
    to: '/integrations/google-cloud-endpoints'
  },
  {
    from: ['/integrations/marketing/salesforce'],
    to: '/integrations/marketing/export-user-data-salesforce'
  },
    {
    from: ['/tutorials/office365-connection-deprecation-guide', '/integrations/office365-connection-deprecation-guide','/office365-deprecated'],
    to: '/integrations/migrate-office365-connections-to-windows-azure-ad'
  },
  {
    from: ['/tutorials/using-auth0-to-secure-a-cli', '/integrations/using-auth0-to-secure-a-cli','/tutorials/using-auth0-to-secure-an-api','/cli'],
    to: '/integrations/secure-a-cli-with-auth0'
  },
  {
    from: ['/integrations/sharepoint'],
    to: '/integrations/sharepoint-2010-2013'
  },
  {
    from: [
      '/integrations/sso-integrations',
      '/sso/current/integrations'
    ],
    to: '/integrations/sso'
  },
  {
    from: [
      '/integrations/sso-integrations/ad-rms',
      '/integrations/sso-integrations/ad-rms-sso-integration',
      '/sso/current/integrations/ad-rms',
      '/integrations/sso/ad-rms'
    ],
    to: 'https://marketplace.auth0.com/integrations/ad-rms-sso'
  },
  {
    from: [
      '/integrations/sso-integrations/box',
      '/sso/current/integrations/box',
      '/integrations/sso/box'
    ],
    to: 'https://marketplace.auth0.com/integrations/box-sso'
  },
  {
    from: [
      '/integrations/sso-integrations/cloudbees',
      '/sso/current/integrations/cloudbees',
      '/integrations/sso/cloudbees'
    ],
    to: 'https://marketplace.auth0.com/integrations/cloudbees-sso'
  },
  {
    from: [
      '/integrations/sso-integrations/concur',
      '/sso/current/integrations/concur',
      '/integrations/sso/concur'
    ],
    to: 'https://marketplace.auth0.com/integrations/concur-sso'
  },
  {
    from: [
      '/integrations/sso-integrations/disqus',
      '/sso/current/integrations/disqus',
      '/integrations/disqus',
      '/integrations/sso/disqus'
    ],
    to: 'https://marketplace.auth0.com/features/sso-integrations'
  },
  {
    from: [
      '/integrations/sso-integrations/dropbox',
      '/sso/current/integrations/dropbox',
      '/integrations/dropbox',
      '/integrations/sso/dropbox'
    ],
    to: 'https://marketplace.auth0.com/integrations/dropbox-sso'
  },
  {
    from: [
      '/integrations/sso-integrations/dynamics-crm',
      '/sso/current/integrations/dynamics-crm',
      '/integrations/dynamics-crm',
      '/integrations/sso/dynamics-crm'
    ],
    to: 'https://marketplace.auth0.com/integrations/dynamics-crm-sso'
  },
  {
    from: [
      '/integrations/sso-integrations/adobe-sign',
      '/integrations/sso-integrations/echosign',
      '/sso/current/integrations/echosign',
      '/integrations/echosign',
      '/integrations/sso/adobe-sign'
    ],
    to: 'https://marketplace.auth0.com/integrations/adobe-sign-sso'
  },
  {
    from: [
      '/integrations/sso-integrations/egnyte',
      '/sso/current/integrations/egnyte',
      '/integrations/egnyte',
      '/integrations/sso/egnyte'
    ],
    to: 'https://marketplace.auth0.com/integrations/egnyte-sso'
  },
  {
    from: [
      '/integrations/sso-integrations/new-relic',
      '/sso/current/integrations/new-relic',
      '/integrations/new-relic',
      '/integrations/sso/new-relic'
    ],
    to: 'https://marketplace.auth0.com/integrations/new-relic-sso'
  },
  {
    from: [
      '/integrations/sso-integrations/office-365',
      '/sso/current/integrations/office-365',
      '/integrations/office-365',
      '/integrations/sso/office-365'
    ],
    to: 'https://marketplace.auth0.com/integrations/office-365-sso'
  },
  {
    from: [
      '/integrations/sso-integrations/salesforce',
      '/sso/current/integrations/salesforce',
      '/integrations/salesforce',
      '/integrations/sso/salesforce'
    ],
    to: 'https://marketplace.auth0.com/integrations/salesforce-sso'
  },
  {
    from: [
      '/integrations/sso-integrations/slack',
      '/sso/current/integrations/slack',
      '/integrations/integrating-with-slack',
      '/tutorials/integrating-with-slack',
      '/scenarios/slack',
      '/integrations/slack',
      '/integrations/sso/slack'
    ],
    to: 'https://marketplace.auth0.com/integrations/slack-sso'
  },
  {
    from: [
      '/integrations/sso-integrations/sentry',
      '/sso/current/integrations/sentry',
      '/integrations/sentry',
      '/integrations/sso/sentry'
    ],
    to: 'https://marketplace.auth0.com/integrations/sentry-sso'
  },
  {
    from: [
      '/integrations/sso-integrations/sharepoint',
      '/sso/current/integrations/sharepoint',
      '/integrations/sso/sharepoint'
    ],
    to: 'https://marketplace.auth0.com/integrations/sharepoint-sso'
  },
  {
    from: [
      '/integrations/sso-integrations/springcm',
      '/sso/current/integrations/springcm',
      '/integrations/springcm',
      '/integrations/sso/springcm'
    ],
    to: 'https://marketplace.auth0.com/integrations/springcm-sso'
  },
  {
    from: [
      '/integrations/sso-integrations/zendesk',
      '/sso/current/integrations/zendesk',
      '/integrations/zendesk',
      '/integrations/sso/zendesk'
    ],
    to: 'https://marketplace.auth0.com/integrations/zendesk-sso'
  },
  {
    from: [
      '/integrations/sso-integrations/zoom',
      '/sso/current/integrations/zoom',
      '/integrations/zoom',
      '/integrations/sso/zoom'
    ],
    to: 'https://marketplace.auth0.com/integrations/zoom-sso'
  },
  {
    from: [
      '/integrations/sso-integrations/cisco-webex',
      '/integrations/sso/cisco-webex'
    ],
    to: 'https://marketplace.auth0.com/integrations/cisco-webex-sso'
  },
  {
    from: [
      '/integrations/sso-integrations/datadog',
      '/integrations/sso/datadog'
    ],
    to: 'https://marketplace.auth0.com/integrations/datadog-sso'
  },
  {
    from: [
      '/integrations/sso-integrations/egencia',
      '/integrations/sso/egencia'
    ],
    to: 'https://marketplace.auth0.com/integrations/egencia-sso'
  },
  {
    from: [
      '/integrations/sso-integrations/eloqua',
      '/integrations/sso/eloqua'
    ],
    to: 'https://marketplace.auth0.com/integrations/eloqua-sso'
  },
  {
    from: [
      '/integrations/sso-integrations/freshdesk',
      '/integrations/sso/freshdesk'
    ],
    to: 'https://marketplace.auth0.com/integrations/freshdesk-sso'
  },
  {
    from: [
      '/integrations/sso-integrations/g-suite',
      '/integrations/sso/g-suite'
    ],
    to: 'https://marketplace.auth0.com/integrations/g-suite-sso'
  },
  {
    from: [
      '/integrations/sso-integrations/github-enterprise-cloud',
      '/integrations/sso/github-enterprise-cloud'
    ],
    to: 'https://marketplace.auth0.com/integrations/github-enterprise-cloud-sso'
  },
  {
    from: [
      '/integrations/sso-integrations/github-enterprise-server',
      '/integrations/sso/github-enterprise-server'
    ],
    to: 'https://marketplace.auth0.com/integrations/github-enterprise-server-sso'
  },
  {
    from: [
      '/integrations/sso-integrations/heroku',
      '/integrations/sso/heroku'
    ],
    to: 'https://marketplace.auth0.com/integrations/heroku-sso'
  },
  {
    from: [
      '/integrations/sso-integrations/hosted-graphite',
      '/integrations/sso/hosted-graphite'
    ],
    to: 'https://marketplace.auth0.com/integrations/hosted-graphite-sso'
  },
  {
    from: [
      '/integrations/sso-integrations/litmos',
      '/integrations/sso/litmos'
    ],
    to: 'https://marketplace.auth0.com/integrations/litmos-sso'
  },
  {
    from: [
      '/integrations/sso-integrations/pluralsight',
      '/integrations/sso/pluralsight'
    ],
    to: 'https://marketplace.auth0.com/integrations/pluralsight-sso'
  },
  {
    from: [
      '/integrations/sso-integrations/sprout-video',
      '/integrations/sso/sprout-video'
    ],
    to: 'https://marketplace.auth0.com/integrations/sprout-video-sso'
  },
  {
    from: [
      '/integrations/sso-integrations/tableau-online',
      '/integrations/sso/tableau-online'
    ],
    to: 'https://marketplace.auth0.com/integrations/tableau-online-sso'
  },
  {
    from: [
      '/integrations/sso-integrations/tableau-server',
      '/integrations/sso/tableau-server'
    ],
    to: 'https://marketplace.auth0.com/integrations/tableau-server-sso'
  },
  {
    from: [
      '/integrations/sso-integrations/workday',
      '/integrations/sso/workday'
    ],
    to: 'https://marketplace.auth0.com/integrations/workday-sso'
  },
  {
    from: [
      '/integrations/sso-integrations/workpath',
      '/integrations/sso/workpath'
    ],
    to: 'https://marketplace.auth0.com/integrations/workpath-sso'
  },
  {
    from: ['/integrations/azure-tutorial','/azure-tutorial','/tutorials/azure-tutorial','/integrations/azure-api-management/configure-auth0','/integrations/azure-api-management/configure-azure'],
    to: '/integrations/azure-api-management'
  },


  /* Libraries */

  {
    from: '/sdks',
    to: '/libraries'
  },
  {
    from: ['/custom-signup', '/libraries/lock/v10/custom-signup', '/libraries/lock/v11/custom-signup'],
    to: '/libraries/custom-signup'
  },
  {
    from: ['/libraries/error-messages','/libraries/lock-android/error-messages','/errors/libraries/auth0-js/invalid-token'],
    to: '/libraries/common-auth0-library-authentication-errors'
  },
  {
    from: [
      '/widget',
      '/login-widget2',
      '/lock',
      '/migrations/guides/legacy-lock-api-deprecation',
      '/libraries/lock/v9',
      '/libraries/lock/v9/display-modes',
      '/libraries/lock/v9/types-of-applications',
      '/libraries/lock/v10',
      '/libraries/lock/v10/installation',
      '/libraries/lock/v11',
      '/libraries/lock/using-refresh-tokens',
      '/libraries/lock/using-a-refresh-token'
    ],
    to: '/libraries/lock'
  },
  {
    from: ['/libraries/lock/display-modes','/libraries/lock/customization','/libraries/lock/v9/customization','/libraries/lock/v10/customization','/libraries/lock/v11/customization','/libraries/lock/v9/configuration','/libraries/lock/v10/configuration','/libraries/lock/v11/configuration'],
    to: '/libraries/lock/lock-configuration'
  },
  {
    from: ['/libraries/lock/v10/popup-mode','/libraries/lock/v10/authentication-modes','/libraries/lock/v11/popup-mode','/libraries/lock/v11/authentication-modes','/libraries/lock/authentication-modes'],
    to: '/libraries/lock/lock-authentication-modes'
  },
  {
    from: ['/hrd','/libraries/lock/v11/selecting-the-connection-for-multiple-logins','/protocols/saml/saml-configuration/selecting-between-multiple-idp','/libraries/lock/v10/selecting-the-connection-for-multiple-logins'],
    to: '/libraries/lock/selecting-from-multiple-connection-options'
  },
  {
    from: ['/libraries/lock/v11/api'],
    to: '/libraries/lock/lock-api-reference'
  },
  {
    from: ['/libraries/lock/v11/sending-authentication-parameters','/libraries/lock/sending-authentication-parameters'],
    to: '/libraries/lock/lock-authentication-parameters'
  },
  {
    from: ['/libraries/lock/v11/ui-customization','/libraries/lock/v9/ui-customization'],
    to: '/libraries/lock/lock-ui-customization'
  },
  {
    from: ['/libraries/lock-ios/v2','/libraries/lock-ios/delegation-api','/libraries/lock-ios/v1/delegation-api','/libraries/lock-ios','/libraries/lock-ios/v1','/libraries/lock-ios/lock-ios-api','/libraries/lock-ios/v1/lock-ios-api','/libraries/lock-ios/native-social-authentication','/libraries/lock-ios/v1/native-social-authentication','/libraries/lock-ios/password-reset-ios','/libraries/lock-ios/v1/password-reset-ios','/libraries/lock-ios/save-and-refresh-jwt-tokens','/libraries/lock-ios/v1/save-and-refresh-jwt-tokens','/libraries/lock-ios/sending-authentication-parameters','/libraries/lock-ios/v1/sending-authentication-parameters','/libraries/lock-ios/swift','/libraries/lock-ios/v1/swift'],
    to: '/libraries/lock-swift'
  },
  {
    from: ['/libraries/lock-ios/logging','/libraries/lock-ios/v2/logging','/libraries/lock-ios/v1/logging'],
    to: '/libraries/lock-swift/lock-swift-logging'
  },
  {
    from: ['/libraries/lock-ios/v2/passwordless','/libraries/lock-ios/sms-lock-ios','/libraries/lock-ios/v1/sms-lock-ios','/libraries/lock-ios/touchid-authentication','/libraries/lock-ios/v1/touchid-authentication','/libraries/lock-ios/passwordless','/libraries/lock-ios/v1/passwordless'],
    to: '/libraries/lock-swift/lock-swift-passwordless'
  },
  {
    from: ['/libraries/lock-ios/v2/customization','/libraries/lock-ios/use-your-own-ui','/libraries/lock-ios/v1/use-your-own-uis','/libraries/lock-ios/v1/use-your-own-ui','/libraries/lock-ios/v1/customization'],
    to: '/libraries/lock-swift/lock-swift-customization'
  },
  {
    from: ['/libraries/lock-ios/v2/custom-fields'],
    to: '/libraries/lock-swift/lock-swift-custom-fields-at-signup'
  },
  {
    from: ['/libraries/lock-ios/v2/configuration'],
    to: '/libraries/lock-swift/lock-swift-configuration-options'
  },
  {
    from: ['/auth0js','/libraries/auth0js/v7','/libraries/auth0js/v8','/libraries/auth0js/v9','/libraries/lock/v10/auth0js','/libraries/lock/v11/auth0js','/libraries/auth0js-v9-reference'],
    to: '/libraries/auth0js'
  },
  {
    from: ['/libraries/auth0-android/configuration'],
    to: '/libraries/auth0-android/auth0-android-configuration'
  },
  {
    from: ['/libraries/lock-android/v2','/libraries/lock-android/v1','/libraries/lock-android/v1/sending-authentication-parameters','/libraries/lock-android/v1/use-your-own-ui'],
    to: '/libraries/lock-android'
  },
  {
    from: ['/libraries/lock-android/v2/custom-authentication-providers','/libraries/lock-android/v2/custom-oauth-connections'],
    to: '/libraries/lock-android/lock-android-custom-authentication-providers'
  },
  {
    from: ['/tutorials/local-testing-and-development','/local-testing-and-development'],
    to: '/libraries/secure-local-development'
  },
  {
    from: ['/libraries/lock-android/v2/refresh-jwt-tokens','/libraries/lock-android/v1/refresh-jwt-tokens','/libraries/lock-android/refresh-jwt-tokens','/libraries/auth0-android/save-and-refresh-tokens'],
    to: '/libraries/lock-android/lock-android-refresh-jwt'
  },
  {
    from: ['/libraries/lock-android/lock-android-delegation'],
    to: '/libraries/lock-android/v2/refresh-jwt-tokens'
  },
  {
    from: ['/libraries/lock-android/custom-fields','/libraries/lock-android/v2/custom-fields'],
    to: '/libraries/lock-android/lock-android-custom-fields-at-signup'
  },
  {
    from: ['/libraries/auth0-android/passwordless','/libraries/lock-android/passwordless','/connections/passwordless/android-email','/libraries/lock-android/v2/passwordless','/libraries/lock-android/v1/passwordless'],
    to: '/libraries/lock-android/lock-android-passwordless'
  },
  {
    from: ['/libraries/lock-android/v2/configuration','/libraries/lock-android/v1/configuration'],
    to: '/libraries/lock-android/lock-android-configuration'
  },
  {
    from: ['/libraries/lock-android/v2/delegation-api','/libraries/lock-android/v1/delegation-api'],
    to: '/libraries/lock-android/lock-android-delegation'
  },
  {
    from: ['/libraries/lock-android/v2/custom-theming'],
    to: '/libraries/lock-android/lock-android-custom-theming'
  },
  {
    from: ['/libraries/lock-android/v2/native-social-authentication','/libraries/lock-android/v1/native-social-authentication'],
    to: '/libraries/lock-android/lock-android-native-social-authentication'
  },
  {
    from: ['/libraries/lock-android/v2/passwordless-magic-link','/libraries/lock-android/v1/passwordless-magic-link'],
    to: '/libraries/lock-android/lock-android-passwordless-with-magic-link'
  },
  {
    from: ['/libraries/lock-android/v2/keystore','/libraries/lock-android/keystore','/libraries/lock-android/android-development-keystores-hashes'],
    to: '/libraries/auth0-android/android-development-keystores-hashes'
  },
  {
    from: ['/libraries/auth0-android/user-management'],
    to: '/libraries/auth0-android/auth0-android-user-management'
  },
  {
    from: ['/libraries/auth0-spa-js'],
    to: '/libraries/auth0-single-page-app-sdk'
  },
  {
    from: ['/libraries/auth0-android/database-authentication'],
    to: '/libraries/auth0-android/auth0-android-database-authentication'
  },
  {
    from: ['/libraries/auth0-spa-js/migrate-from-auth0js'],
    to: '/libraries/auth0-single-page-app-sdk/migrate-from-auth0-js-to-the-auth0-single-page-app-sdk'
  },
  {
    from: ['/libraries/auth0-swift/database-authentication'],
    to: '/libraries/auth0-swift/auth0-swift-database-connections'
  },
  {
    from: ['/libraries/auth0-swift/passwordless'],
    to: '/libraries/auth0-swift/auth0-swift-passwordless'
  },
  {
    from: ['/libraries/auth0-swift/save-and-refresh-jwt-tokens'],
    to: '/libraries/auth0-swift/auth0-swift-save-and-renew-tokens'
  },
  {
    from: ['/libraries/auth0-swift/touchid-authentication'],
    to: '/libraries/auth0-swift/auth0-swift-touchid-faceid'
  },
  {
    from: ['/libraries/auth0-swift/user-management'],
    to: '/libraries/auth0-swift/auth0-swift-user-management'
  },
  {
    from: ['/libraries/auth0-php/authentication-api'],
    to: '/libraries/auth0-php/using-the-authentication-api-with-auth0-php'
  },
  {
    from: ['/libraries/auth0-php/basic-use'],
    to: '/libraries/auth0-php/auth0-php-basic-use'
  },
  {
    from: ['/libraries/auth0-php/jwt-validation'],
    to: '/libraries/auth0-php/validating-jwts-with-auth0-php'
  },
  {
    from: ['/libraries/auth0-php/management-api'],
    to: '/libraries/auth0-php/using-the-management-api-with-auth0-php'
  },
  {
    from: ['/libraries/auth0-php/troubleshooting'],
    to: '/libraries/auth0-php/troubleshoot-auth0-php-library'
  },



  /* Login */

  {
    from: ['/flows/login'],
    to: '/login'
  },
  {
    from: ['/login/embedded', '/flows/login/embedded', '/flows/login/embedded-login'],
    to: '/login/embedded-login'
  },
  {
    from: ['/cross-origin-authentication', '/flows/login/embedded-login/cross-origin-authentication'],
    to: '/login/embedded-login/cross-origin-authentication'
  },
  {
    from: ['/authorization/configure-silent-authentication','/api-auth/tutorials/silent-authentication'],
    to: '/login/configure-silent-authentication'
  },
  {
    from: '/flows',
    to: '/login/flows'
  },
  {
    from: [
      '/flows/guides/auth-code/add-login-auth-code',
      '/flows/guides/auth-code/includes/authorize-user-add-login',
      '/flows/guides/auth-code/includes/sample-use-cases-add-login',
      '/flows/guides/auth-code/includes/refresh-tokens',
      '/flows/guides/auth-code/includes/request-tokens',
      '/flows/guides/regular-web-app-login-flow/add-login-using-regular-web-app-login-flow',
      '/oauth-web-protocol', 
      '/protocols/oauth-web-protocol', 
      '/protocols/oauth2/oauth-web-protocol',
      '/application-auth/current/server-side-web',
      '/client-auth/server-side-web',
      '/application-auth/legacy/server-side-web',
      '/flows/add-login-auth-code-flow'
    ],
    to: '/login/flows/add-login-auth-code-flow'
  },
  {
    from: [
      '/authorization/flows/call-your-api-using-the-authorization-code-flow',
      '/flows/guides/auth-code/call-api-auth-code',
      '/flows/guides/auth-code/includes/authorize-user-call-api',
      '/flows/guides/auth-code/includes/sample-use-cases-call-api',
      '/flows/guides/auth-code/includes/call-api',
      '/flows/guides/regular-web-app-login-flow/call-api-using-regular-web-app-login-flow',
      '/api-auth/tutorials/authorization-code-grant',
      '/flows/call-your-api-using-the-authorization-code-flow'
    ],
    to: '/login/flows/call-your-api-using-the-authorization-code-flow'
  },
  {
    from: [
      '/flows/guides/auth-code-pkce/add-login-auth-code-pkce',
      '/flows/guides/auth-code-pkce/includes/sample-use-cases-add-login',
      '/flows/guides/auth-code-pkce/includes/request-tokens',
      '/flows/guides/auth-code-pkce/includes/refresh-tokens',
      '/flows/guides/auth-code-pkce/includes/create-code-verifier',
      '/flows/guides/auth-code-pkce/includes/create-code-challenge',
      '/flows/guides/auth-code-pkce/includes/authorize-user-add-login',
      '/application-auth/current/mobile-desktop',
      '/application-auth/legacy/mobile-desktop',
      '/application-auth/legacy/mobile-desktop',
      '/flows/guides/mobile-login-flow/add-login-using-mobile-login-flow',
      '/flows/add-login-using-the-authorization-code-flow-with-pkce'
    ],
    to: '/login/flows/add-login-using-the-authorization-code-flow-with-pkce'
  },
  {
    from: [
      '/flows/guides/auth-code-pkce/call-api-auth-code-pkce',
      '/flows/guides/auth-code-pkce/includes/sample-use-cases-call-api',
      '/flows/guides/auth-code-pkce/includes/call-api',
      '/flows/guides/auth-code-pkce/includes/authorize-user-call-api',
      '/flows/guides/mobile-login-flow/call-api-using-mobile-login-flow',
      '/api-auth/tutorials/authorization-code-grant-pkce',
      '/flows/call-your-api-using-the-authorization-code-flow-with-pkce'
    ],
    to: '/login/flows/call-your-api-using-the-authorization-code-flow-with-pkce'
  },
  {
    from: [
      '/flows/guides/implicit/add-login-implicit',
      '/flows/guides/implicit/includes/sample-use-cases-add-login',
      '/flows/guides/implicit/includes/refresh-tokens',
      '/flows/guides/implicit/includes/request-tokens',
      '/flows/guides/implicit/includes/authorize-user-add-login',
      '/application-auth/current/client-side-web',
      '/flows/guides/single-page-login-flow/add-login-using-single-page-login-flow',
      '/client-auth/client-side-web','/application-auth/legacy/client-side-web',
      '/flows/add-login-using-the-implicit-flow-with-form-post'
    ],
    to: '/login/flows/add-login-using-the-implicit-flow-with-form-post'
  },
  {
    from: ['/api-auth/tutorials/hybrid-flow','/flows/call-api-hybrid-flow'],
    to: '/login/flows/call-api-hybrid-flow'
  },
  {
    from: [
      '/flows/guides/client-credentials/call-api-client-credentials',
      '/flows/guides/client-credentials/includes/sample-use-cases',
      '/flows/guides/client-credentials/includes/call-api',
      '/flows/guides/client-credentials/includes/request-token',
      '/flows/guides/m2m-flow/call-api-using-m2m-flow',
      '/api-auth/tutorials/client-credentials',
      '/api-auth/config/asking-for-access-tokens',
      '/flows/call-your-api-using-the-client-credentials-flow'
    ],
    to: '/login/flows/call-your-api-using-the-client-credentials-flow'
  },
  {
    from: ['/flows/guides/device-auth/call-api-device-auth'],
    to: '/login/flows/call-your-api-using-the-device-authorization-flow'
  },
  {
    from: ['/flows/call-your-api-using-resource-owner-password-flow','/api-auth/tutorials/password-grant'],
    to: '/login/flows/call-your-api-using-resource-owner-password-flow'
  },


  /* Logout */

  {
    from: ['/logout/log-users-out-of-applications','/logout/guides/logout-applications'],
    to: '/login/logout/log-users-out-of-applications'
  },
  {
    from: ['/logout/log-users-out-of-auth0','/logout/guides/logout-auth0'],
    to: '/login/logout/log-users-out-of-auth0'
  },
  {
    from: ['/logout/log-users-out-of-idps','/logout/guides/logout-idps'],
    to: '/login/logout/log-users-out-of-idps'
  },
  {
<<<<<<< HEAD
=======
    from: ['/libraries/auth0-php/management-api'],
    to: '/libraries/auth0-php/using-the-management-api-with-auth0-php'
  },
  {
    from: ['/libraries/auth0-php/troubleshooting'],
    to: '/libraries/auth0-php/troubleshoot-auth0-php-library'
  },



  /* Login */

  {
    from: ['/flows/login'],
    to: '/login'
  },
  {
    from: ['/login/embedded', '/flows/login/embedded', '/flows/login/embedded-login'],
    to: '/login/embedded-login'
  },
  {
    from: ['/cross-origin-authentication', '/flows/login/embedded-login/cross-origin-authentication'],
    to: '/login/embedded-login/cross-origin-authentication'
  },
  {
    from: ['/authorization/configure-silent-authentication','/api-auth/tutorials/silent-authentication'],
    to: '/login/configure-silent-authentication'
  },
  {
    from: '/flows',
    to: '/login/flows'
  },
  {
    from: [
      '/flows/guides/auth-code/add-login-auth-code',
      '/flows/guides/auth-code/includes/authorize-user-add-login',
      '/flows/guides/auth-code/includes/sample-use-cases-add-login',
      '/flows/guides/auth-code/includes/refresh-tokens',
      '/flows/guides/auth-code/includes/request-tokens',
      '/flows/guides/regular-web-app-login-flow/add-login-using-regular-web-app-login-flow',
      '/oauth-web-protocol', 
      '/protocols/oauth-web-protocol', 
      '/protocols/oauth2/oauth-web-protocol',
      '/application-auth/current/server-side-web',
      '/client-auth/server-side-web',
      '/application-auth/legacy/server-side-web',
      '/flows/add-login-auth-code-flow'
    ],
    to: '/login/flows/add-login-auth-code-flow'
  },
  {
    from: [
      '/authorization/flows/call-your-api-using-the-authorization-code-flow',
      '/flows/guides/auth-code/call-api-auth-code',
      '/flows/guides/auth-code/includes/authorize-user-call-api',
      '/flows/guides/auth-code/includes/sample-use-cases-call-api',
      '/flows/guides/auth-code/includes/call-api',
      '/flows/guides/regular-web-app-login-flow/call-api-using-regular-web-app-login-flow',
      '/api-auth/tutorials/authorization-code-grant',
      '/flows/call-your-api-using-the-authorization-code-flow'
    ],
    to: '/login/flows/call-your-api-using-the-authorization-code-flow'
  },
  {
    from: [
      '/flows/guides/auth-code-pkce/add-login-auth-code-pkce',
      '/flows/guides/auth-code-pkce/includes/sample-use-cases-add-login',
      '/flows/guides/auth-code-pkce/includes/request-tokens',
      '/flows/guides/auth-code-pkce/includes/refresh-tokens',
      '/flows/guides/auth-code-pkce/includes/create-code-verifier',
      '/flows/guides/auth-code-pkce/includes/create-code-challenge',
      '/flows/guides/auth-code-pkce/includes/authorize-user-add-login',
      '/application-auth/current/mobile-desktop',
      '/application-auth/legacy/mobile-desktop',
      '/application-auth/legacy/mobile-desktop',
      '/flows/guides/mobile-login-flow/add-login-using-mobile-login-flow',
      '/flows/add-login-using-the-authorization-code-flow-with-pkce'
    ],
    to: '/login/flows/add-login-using-the-authorization-code-flow-with-pkce'
  },
  {
    from: [
      '/flows/guides/auth-code-pkce/call-api-auth-code-pkce',
      '/flows/guides/auth-code-pkce/includes/sample-use-cases-call-api',
      '/flows/guides/auth-code-pkce/includes/call-api',
      '/flows/guides/auth-code-pkce/includes/authorize-user-call-api',
      '/flows/guides/mobile-login-flow/call-api-using-mobile-login-flow',
      '/api-auth/tutorials/authorization-code-grant-pkce',
      '/flows/call-your-api-using-the-authorization-code-flow-with-pkce'
    ],
    to: '/login/flows/call-your-api-using-the-authorization-code-flow-with-pkce'
  },
  {
    from: [
      '/flows/guides/implicit/add-login-implicit',
      '/flows/guides/implicit/includes/sample-use-cases-add-login',
      '/flows/guides/implicit/includes/refresh-tokens',
      '/flows/guides/implicit/includes/request-tokens',
      '/flows/guides/implicit/includes/authorize-user-add-login',
      '/application-auth/current/client-side-web',
      '/flows/guides/single-page-login-flow/add-login-using-single-page-login-flow',
      '/client-auth/client-side-web','/application-auth/legacy/client-side-web',
      '/flows/add-login-using-the-implicit-flow-with-form-post'
    ],
    to: '/login/flows/add-login-using-the-implicit-flow-with-form-post'
  },
  {
    from: ['/api-auth/tutorials/hybrid-flow','/flows/call-api-hybrid-flow'],
    to: '/login/flows/call-api-hybrid-flow'
  },
  {
    from: [
      '/flows/guides/client-credentials/call-api-client-credentials',
      '/flows/guides/client-credentials/includes/sample-use-cases',
      '/flows/guides/client-credentials/includes/call-api',
      '/flows/guides/client-credentials/includes/request-token',
      '/flows/guides/m2m-flow/call-api-using-m2m-flow',
      '/api-auth/tutorials/client-credentials',
      '/api-auth/config/asking-for-access-tokens',
      '/flows/call-your-api-using-the-client-credentials-flow'
    ],
    to: '/login/flows/call-your-api-using-the-client-credentials-flow'
  },
  {
    from: ['/flows/guides/device-auth/call-api-device-auth'],
    to: '/login/flows/call-your-api-using-the-device-authorization-flow'
  },
  {
    from: ['/flows/call-your-api-using-resource-owner-password-flow','/api-auth/tutorials/password-grant'],
    to: '/login/flows/call-your-api-using-resource-owner-password-flow'
  },


  /* Logout */

  {
    from: ['/logout/log-users-out-of-applications','/logout/guides/logout-applications'],
    to: '/login/logout/log-users-out-of-applications'
  },
  {
    from: ['/logout/log-users-out-of-auth0','/logout/guides/logout-auth0'],
    to: '/login/logout/log-users-out-of-auth0'
  },
  {
    from: ['/logout/log-users-out-of-idps','/logout/guides/logout-idps'],
    to: '/login/logout/log-users-out-of-idps'
  },
  {
>>>>>>> bd6d9e3b
    from: ['/logout/log-users-out-of-saml-idps','/protocols/saml/saml-configuration/logout','/logout/guides/logout-saml-idps'],
    to: '/login/logout/log-users-out-of-saml-idps'
  },
  {
    from: ['/logout/redirect-users-after-logout','/logout/guides/redirect-users-after-logout'],
    to: '/login/logout/redirect-users-after-logout'
  },

  /* Monitor - Logs */

  {
    from: ['/logs','/logs/concepts/logs-admins-devs'],
    to: '/monitor-auth0/logs'
  },
  {
    from: ['/logs/pii-in-logs','/logs/personally-identifiable-information-pii-in-auth0-logs'],
    to: '/monitor-auth0/logs/pii-in-logs'
  },
  {
    from: ['/logs/log-data-retention','/logs/references/log-data-retention'],
    to: '/monitor-auth0/logs/log-data-retention'
  },
  {
    from: ['/logs/view-log-events','/logs/guides/view-log-data-dashboard','/logs/view-log-events-in-the-dashboard'],
    to: '/monitor-auth0/logs/view-log-events'
  },
  {
    from: ['/logs/log-event-filters','/logs/references/log-event-filters'],
    to: '/monitor-auth0/logs/log-event-filters'
  },
  {
    from: ['/logs/retrieve-log-events-using-mgmt-api','/logs/guides/retrieve-logs-mgmt-api'],
    to: '/monitor-auth0/logs/retrieve-log-events-using-mgmt-api'
  },
  {
    from: ['/logs/log-event-type-codes','/logs/references/log-event-data','/logs/references/log-events-data','/logs/references/log-event-type-codes'],
    to: '/monitor-auth0/logs/log-event-type-codes'
  },
  {
    from: ['/logs/log-search-query-syntax','/logs/references/query-syntax','/logs/query-syntax'],
    to: '/monitor-auth0/logs/log-search-query-syntax'
  },
  {
    from: [
      '/monitoring/guides/send-events-to-splunk',
      '/monitoring/guides/send-events-to-keenio',
      '/monitoring/guides/send-events-to-segmentio',
      '/logs/export-log-events-with-rules'
    ],
    to: '/monitor-auth0/logs/export-log-events-with-rules'
  },
  {
    from: ['/logs/export-log-events-with-log-streaming','/logs/streams'],
    to: '/monitor-auth0/streams'
  },
  {
    from: [
      '/logs/export-log-events-with-log-streaming/stream-http-event-logs',
      '/logs/streams/http-event',
      '/logs/streams/stream-http-event-logs'
    ],
    to: '/monitor-auth0/streams/custom-log-streams'
  },
  {
    from: [
      '/logs/export-log-events-with-log-streaming/stream-log-events-to-slack',
      '/logs/streams/http-event-to-slack'
    ],
    to: '/monitor-auth0/streams/stream-log-events-to-slack'
  },
  {
    from: [
      '/logs/export-log-events-with-log-streaming/stream-logs-to-splunk',
      '/logs/streams/splunk',
      '/logs/streams/stream-logs-to-splunk',
      '/monitor-auth0/streams/stream-logs-to-splunk'
    ],
    to: 'https://marketplace.auth0.com/integrations/splunk-log-streaming'
  },
  {
    from: [
      '/logs/export-log-events-with-log-streaming/stream-logs-to-amazon-eventbridge',
      '/logs/streams/aws-eventbridge',
      '/integrations/aws-eventbridge',
      '/logs/streams/amazon-eventbridge',
      '/logs/streams/stream-logs-to-amazon-eventbridge',
      '/monitor-auth0/streams/stream-logs-to-amazon-eventbridge'
    ],
    to: 'https://marketplace.auth0.com/integrations/amazon-log-streaming'
  },
  {
    from: [
      '/logs/export-log-events-with-log-streaming/stream-logs-to-azure-event-grid',
      '/logs/streams/azure-event-grid',
      '/logs/streams/stream-logs-to-azure-event-grid',
      '/monitor-auth0/streams/stream-logs-to-azure-event-grid'
    ],
    to: 'https://marketplace.auth0.com/integrations/azure-log-streaming'
  },
  {
    from: [
      '/logs/export-log-events-with-log-streaming/stream-logs-to-datadog',
      '/logs/streams/datadog',
      '/logs/streams/stream-logs-to-datadog',
      '/monitor-auth0/streams/stream-logs-to-datadog'
    ],
    to: 'https://marketplace.auth0.com/integrations/datadog-log-streaming'
  },
  {
    from: [
      '/logs/export-log-events-with-log-streaming/datadog-dashboard-templates',
      '/logs/streams/datadog-dashboard-templates'
    ],
    to: '/monitor-auth0/streams/datadog-dashboard-templates'
  },
  {
    from: ['/logs/streams/event-filters'],
    to: '/monitor-auth0/streams/event-filters'
  },
  {
    from: [
      '/logs/export-log-events-with-log-streaming/splunk-dashboard',
      '/logs/streams/splunk-dashboard'
    ],
    to: '/monitor-auth0/streams/splunk-dashboard'
  },
  {
    from: ['/logs/streams/stream-logs-to-sumo-logic'],
    to: '/monitor-auth0/streams/stream-logs-to-sumo-logic'
  },
  {
    from: ['/logs/streams/sumo-logic-dashboard'],
    to: '/monitor-auth0/streams/sumo-logic-dashboard'
  },

  /* MFA */

  {
    from: ['/multi-factor-authentication','/multi-factor-authentication2','/multifactor-authentication/custom-provider','/multifactor-authentication','/mfa-in-auth0','/multifactor-authentication/yubikey','/multifactor-authentication/guardian','/multifactor-authentication/guardian/user-guide','/multi-factor-authentication/yubikey'],
    to: '/mfa'
  },
  {
    from: ['/mfa/configure-webauthn-with-security-keys-for-mfa'],
    to: '/mfa/configure-webauthn-security-keys-for-mfa'
  },
  {
    from: ['/multifactor-authentication/api', '/multifactor-authentication/api/faq','/mfa/concepts/mfa-api'],
    to: '/mfa/mfa-api'
  },
  {
    from: ['/api-auth/tutorials/multifactor-resource-owner-password','/mfa/guides/mfa-api/authenticate','/mfa/guides/mfa-api/multifactor-resource-owner-password'],
    to: '/mfa/authenticate-with-ropg-and-mfa'
  },
  {
    from: ['/mfa/guides/mfa-api/manage','/multifactor-authentication/api/manage'],
    to: '/mfa/authenticate-with-ropg-and-mfa/manage-authenticator-factors-mfa-api'
  },
  {
    from: ['/mfa/guides/mfa-api/phone','/multifactor-authentication/api/oob','/mfa/guides/mfa-api/oob'],
    to: '/mfa/authenticate-with-ropg-and-mfa/enroll-challenge-sms-voice-authenticators'
  },
  {
    from: ['/mfa/guides/mfa-api/push'],
    to: '/mfa/authenticate-with-ropg-and-mfa/enroll-and-challenge-push-authenticators'
  },
  {
    from: ['/multifactor-authentication/api/otp','/mfa/guides/mfa-api/otp','/multifactor-authentication/google-authenticator'],
    to: '/mfa/authenticate-with-ropg-and-mfa/enroll-and-challenge-otp-authenticators'
  },
  {
    from: ['/multifactor-authentication/api/email','/mfa/guides/mfa-api/email','/multifactor-authentication/administrator/guardian-enrollment-email'],
    to: '/mfa/authenticate-with-ropg-and-mfa/enroll-and-challenge-email-authenticators'
  },
  {
    from: ['/multifactor-authentication/send-phone-message-hook-amazon-sns','/mfa/send-phone-message-hook-amazon-sns'],
    to: '/mfa/configure-amazon-sns-as-mfa-sms-provider'
  },
  {
    from: ['/multifactor-authentication/send-phone-message-hook-esendex','/mfa/send-phone-message-hook-esendex'],
    to: '/mfa/configure-esendex-as-mfa-sms-provider'
  },
  {
    from: ['/multifactor-authentication/send-phone-message-hook-infobip','/mfa/send-phone-message-hook-infobip'],
    to: '/mfa/configure-infobip-as-mfa-sms-provider'
  },
  {
    from: ['/multifactor-authentication/send-phone-message-hook-mitto','/mfa/send-phone-message-hook-mitto'],
    to: '/mfa/configure-mitto-as-mfa-sms-provider'
  },
  {
    from: ['/multifactor-authentication/send-phone-message-hook-telesign','/mfa/send-phone-message-hook-telesign'],
    to: '/mfa/configure-telesign-as-mfa-sms-provider'
  },
  {
    from: ['/multifactor-authentication/send-phone-message-hook-twilio','/mfa/send-phone-message-hook-twilio'],
    to: '/mfa/configure-twilio-as-mfa-sms-provider'
  },
  {
    from: ['/multifactor-authentication/send-phone-message-hook-vonage','/mfa/send-phone-message-hook-vonage'],
    to: '/mfa/configure-vonage-as-mfa-sms-provider'
  },
  {
    from: ['/multifactor-authentication/factors','/mfa/concepts/mfa-factors'],
    to: '/mfa/mfa-factors'
  },
  {
    from: ['/multifactor-authentication/factors/duo','/multifactor-authentication/duo','/multifactor-authentication/duo/admin-guide','/mfa/guides/configure-cisco-duo','/multifactor-authentication/duo/dev-guide','/multifactor-authentication/duo/user-guide'],
    to: '/mfa/configure-cisco-duo-for-mfa'
  },
  {
    from: ['/multifactor-authentication/factors/otp','/mfa/guides/configure-otp'],
    to: '/mfa/configure-otp-notifications-for-mfa'
  },
  {
    from: ['/mfa/guides/configure-email-universal-login','/multifactor-authentication/factors/email','/mfa/guides/configure-email'],
    to: '/mfa/configure-email-notifications-for-mfa'
  },
  {
    from: ['/multifactor-authentication/developer/sns-configuration','/multifactor-authentication/factors/push','/mfa/guides/configure-push','/multifactor-authentication/administrator/push-notifications'],
    to: '/mfa/configure-push-notifications-for-mfa'
  },
  {
    from: ['/multifactor-authentication/administrator/twilio-configuration','/multifactor-authentication/administrator/sms-notifications','/multifactor-authentication/twilio-configuration','/multifactor-authentication/factors/sms','/mfa/guides/configure-sms','/mfa/guides/configure-phone'],
    to: '/mfa/configure-sms-voice-notifications-mfa'
  },
  {
    from: ['/multifactor-authentication/google-auth/admin-guide','/multifactor-authentication/google-auth/user-guide','/multifactor-authentication/troubleshooting','/mfa/references/troubleshoot-mfa','/mfa/references/troubleshooting'],
    to: '/mfa/troubleshoot-mfa-issues'
  },
  {
    from: ['/multifactor-authentication/developer/step-up-authentication','/step-up-authentication','/tutorials/step-up-authentication','/tutorials/setup-up-authentication','/multifactor-authentication/step-up-authentication','/mfa/concepts/step-up-authentication','/multifactor-authentication/developer/step-up-with-acr'],
    to: '/mfa/step-up-authentication'
  },
  {
    from: ['/multifactor-authentication/api/challenges','/multifactor-authentication/developer/step-up-authentication/step-up-for-apis','/multifactor-authentication/step-up-authentication/step-up-for-apis','/mfa/guides/configure-step-up-apis'],
    to: '/mfa/step-up-authentication/configure-step-up-authentication-for-apis'
  },
  {
    from: ['/multifactor-authentication/developer/step-up-authentication/step-up-for-web-apps','/multifactor-authentication/step-up-authentication/step-up-for-web-apps','/mfa/guides/configure-step-up-web-apps'],
    to: '/mfa/step-up-authentication/configure-step-up-authentication-for-web-apps'
  },
  {
    from: ['/multifactor-authentication/reset-user','/multifactor-authentication/administrator/reset-user','/mfa/guides/reset-user-mfa','/multifactor-authentication/administrator/disabling-mfa'],
    to: '/mfa/reset-user-mfa'
  },
  {
    from: ['/mfa/concepts/guardian','/multifactor-authentication/guardian/dev-guide','/multifactor-authentication/guardian/admin-guide'],
    to: '/mfa/auth0-guardian'
  },
  {
    from: ['/multifactor-authentication/developer/custom-enrollment-ticket','/mfa/guides/guardian/create-enrollment-ticket'],
    to: '/mfa/auth0-guardian/create-custom-enrollment-tickets'
  },
  {
    from: ['/multifactor-authentication/developer/libraries/ios','/mfa/guides/guardian/guardian-ios-sdk','/mfa/guides/guardian/configure-guardian-ios'],
    to: '/mfa/auth0-guardian/guardian-for-ios-sdk'
  },
  {
    from: ['/multifactor-authentication/developer/libraries/android','/mfa/guides/guardian/guardian-android-sdk'],
    to: '/mfa/auth0-guardian/guardian-for-android-sdk'
  },
  {
    from: ['/mfa/guides/guardian/install-guardian-sdk'],
    to: '/mfa/auth0-guardian/install-guardian-sdk'
  },
  {
    from: ['/mfa/references/guardian-error-code-reference'],
    to: '/mfa/auth0-guardian/guardian-error-code-reference'
  },
  {
    from: ['/mfa/guides/import-user-mfa'],
    to: '/mfa/import-user-mfa-authenticator-enrollments'
  },
  {
    from: ['/mfa/concepts/mfa-developer-resources','/multifactor-authentication/developer','/mfa/concepts/developer-resources'],
    to: '/mfa/mfa-developer-resources'
  },
  {
    from: ['/mfa/guides/enable-mfa'],
    to: '/mfa/enable-mfa'
  },
  {
    from: ['/multifactor-authentication/custom','/mfa/guides/customize-mfa-universal-login','/multifactor-authentication/google-auth/dev-guide'],
    to: '/mfa/customize-mfa-user-pages'
  },
  {
    from: ['/mfa/guides/mfa-api/recovery-code'],
    to: '/mfa/authenticate-with-ropg-and-mfa/manage-authenticator-factors-mfa-api/challenge-with-recovery-codes'
  },
  {
    from: ['/mfa/references/language-dictionary'],
    to: '/mfa/customize-mfa-user-pages/mfa-theme-language-dictionary'
  },
  {
    from: ['/mfa/references/mfa-widget-reference'],
    to: '/mfa/customize-mfa-user-pages/mfa-widget-theme-options'
  },


  /* Monitoring */

  {
    from: ['/monitoring','/tutorials/how-to-monitor-auth0','/monitoring/how-to-monitor-auth0'],
    to: '/monitor-auth0'
  },
  {
    from: ['/monitoring/guides/check-external-services'],
    to: '/monitor-auth0/check-external-services-status'
  },
  {
    from: ['/monitoring/guides/check-status'],
    to: '/monitor-auth0/check-auth0-status'
  },
  {
    from: ['/monitoring/guides/monitor-applications'],
    to: '/monitor-auth0/monitor-applications'
  },
  {
    from: ['/monitoring/guides/monitor-using-SCOM'],
    to: '/monitor-auth0/monitor-using-scom'
  },


  /* Policies */

  {
    from: ['/policies/billing'],
    to: '/policies/billing-policy'
  },
  {
    from: ['/policies/endpoints','/security/public-cloud-service-endpoints'],
    to: '/policies/public-cloud-service-endpoints'
  },
  {
    from: ['/policies/dashboard-authentication','/policies/restore-deleted-tenant','/policies/unsupported-requests'],
    to: '/policies'
  },
  {
    from: ['/policies/data-export','/policies/data-transfer'],
    to: '/policies/data-export-and-transfer-policy'
  },
  {
    from: ['/policies/entity-limits','/policies/global-limit'],
    to: '/policies/entity-limit-policy'
  },
  {
    from: ['/policies/load-testing'],
    to: '/policies/load-testing-policy'
  },
  {
    from: [
      '/rate-limits', 
      '/policies/rate-limit', 
      '/policies/rate-limits',
      '/policies/legacy-rate-limits'
    ],
    to: '/policies/rate-limit-policy'
  },
  {
    from: [
      '/policies/rate-limit-policy/authentication-api-endpoint-rate-limits',
      '/policies/rate-limits-auth-api',
      '/policies/rate-limits-api'
    ],
    to: '/policies/authentication-api-endpoint-rate-limits'
  },
  {
    from: [
      '/policies/rate-limit-policy/mgmt-api-endpoint-rate-limits-before-19-may-2020',
      '/policies/rate-limit-policy/management-api-endpoint-rate-limits',
      '/policies/rate-limits-mgmt-api'
    ],
    to: '/policies/management-api-endpoint-rate-limits'
  },
  {
    from: ['/policies/penetration-testing'],
    to: '/policies/penetration-testing-policy'
  },
  {
    from: ['/policies/rate-limit-policy/database-connections-rate-limits','/connections/database/rate-limits'],
    to: '/policies/database-connections-rate-limits'
  },


  /* Product-Lifecycle */
  {
    from: '/lifecycle',
    to: '/product-lifecycle'
  },
  {
    from: ['/product-lifecycle/deprecation-eol'],
    to: '/product-lifecycle/migration-process'
  },
  {
    from: ['/product-lifecycle/migrations','/migrations'],
    to: '/product-lifecycle/deprecations-and-migrations'
  },
  {
    from: ['/migrations/guides/account-linking','/users/guides/link-user-accounts-auth-api'],
    to: '/product-lifecycle/deprecations-and-migrations/link-user-accounts-with-access-tokens-migration'
<<<<<<< HEAD
  },
  {
    from: ['/migrations/guides/calling-api-with-idtokens'],
    to: '/product-lifecycle/deprecations-and-migrations/migrate-to-calling-api-with-access-tokens'
  },
  {
    from: ['/guides/login/migration-embedded-universal','/guides/login/migration-embedded-centralized','/guides/login/migrating-lock-v10-webapp','/guides/login/migrating-lock-v9-spa','/guides/login/migrating-lock-v9-spa-popup','/guides/login/migrating-lock-v9-webapp','/guides/login/migrating-lock-v10-spa','/guides/login/migrating-lock-v8','/guides/login/migration-sso'],
    to: '/product-lifecycle/deprecations-and-migrations/migrate-from-embedded-login-to-universal-login'
  },
  {
    from: ['/guides/migration-legacy-flows'],
    to: '/product-lifecycle/deprecations-and-migrations/migrate-from-legacy-auth-flows'
  },
  {
    from: ['/migrations/guides/clickjacking-protection'],
    to: '/product-lifecycle/deprecations-and-migrations/clickjacking-protection-for-universal-login'
  },
  {
    from: ['/migrations/guides/extensibility-node12'],
    to: '/product-lifecycle/deprecations-and-migrations/migrate-to-nodejs-12'
  },
  {
    from: ['/migrations/guides/facebook-graph-api-deprecation'],
    to: '/product-lifecycle/deprecations-and-migrations/facebook-graph-api-changes'
  },
  {
    from: ['/migrations/guides/facebook-social-context'],
    to: '/product-lifecycle/deprecations-and-migrations/facebook-social-context-field-deprecation'
  },
  {
    from: ['/migrations/guides/google_cloud_messaging'],
    to: '/product-lifecycle/deprecations-and-migrations/google-firebase-migration'
  },
  {
    from: ['/migrations/guides/instagram-deprecation'],
    to: '/product-lifecycle/deprecations-and-migrations/instagram-connection-deprecation'
  },
  {
    from: [
      '/product-lifecycle/deprecations-and-migrations/migrate-to-management-api-v2',
      '/api/management-api-v1-deprecated',
      '/api/management-api-changes-v1-to-v2',
      '/migrations/guides/management-api-v1-v2',
      '/api/management/v1/use-cases',
      '/api/v1'
    ],
    to: '/product-lifecycle/deprecations-and-migrations/past-migrations'
  },
  {
    from: ['/migrations/guides/migration-oauthro-oauthtoken'],
    to: '/product-lifecycle/deprecations-and-migrations/migration-oauthro-oauthtoken'
  },
  {
    from: ['/migrations/guides/migration-oauthro-oauthtoken-pwdless'],
    to: '/product-lifecycle/deprecations-and-migrations/resource-owner-passwordless-credentials-exchange'
  },
  {
    from: ['/migrations/guides/passwordless-start'],
    to: '/product-lifecycle/deprecations-and-migrations/migrate-to-passwordless'
  },
  {
    from: ['/migrations/guides/unpaginated-requests'],
    to: '/product-lifecycle/deprecations-and-migrations/migrate-to-paginated-queries'
  },
  {
    from: ['/migrations/guides/yahoo-userinfo-updates'],
    to: '/product-lifecycle/deprecations-and-migrations/yahoo-api-changes'
  },
  {
    from: ['/migrations/past-migrations'],
    to: '/product-lifecycle/deprecations-and-migrations/past-migrations'
  },
  {
    from: ['/logs/guides/migrate-logs-v2-v3'],
    to: '/product-lifecycle/deprecations-and-migrations/migrate-to-tenant-log-search-v3'
  },
  {
    from: ['/deprecations-and-migrations/migrate-tenant-member-roles'],
    to: '/product-lifecycle/deprecations-and-migrations/migrate-tenant-member-roles'
=======
  },
  {
    from: ['/migrations/guides/calling-api-with-idtokens'],
    to: '/product-lifecycle/deprecations-and-migrations/migrate-to-calling-api-with-access-tokens'
  },
  {
    from: ['/guides/login/migration-embedded-universal','/guides/login/migration-embedded-centralized','/guides/login/migrating-lock-v10-webapp','/guides/login/migrating-lock-v9-spa','/guides/login/migrating-lock-v9-spa-popup','/guides/login/migrating-lock-v9-webapp','/guides/login/migrating-lock-v10-spa','/guides/login/migrating-lock-v8','/guides/login/migration-sso'],
    to: '/product-lifecycle/deprecations-and-migrations/migrate-from-embedded-login-to-universal-login'
  },
  {
    from: ['/guides/migration-legacy-flows'],
    to: '/product-lifecycle/deprecations-and-migrations/migrate-from-legacy-auth-flows'
  },
  {
    from: ['/migrations/guides/clickjacking-protection'],
    to: '/product-lifecycle/deprecations-and-migrations/clickjacking-protection-for-universal-login'
  },
  {
    from: ['/migrations/guides/extensibility-node12'],
    to: '/product-lifecycle/deprecations-and-migrations/migrate-to-nodejs-12'
  },
  {
    from: ['/migrations/guides/facebook-graph-api-deprecation'],
    to: '/product-lifecycle/deprecations-and-migrations/facebook-graph-api-changes'
  },
  {
    from: ['/migrations/guides/facebook-social-context'],
    to: '/product-lifecycle/deprecations-and-migrations/facebook-social-context-field-deprecation'
  },
  {
    from: ['/migrations/guides/google_cloud_messaging'],
    to: '/product-lifecycle/deprecations-and-migrations/google-firebase-migration'
  },
  {
    from: ['/migrations/guides/instagram-deprecation'],
    to: '/product-lifecycle/deprecations-and-migrations/instagram-connection-deprecation'
  },
  {
    from: [
      '/product-lifecycle/deprecations-and-migrations/migrate-to-management-api-v2',
      '/api/management-api-v1-deprecated',
      '/api/management-api-changes-v1-to-v2',
      '/migrations/guides/management-api-v1-v2',
      '/api/management/v1/use-cases',
      '/api/v1'
    ],
    to: '/product-lifecycle/deprecations-and-migrations/past-migrations'
  },
  {
    from: ['/migrations/guides/migration-oauthro-oauthtoken'],
    to: '/product-lifecycle/deprecations-and-migrations/migration-oauthro-oauthtoken'
  },
  {
    from: ['/migrations/guides/migration-oauthro-oauthtoken-pwdless'],
    to: '/product-lifecycle/deprecations-and-migrations/resource-owner-passwordless-credentials-exchange'
  },
  {
    from: ['/migrations/guides/passwordless-start'],
    to: '/product-lifecycle/deprecations-and-migrations/migrate-to-passwordless'
  },
  {
    from: ['/migrations/guides/unpaginated-requests'],
    to: '/product-lifecycle/deprecations-and-migrations/migrate-to-paginated-queries'
  },
  {
    from: ['/migrations/guides/yahoo-userinfo-updates'],
    to: '/product-lifecycle/deprecations-and-migrations/yahoo-api-changes'
  },
  {
    from: ['/migrations/past-migrations'],
    to: '/product-lifecycle/deprecations-and-migrations/past-migrations'
>>>>>>> bd6d9e3b
  },


  /* Professional Services */

  {
<<<<<<< HEAD
    from: ['/services','/auth0-professional-services','/services/auth0-advanced','/services/auth0-introduction','/services/discover-and-design','/services/maintain-and-improve'],
    to: '/professional-services'
=======
    from: ['/logs/guides/migrate-logs-v2-v3'],
    to: '/product-lifecycle/deprecations-and-migrations/migrate-to-tenant-log-search-v3'
  },
  {
    from: ['/deprecations-and-migrations/migrate-tenant-member-roles'],
    to: '/product-lifecycle/deprecations-and-migrations/migrate-tenant-member-roles'
>>>>>>> bd6d9e3b
  },


  /* Professional Services */

  {
<<<<<<< HEAD
    from: ['/services/architectural-design','/professional-services/architectural-design-services','/professional-services/solution-design-services','/services/solution-design'],
    to: '/professional-services/discover-design'
  },
  {
    from: ['/professional-services/custom-implementation-services','/services/custom-implementation','/services/implement'],
    to: '/professional-services/implement'
  },
  {
    from: ['/services/performance-scalability','/professional-services/performance-and-scalability-services','/professional-services/advisory-sessions','/services/scenario-guidance','/services/code-review','/services/pair-programming'],
    to: '/professional-services/maintain-improve'
  },
  {
    from: ['/services/packages'],
    to: '/professional-services/packages'
=======
    from: ['/services','/auth0-professional-services','/services/auth0-advanced','/services/auth0-introduction','/services/discover-and-design','/services/maintain-and-improve'],
    to: '/professional-services'
  },
  {
    from: ['/services/architectural-design','/professional-services/architectural-design-services','/professional-services/solution-design-services','/services/solution-design'],
    to: '/professional-services/discover-design'
  },
  {
    from: ['/professional-services/custom-implementation-services','/services/custom-implementation','/services/implement'],
    to: '/professional-services/implement'
  },
  {
    from: ['/services/performance-scalability','/professional-services/performance-and-scalability-services','/professional-services/advisory-sessions','/services/scenario-guidance','/services/code-review','/services/pair-programming'],
    to: '/professional-services/maintain-improve'
>>>>>>> bd6d9e3b
  },


  /* Protocols */

  {
<<<<<<< HEAD
    from: ['/tutorials/openid-connect-discovery','/protocols/oidc/openid-connect-discovery','/oidc-rs256-owin'],
    to: '/protocols/configure-applications-with-oidc-discovery'
=======
    from: ['/services/packages'],
    to: '/professional-services/packages'
>>>>>>> bd6d9e3b
  },


  /* Protocols */

  {
<<<<<<< HEAD
    from: ['/protocols/oidc/identity-providers/okta','/protocols/configure-okta-as-oidc-identity-provider'],
    to: '/protocols/configure-okta-as-oauth2-identity-provider'
  },
  {
=======
    from: ['/tutorials/openid-connect-discovery','/protocols/oidc/openid-connect-discovery','/oidc-rs256-owin'],
    to: '/protocols/configure-applications-with-oidc-discovery'
  },
  {
    from: ['/protocols/oidc/identity-providers/okta','/protocols/configure-okta-as-oidc-identity-provider'],
    to: '/protocols/configure-okta-as-oauth2-identity-provider'
  },
  {
>>>>>>> bd6d9e3b
    from: ['/integrations/configure-wsfed-application','/tutorials/configure-wsfed-application'],
    to: '/protocols/configure-ws-fed-applications'
  },
  {
    from: ['/protocols/oauth2/oauth-state','/protocols/oauth-state','/protocols/oauth2/mitigate-csrf-attacks'],
    to: '/protocols/state-parameters'
  },
  {
    from: ['/protocols/oauth2'],
    to: '/protocols/protocol-oauth2'
  },
  {
    from: ['/protocols/oidc','/api-auth/intro','/api-auth/tutorials/adoption'],
    to: '/protocols/openid-connect-protocol'
  },
  {
    from: ['/protocols/ws-fed','/tutorials/wsfed-web-app','/wsfedwebapp-tutorial'],
    to: '/protocols/ws-fed-protocol'
  },
  {
    from: ['/protocols/ldap'],
    to: '/protocols/ldap-protocol'
  },

  /* Rules */

  {
    from: ['/rules/current', '/rules/current/csharp', '/rules/guides/csharp', '/rules/legacy', '/rules/references/legacy','/rules/references/modules','/rule'],
    to: '/rules'
  },
  {
    from: ['/rules/guides/automatically-generate-leads-in-shopify','/rules/guides/automatically-generate-leads-shopify'],
    to: '/rules/automatically-generate-leads-in-shopify'
  },
  {
    from: ['/rules/guides/cache-resources','/rules/cache-expensive-resources-in-rules'],
    to: '/rules/cache-resources'
  },
  {
    from: ['/rules/guides/configuration'],
    to: '/rules/configuration'
  },
  {
    from: ['/dashboard/guides/rules/configure-variables'],
    to: '/rules/configure-global-variables-for-rules'
  },
  {
    from: ['/rules/current/context', '/rules/context', '/rules/references/context-object','/rules/context-prop-authentication'],
    to: '/rules/context-object'
  },
  {
    from: ['/api/management/guides/rules/create-rules', '/dashboard/guides/rules/create-rules','/rules/guides/create'],
    to: '/rules/create-rules'
  },
  {
    from: ['/rules/guides/debug'],
    to: '/rules/debug-rules'
  },
  {
    from: ['/rules/references/samples'],
    to: '/rules/examples'
  },
  {
    from: [
      '/rules/guides/integrate-user-id-verification',
      '/rules/integrate-user-id-verification'
    ],
    to: 'https://marketplace.auth0.com/integrations/onfido-identity-verification'
  },
  {
    from: '/rules/guides/integrate-efm-solutions',
    to: '/rules/integrate-efm-solutions'
  },
  {
    from: '/rules/guides/integrate-erfm-solutions',
    to: '/rules/integrate-erfm-solutions'
  },
  {
    from: '/rules/guides/integrate-hubspot',
    to: '/rules/integrate-hubspot'
  },
  {
    from: '/rules/guides/integrate-maxmind',
    to: '/rules/integrate-maxmind'
  },
  {
    from: '/rules/guides/integrate-mixpanel',
    to: '/rules/integrate-mixpanel'
  },
  {
    from: '/rules/guides/integrate-salesforce',
    to: '/rules/integrate-salesforce'
  },
  {
    from: ['/rules/current/redirect', '/rules/redirect', '/rules/guides/redirect'],
      to: '/rules/redirect-users'
  },
  {
    from: ['/rules/references/use-cases'],
    to: '/rules/use-cases'
  },
  {
    from: ['/rules/current/management-api', '/rules/guides/management-api'],
    to: '/rules/use-management-api'
  },
  {
    from: ['/rules/references/user-object'],
    to: '/rules/user-object-in-rules'
  },
  {
    from: [
      '/monitoring/guides/track-leads-salesforce',
      '/tutorials/tracking-new-leads-in-salesforce-and-raplead',
      '/scenarios-rapleaf-salesforce',
      '/scenarios/rapleaf-salesforce',
      '/monitor-auth0/track-new-leads-in-salesforce'
    ],
    to: '/rules/use-cases/track-new-leads-in-salesforce'
  },
  {
    from: [
      '/monitoring/guides/track-signups-salesforce',
      '/tutorials/track-signups-enrich-user-profile-generate-leads',
      '/scenarios-mixpanel-fullcontact-salesforce',
      '/scenarios/mixpanel-fullcontact-salesforce',
      '/monitor-auth0/track-new-sign-ups-in-salesforce'
    ],
    to: '/rules/use-cases/track-new-sign-ups-in-salesforce'
  },


  /* Scopes */

  {
    from: ['/scopes/current','/scopes/legacy','/scopes/preview'],
    to: '/scopes'
  },
  {
    from: ['/scopes/current/api-scopes'],
    to: '/scopes/api-scopes'
  },
  {
    from: ['/scopes/current/oidc-scopes','/api-auth/tutorials/adoption/scope-custom-claims','/scopes/oidc-scopes'],
    to: '/scopes/openid-connect-scopes'
  },
  {
    from: ['/scopes/current/sample-use-cases'],
    to: '/scopes/sample-use-cases-scopes-and-claims'
  },

  /* Security */

  {
    from: ['/security/general-security-tips'],
    to: '/security/tips'
  },
  {
    from: [
      '/security/blacklist-user-attributes',
      '/security/blacklisting-attributes',
      '/tutorials/blacklisting-attributes',
      '/blacklist-attributes',
      '/security/denylist-user-attributes'
    ],
    to: '/security/data-security/denylist'
  },
  {
    from: [
      '/security/whitelist-ip-addresses',
      '/guides/ip-whitelist',
      '/security/allowlist-ip-addresses'
    ],
    to: '/security/data-security/allowlist'
  },
  {
    from: [
      '/users/normalized/auth0/store-user-data',
      '/users/store-user-data',
      '/users/references/user-data-storage-scenario',
      '/users/user-data-storage-scenario',
      '/best-practices/user-data-storage-best-practices',
      '/users/references/user-data-storage-best-practices',
      '/users/user-data-storage',
      '/user-profile/user-data-storage'
    ],
    to: '/security/data-security/user-data-storage'
  },
  {
    from: [
      '/tokens/concepts/token-storage',
      '/videos/session-and-cookies',
      '/security/store-tokens',
      '/tokens/guides/store-tokens',
      '/tokens/token-storage'
    ],
    to: '/security/data-security/token-storage'
  },
  {
    from: ['/security/common-threats','/security/prevent-common-cybersecurity-threats'],
    to: '/security/prevent-threats'
  },

  /* Security Bulletins */

  {
    from: ['/security/bulletins'],
    to: '/security/security-bulletins'
  },
  {
    from: ['/security/bulletins/cve-2020-15259','/security/cve-2020-15259'],
    to: '/security/security-bulletins/cve-2020-15259'
  },
  {
    from: ['/security/bulletin/cve-2020-15240', '/security/cve-2020-15240'],
    to: '/security/security-bulletins/cve-2020-15240'
  },
  {
    from: ['/security/bulletins/cve-2020-15125','/security/cve-2020-15125'],
    to: '/security/security-bulletins/cve-2020-15125'
  },
  {
    from: ['/security/bulletins/cve-2020-15084','/security/cve-2020-15084'],
    to: '/security/security-bulletins/cve-2020-15084'
  },
  {
    from: ['/security/bulletins/2020-03-31_wpauth0','/security/2020-03-31-wpauth0'],
    to: '/security/security-bulletins/2020-03-31-wpauth0'
  },
  {
    from: ['/security/bulletins/cve-2020-5263','/security/cve-2020-5263'],
    to: '/security/security-bulletins/cve-2020-5263'
  },
  {
    from: ['/security/bulletins/2019-01-10_rules','/security/2019-01-10-rules'],
    to: '/security/security-bulletins/2019-01-10-rules'
  },
  {
    from: ['/security/bulletins/2019-09-05_scopes','/security/2019-09-05-scopes'],
    to: '/security/security-bulletins/2019-09-05-scopes'
  },
  {
    from: ['/security/bulletins/cve-2019-20174','/security/cve-2019-20174'],
    to: '/security/security-bulletins/cve-2019-20174'
  },
  {
    from: ['/security/bulletins/cve-2019-20173','/security/cve-2019-20173'],
    to: '/security/security-bulletins/cve-2019-20173'
  },
  {
    from: ['/security/bulletins/cve-2019-16929','/security/cve-2019-16929'],
    to: '/security/security-bulletins/cve-2019-16929'
  },
  {
    from: ['/security/bulletins/cve-2019-13483','/security/cve-2019-13483'],
    to: '/security/security-bulletins/cve-2019-13483'
  },
  {
    from: ['/security/bulletins/cve-2019-7644','/security/cve-2019-7644'],
    to: '/security/security-bulletins/cve-2019-7644'
  },
  {
    from: ['/security/bulletins/cve-2018-15121','/security/cve-2018-15121'],
    to: '/security/security-bulletins/cve-2018-15121'
  },
  {
    from: ['/security/bulletins/cve-2018-11537','/security/cve-2018-11537'],
    to: '/security/security-bulletins/cve-2018-11537'
  },
  {
    from: ['/security/bulletins/cve-2018-7307','/security/cve-2018-7307'],
    to: '/security/security-bulletins/cve-2018-7307'
  },
  {
    from: ['/security/bulletins/cve-2018-6874','/security/cve-2018-6874'],
    to: '/security/security-bulletins/cve-2018-6874'
  },
  {
    from: ['/security/bulletins/cve-2018-6873','/security/cve-2018-6873'],
    to: '/security/security-bulletins/cve-2018-6873'
  },
  {
    from: ['/security/bulletins/cve-2017-16897','/security/cve-2017-16897'],
    to: '/security/security-bulletins/cve-2017-16897'
  },
  {
    from: ['/security/bulletins/cve-2017-17068','/security/cve-2017-17068'],
    to: '/security/security-bulletins/cve-2017-17068'
  },

  /* Sessions */

  {
    from: ['/sessions-and-cookies', '/sessions/concepts/session', '/sessions/concepts/session-lifetime','/sessions/references/sample-use-cases-sessions', '/sessions-and-cookies/session-use-cases'],
    to: '/sessions'
  },
  {
    from: ['/sessions/concepts/session-layers'],
    to: '/sessions/session-layers'
  },
  {
    from: ['/get-started/dashboard/configure-session-lifetime-settings','/dashboard/guides/tenants/configure-session-lifetime-settings','/api/management/guides/tenants/configure-session-lifetime-settings','/sso/current/configure-session-lifetime-limits'],
    to: '/sessions/configure-session-lifetime-settings'
  },
  {
    from: ['/sessions/concepts/cookie-attributes', '/sessions-and-cookies/samesite-cookie-attribute-changes'],
    to: '/sessions/cookies/samesite-cookie-attribute-changes'
  },
  {
    from: ['/sessions/references/example-short-lived-session-mgmt', '/sessions-and-cookies/manage-multi-site-short-long-lived-sessions'],
    to: '/sessions/manage-multi-site-sessions'
  },
  {
    from: ['/sessions/concepts/cookies', '/sessions-and-cookies/cookies'],
    to: '/sessions/cookies'
  },
  {
    from: [
      '/sessions/spa-authenticate-with-cookies',
      '/login/spa/authenticate-with-cookies',
      '/sessions-and-cookies/spa-authenticate-with-cookies'
    ],
    to: '/sessions/cookies/spa-authenticate-with-cookies'
  },

  /* Support */

  {
    from: ['/policies/requests','/premium-support'],
    to: '/support'
  },
  {
    from: ['/sla', '/support/sla','/support/sld'],
    to: '/support/services-level-descriptions'
  },
  {
    from: ['/support/subscription'],
    to: '/support/manage-subscriptions'
  },
  {
    from: ['/tutorials/removing-auth0-exporting-data','/support/removing-auth0-exporting-data','/moving-out'],
    to: '/support/export-data'
  },
  {
    from: ['/support/cancel-paid-subscriptions','/tutorials/cancel-paid-subscriptions','/cancel-paid-subscriptions'],
    to: '/support/downgrade-or-cancel-subscriptions'
  },
  {
    from: ['/support/how-auth0-versions-software','/tutorials/how-auth0-versions-software','/versioning'],
    to: '/support/versioning-strategy'
  },
  {
    from: ['/support/matrix'],
    to: '/support/product-support-matrix'
  },
  {
    from: ['/support/reset-account-password','/tutorials/reset-account-password'],
    to: '/support/reset-account-passwords'
  },
  {
    from: ['/support/tickets'],
    to: '/support/open-and-manage-support-tickets'
  },
  {
    from: ['/support/delete-reset-tenant','/tutorials/delete-reset-tenant'],
    to: '/support/delete-or-reset-tenant'
  },

  /* Tokens */

  {
    from: ['/security/token-exp','/token','/tokens/concepts','/tokens/guides'],
    to: '/tokens'
  },
  {
    from: ['/api-auth/tutorials/adoption/api-tokens','/tokens/concepts/access-tokens','/tokens/concepts/access-token','/tokens/overview-access-tokens','/tokens/access-token','/tokens/access_token','/api-auth/why-use-access-tokens-to-secure-apis','/api-auth/asking-for-access-tokens'],
    to: '/tokens/access-tokens'
  },
  {
    from: ['/tokens/guides/get-access-tokens','/tokens/get-access-tokens', '/tokens/guides/access-token/get-access-tokens'],
    to: '/tokens/access-tokens/get-access-tokens'
  },
  {
    from: ['/tokens/guides/use-access-tokens','/tokens/use-access-tokens', '/tokens/guides/access-token/use-access-tokens'],
    to: '/tokens/access-tokens/use-access-tokens'
  },
  {
    from: ['/tokens/guides/validate-access-tokens', '/api-auth/tutorials/verify-access-token', '/tokens/guides/access-token/validate-access-token'],
    to: '/tokens/access-tokens/validate-access-tokens'
  },
  {
    from: ['/tokens/guides/create-namespaced-custom-claims','/tokens/concepts/claims-namespacing'],
    to: '/tokens/create-namespaced-custom-claims'
  },
  {
    from: ['/tokens/concepts/idp-access-tokens', '/tokens/overview-idp-access-tokens','/tokens/idp'],
    to: '/tokens/identity-provider-access-tokens'
  },
  {
    from: ['/tokens/overview-id-tokens','/tokens/id-token', '/tokens/concepts/id-tokens','/tokens/id_token'],
    to: '/tokens/id-tokens'
  },
  {
    from: ['/tokens/guides/id-token/get-id-tokens', '/tokens/guides/get-id-tokens'],
    to: '/tokens/id-tokens/get-id-tokens'
  },
  {
    from: ['/tokens/references/id-token-structure'],
    to: '/tokens/id-tokens/id-token-structure'
  },
  {
    from: ['/tokens/guides/validate-id-token','/tokens/guides/validate-id-tokens','/tokens/guides/id-token/validate-id-token'],
    to: '/tokens/id-tokens/validate-id-tokens'
  },
  {
    from: ['/tokens/concepts/jwts', '/tokens/concepts/why-use-jwt','/tokens/jwt','/jwt'],
    to: '/tokens/json-web-tokens'
  },
  {
    from: ['/tokens/jwks', '/jwks','/tokens/concepts/jwks'],
    to: '/tokens/json-web-tokens/json-web-key-sets'
  },
  {
    from: ['/tokens/references/jwks-properties', '/tokens/reference/jwt/jwks-properties'],
    to: '/tokens/json-web-tokens/json-web-key-set-properties'
  },
  {
    from: ['/tokens/guides/locate-jwks', '/tokens/guides/jwt/verify-jwt-signature-using-jwks', '/tokens/guides/jwt/use-jwks'],
    to: '/tokens/json-web-tokens/json-web-key-sets/locate-json-web-key-sets'
  },
  {
    from: ['/tokens/jwt-claims', '/tokens/concepts/jwt-claims','/tokens/add-custom-claims','/scopes/current/custom-claims'],
    to: '/tokens/json-web-tokens/json-web-token-claims'
  },
  {
    from: ['/tokens/references/jwt-structure','/tokens/reference/jwt/jwt-structure'],
    to: '/tokens/json-web-tokens/json-web-token-structure'
  },
  {
    from: ['/tokens/guides/validate-jwts', '/tokens/guides/jwt/parse-validate-jwt-programmatically', '/tokens/guides/jwt/validate-jwt'],
    to: '/tokens/json-web-tokens/validate-json-web-tokens'
  },
  {
    from: ['/api-auth/tutorials/adoption/refresh-tokens','/refresh-token','/tokens/refresh_token','/tokens/refresh-token','/tokens/refresh-token/legacy','/tokens/refresh-token/current','/tokens/concepts/refresh-tokens','/tokens/access-tokens/refresh-tokens','/tokens/preview/refresh-token'],
    to: '/tokens/refresh-tokens'
  },
  {
    from: ['/tokens/guides/configure-refresh-token-rotation'],
    to: '/tokens/refresh-tokens/configure-refresh-token-rotation'
  },
  {
    from: ['/tokens/guides/disable-refresh-token-rotation','/tokens/access-tokens/refresh-tokens/disable-refresh-token-rotation'],
    to: '/tokens/refresh-tokens/disable-refresh-token-rotation'
  },
  {
    from: ['/tokens/guides/get-refresh-tokens'],
    to: '/tokens/refresh-tokens/get-refresh-tokens'
  },
  {
    from: ['/tokens/concepts/refresh-token-rotation','/tokens/access-tokens/refresh-tokens/refresh-token-rotation'],
    to: '/tokens/refresh-tokens/refresh-token-rotation'
  },
  {
    from: ['/tokens/guides/use-refresh-token-rotation', '/tokens/refresh-token-rotation/use-refresh-token-rotation'],
    to: '/tokens/refresh-tokens/refresh-token-rotation/use-refresh-token-rotation'
  },
  {
    from: ['/tokens/guides/revoke-refresh-tokens'],
    to: '/tokens/refresh-tokens/revoke-refresh-tokens'
  },
  {
    from: ['/tokens/guides/use-refresh-tokens'],
    to: '/tokens/refresh-tokens/use-refresh-tokens'
  },
  {
    from: ['/tokens/guides/revoke-tokens'],
    to: '/tokens/revoke-tokens'
  },
  {
    from: ['/applications/concepts/signing-algorithms','/tokens/concepts/signing-algorithms'],
    to: '/tokens/signing-algorithms'
  },
  {
    from: ['/api-auth/tutorials/adoption/delegation','/tokens/delegation','/tokens/concepts/delegation-tokens'],
    to: '/tokens/delegation-tokens'
  },
  {
    from: ['/api/management/v2/get-access-tokens-for-production'],
    to: '/tokens/management-api-access-tokens/get-management-api-access-tokens-for-production'
  },
  {
    from: ['/api/management/v2/get-access-tokens-for-spas'],
    to: '/tokens/management-api-access-tokens/get-management-api-tokens-for-single-page-applications'
  },
  {
    from: ['/api/management/v2/get-access-tokens-for-test'],
    to: '/tokens/management-api-access-tokens/get-management-api-access-tokens-for-testing'
  },
  {
    from: ['/api/management/v2/tokens','/tokens/apiv2', '/api/v2/tokens', '/api/management/v2/concepts/tokens'],
    to: '/tokens/management-api-access-tokens'
  },
  {
    from: ['/api/management/v2/tokens-flows'],
    to: '/tokens/management-api-access-tokens/changes-in-auth0-management-apiv2-tokens'
  },
  {
    from: ['/dashboard/guides/apis/update-token-lifetime'],
    to: '/tokens/access-tokens/update-access-token-lifetime'
  },
  {
    from: ['/dashboard/guides/applications/update-token-lifetime'],
    to: '/tokens/id-tokens/update-id-token-lifetime'
  },
  {
    from: ['/api/management/v2/create-m2m-app', '/tokens/management-api-access-tokens/create-and-authorize-a-machine-to-machine-application'],
    to: '/config/api-settings/create-m2m-app-test'
  },
  {
    from: ['/api/management/v2/faq-management-api-access-tokens', '/tokens/management-api-access-tokens/management-api-access-token-faqs'],
    to: '/tokens/management-api-access-tokens'
  },

  /* Troubleshoot */

  {
    from: ['/troubleshoot/basics'],
    to: '/troubleshoot'
  },
  {
    from: ['/troubleshoot/guides/check-error-messages', '/troubleshoot/check-error-messages'],
    to: '/troubleshoot/troubleshoot-basic/check-error-messages'
  },
  {
    from: [
      '/har',
      '/tutorials/troubleshooting-with-har-files',
      '/troubleshoot/har',
      '/support/troubleshooting-with-har-files',
      '/troubleshoot/guides/generate-har-files',
      '/troubleshoot/generate-and-analyze-har-files'
      ],
    to: '/troubleshoot/tools/generate-and-analyze-har-files'
  },
  {
    from: ['/troubleshoot/references/invalid-token','/troubleshoot/invalid-token-errors'],
    to: '/troubleshoot/troubleshoot-basic/invalid-token-errors'
  },
  {
    from: [
      '/troubleshoot/concepts/auth-issues',
      '/troubleshoot/troubleshoot-authentication-issues'
      ],
    to: '/troubleshoot/troubleshoot-authentication'
  },
  {
    from: [
      '/protocols/saml/saml-configuration/troubleshoot/auth0-as-idp',
      '/protocols/saml/saml-configuration/troubleshoot',
      '/protocols/saml/saml-configuration/troubleshoot/common-saml-errors',
      '/protocols/saml/saml-configuration/troubleshoot/auth0-as-sp',
      '/troubleshoot/troubleshoot-saml-configurations',
      '/protocols/saml-protocol/troubleshoot-saml-configurations'
      ],
    to: '/troubleshoot/troubleshoot-authentication/troubleshoot-saml-configurations'
  },
  {
    from: ['/troubleshoot/guides/check-api-calls', '/troubleshoot/troubleshoot-authentication-issues/check-api-calls'],
    to: '/troubleshoot/troubleshoot-authentication/check-api-calls'
  },
  {
    from: [
      '/errors/deprecation-errors',
      '/troubleshoot/guides/check-deprecation-errors',
      '/troubleshoot/troubleshoot-authentication-issues/check-deprecation-errors'],
    to: '/troubleshoot/troubleshoot-basic/check-deprecation-errors'
  },
  {
    from: ['/troubleshoot/guides/check-login-logout-issues', '/troubleshoot/troubleshoot-authentication-issues/check-login-and-logout-issues'],
    to: '/troubleshoot/troubleshoot-authentication/check-login-and-logout-issues'
  },
  {
    from: ['/troubleshoot/guides/check-user-profiles', '/troubleshoot/troubleshoot-authentication-issues/check-user-profiles'],
    to: '/troubleshoot/troubleshoot-authentication/check-user-profiles'
  },
  {
    from: ['/troubleshoot/references/saml-errors', '/troubleshoot/troubleshoot-authentication-issues/saml-errors'],
    to: '/troubleshoot/troubleshoot-authentication/saml-errors'
  },
  {
    from: ['/troubleshoot/basic-troubleshooting','/troubleshoot/concepts/basics'],
    to: '/troubleshoot/troubleshoot-basic'
  },
  {
    from: ['/troubleshoot/basic-troubleshooting/verify-connections','/troubleshoot/guides/verify-connections'],
    to: '/troubleshoot/troubleshoot-basic/verify-connections'
  },
  {
    from: ['/troubleshoot/basic-troubleshooting/verify-domain','/troubleshoot/guides/verify-domain'],
    to: '/troubleshoot/troubleshoot-basic/verify-domain'
  },
  {
    from: ['/troubleshoot/basic-troubleshooting/verify-platform','/troubleshoot/guides/verify-platform'],
    to: '/troubleshoot/troubleshoot-basic/verify-platform'
  },
  {
    from: ['/troubleshoot/concepts/integration-extensibility-issues'],
    to: '/troubleshoot/troubleshoot-integration-and-extensibility'
  },
  {
    from: ['/custom-domains/troubleshoot-custom-domains','/custom-domains/troubleshoot'],
    to: '/troubleshoot/troubleshoot-integrations-and-extensibility/troubleshoot-custom-domains'
  },
  {
    from: [
      '/connector/troubleshooting',
      '/ad-ldap-connector/troubleshoot-ad-ldap-connector',
      '/extensions/ad-ldap-connector/troubleshoot-ad-ldap-connector'
    ],
    to: '/troubleshoot/troubleshoot-integrations-and-extensibility/troubleshoot-ad-ldap-connector'
  },
  {
    from: ['/extensions/troubleshoot-extensions','/extensions/troubleshoot'],
    to: '/troubleshoot/troubleshoot-integrations-and-extensibility/troubleshoot-extensions'
  },
  {
    from: [
      '/extensions/deploy-cli/references/troubleshooting',
      '/extensions/deploy-cli-tool/troubleshoot-the-deploy-cli-tool',
      '/deploy/deploy-cli-tool/troubleshoot-the-deploy-cli-tool'
    ],
    to: '/troubleshoot/troubleshoot-integrations-and-extensibility/troubleshoot-the-deploy-cli-tool'
  },
  {
    from: ['/troubleshoot/self-change-password-errors','/troubleshoot/references/self_change_password'],
    to: '/troubleshoot/troubleshoot-authentication/self-change-password-errors'
  },
  {
    from: [
      '/extensions/authorization-extension/v2/troubleshooting',
      '/extensions/authorization-dashboard-extension/troubleshoot-authorization-extension',
      '/extensions/authorization-extension/troubleshoot-authorization-extension'
    ],
    to: '/troubleshoot/troubleshoot-authentication/troubleshoot-authorization-extension'
  },
  {
    from: ['/troubleshoot/guides/verify-rules', '/troubleshoot/verify-rules'],
    to: '/troubleshoot/troubleshoot-basic/verify-rules'
  },
  {
    from: ['/authorization/concepts/troubleshooting', '/authorization/troubleshoot-role-based-access-control-and-authorization'],
    to: '/troubleshoot/troubleshoot-authentication/troubleshoot-rbac-authorization'
  },


  /* Tutorials */

  {
    from: ['/scenarios', '/tutorials'],
    to: '/'
  },

  /* Universal Login */

  {
    from: [
      '/hosted-pages/hosted-login-auth0js',
      '/hosted-pages/login/auth0js',
      '/hosted-pages/login/lock',
      '/hosted-pages/login/lock-passwordless',
      '/hosted-pages/hosted-login-auth0js/v7',
      '/hosted-pages/hosted-login-auth0js/v8',
      '/hosted-pages/login',
      '/hosted-pages',
      '/universal-login/customization-new',
      '/login_page'
    ],
    to: '/universal-login'
  },
  {
    from: ['/error-pages', '/error-pages/generic', '/hosted-pages/error-pages'],
    to: '/universal-login/error-pages'
  },
  {
    from: ['/universal-login/classic'],
    to: '/universal-login/classic-experience'
  },
  {
    from: ['/universal-login/multifactor-authentication','/hosted-pages/guardian','/universal-login/guardian'],
    to: '/universal-login/classic-experience/mfa-classic-experience'
  },
  {
    from: ['/universal-login/new'],
    to: '/universal-login/new-experience'
  },
  {
    from: ['/dashboard/guides/universal-login/configure-login-page-passwordless','/dashboard/guides/connections/configure-passwordless-sms'],
    to: '/universal-login/configure-universal-login-with-passwordless'
  },
  {
    from: ['/universal-login/text-customization-prompts/common'],
    to: '/universal-login/prompt-common'
  },
  {
    from: ['/universal-login/text-customization-prompts/consent'],
    to: '/universal-login/prompt-consent'
  },
  {
    from: ['/universal-login/text-customization-prompts/device-flow'],
    to: '/universal-login/prompt-device-flow'
  },
  {
    from: ['/universal-login/text-customization-prompts/email-verification'],
    to: '/universal-login/prompt-email-verification'
  },
  {
    from: ['/universal-login/text-customization-prompts/login'],
    to: '/universal-login/prompt-login'
  },
  {
    from: ['/universal-login/text-customization-prompts/mfa'],
    to: '/universal-login/prompt-mfa'
  },
  {
    from: ['/universal-login/text-customization-prompts/mfa-email'],
    to: '/universal-login/prompt-mfa-email'
  },
  {
    from: ['/universal-login/text-customization-prompts/mfa-otp'],
    to: '/universal-login/prompt-mfa-otp'
  },
  {
    from: ['/universal-login/text-customization-prompts/mfa-push'],
    to: '/universal-login/prompt-mfa-push'
  },
  {
    from: ['/universal-login/text-customization-prompts/mfa-recovery-code'],
    to: '/universal-login/prompt-mfa-recovery-code'
  },
  {
    from: ['/universal-login/text-customization-prompts/mfa-sms'],
    to: '/universal-login/prompt-mfa-sms'
  },
  {
    from: ['/universal-login/text-customization-prompts/reset-password'],
    to: '/universal-login/prompt-reset-password'
  },
  {
    from: ['/universal-login/text-customization-prompts/signup'],
    to: '/universal-login/prompt-signup'
  },
  {
    from: ['/guides/login/universal-vs-embedded','/guides/login/centralized-vs-embedded'],
    to: '/universal-login/universal-vs-embedded-login'
  },
  {
    from: ['/libraries/when-to-use-lock'],
    to: '/universal-login/universal-login-page-customization'
  },
  {
    from: ['/universal-login/default-login-url','/hosted-pages/default-login-url'],
    to: '/universal-login/configure-default-login-routes'
  },




  /* Users */

  {
    from: ['/users/concepts/overview-users'],
    to: '/users'
  },
  {
    from: ['/users/guides/block-and-unblock-users'],
    to: '/users/block-and-unblock-users'
  },
  {
    from: ['/users/guides/delete-users'],
    to: '/users/delete-users'
  },
  {
    from: ['/dashboard/guides/users/unlink-user-devices'],
    to: '/users/unlink-devices-from-users'
  },
  {
    from: ['/user-profile/progressive-profiling','/users/concepts/overview-progressive-profiling','/users/guides/implement-progressive-profiling'],
    to: '/users/progressive-profiling'
  },
  {
    from: [
      '/users/concepts/overview-user-metadata',
      '/metadata',
      '/users/read-metadata',
      '/users/guides/read-metadata',
      '/users/guides/manage-user-metadata',
      '/users/manage-user-metadata'
    ],
    to: '/users/metadata'
  },
  {
    from: [
      '/users/references/metadata-field-name-rules',
      '/best-practices/metadata-best-practices'
    ],
    to: '/users/metadata/metadata-fields-data'
  },
  {
    from: [
      '/users/guides/update-metadata-properties-with-management-api',
      '/update-metadata-with-the-management-api',
      '/users/update-metadata-with-the-management-api',
      '/metadata/management-api',
      '/metadata/apiv2',
      '/metadata/apis',
      '/users/guides/set-metadata-properties-on-creation',
      '/users/set-metadata-properties-on-creation'
    ],
    to: '/users/metadata/manage-metadata-api'
  },
  {
    from: ['/metadata/lock'],
    to: '/users/metadata/manage-metadata-lock'
  },
  {
    from: [
      '/rules/current/metadata-in-rules',
      '/rules/guides/metadata',
      '/rules/metadata-in-rules',
      '/metadata-in-rules',
      '/metadata/rules',
      '/rules/metadata'
    ],
    to: '/users/metadata/manage-metadata-rules'
  },
  {
    from: ['/users/concepts/overview-user-migration'],
    to: '/users/import-and-export-users'
  },
  {
    from: ['/user-profile/normalized','/user-profile/normalized/oidc','/user-profile','/users/concepts/overview-user-profile','/user-profile/user-profile-details','/users/normalized/oidc','/users/user-profiles-returned-from-oidc-compliant-pipelines'],
    to: '/users/user-profiles'
  },
  {
    from: ['/users/guides/bulk-user-exports'],
    to: '/users/bulk-user-exports'
  },
  {
    from: ['/tutorials/bulk-importing-users-into-auth0','/users/guides/bulk-user-imports', '/users/guides/bulk-user-import','/users/bulk-importing-users-into-auth0', '/users/migrations/bulk-import','/bulk-import'],
    to: '/users/bulk-user-imports'
  },
  {
    from: ['/user-profile/user-picture','/users/guides/change-user-pictures'],
    to: '/users/change-user-picture'
  },
  {
    from: ['/connections/database/migrating','/migrating','/users/migrations/automatic','/users/guides/configure-automatic-migration'],
    to: '/users/configure-automatic-migration-from-your-database'
  },
  {
    from: ['/tutorials/creating-users-in-the-management-portal','/users/guides/create-users','/creating-users','/dashboard/guides/users/create-users'],
    to: '/users/create-users'
  },
  {
    from: ['/users/guides/email-verified'],
    to: '/users/verified-email-usage'
  },
  {
    from: ['/tutorials/get-user-information-with-unbounce-landing-pages','/users/guides/get-user-information-with-unbounce-landing-pages','/scenarios-unbounce'],
    to: '/users/get-user-information-on-unbounce-landing-pages'
  },
  {
    from: ['/users/guides/link-user-accounts','/link-accounts/suggested-linking'],
    to: '/users/link-user-accounts'
  },
  {
    from: ['/users/guides/manage-user-access-to-applications'],
    to: '/users/manage-user-access-to-applications'
  },
  {
    from: ['/users/guides/manage-users-using-the-dashboard'],
    to: '/users/manage-users-using-the-dashboard'
  },
  {
    from: ['/users/guides/manage-users-using-the-management-api'],
    to: '/users/manage-users-using-the-management-api'
  },
  {
    from: ['/tutorials/redirecting-users','/users/redirecting-users','/users/guides/redirect-users-after-login','/protocols/oauth2/redirect-users','/users/concepts/redirect-users-after-login'],
    to: '/users/redirect-users-after-login'
  },
  {
    from: ['/users/guides/unlink-user-accounts'],
    to: '/users/unlink-user-accounts'
  },
  {
    from: ['/user-profile/customdb','/users/guides/update-user-profiles-using-your-database'],
    to: '/users/update-user-profiles-using-your-database'
  },
  {
    from: ['/users/guides/view-users'],
    to: '/users/view-user-details'
  },
  {
    from: ['/users/normalized'],
    to: '/users/normalized-user-profiles'
  },
  {
    from: ['/users/normalized/auth0/identify-users'],
    to: '/users/identify-users'
  },
  {
    from: ['/user-profile/normalized/auth0','/users/normalized/auth0'],
    to: '/users/normalized-user-profiles'
  },
  {
    from: ['/users/normalized/auth0/normalized-user-profile-schema'],
    to: '/users/normalized-user-profile-schema'
  },
  {
    from: ['/users/normalized/auth0/sample-user-profiles'],
    to: '/users/sample-user-profiles'
  },
  {
    from: ['/users/normalized/auth0/update-root-attributes'],
    to: '/users/updating-user-profile-root-attributes'
  },
  {
    from: ['/users/references/bulk-import-database-schema-examples'],
    to: '/users/bulk-user-import-database-schema-and-examples'
  },
  {
    from: ['/link-accounts/user-initiated', '/link-accounts/user-initiated-linking','/users/references/link-accounts-user-initiated-scenario','/users/references/link-accounts-client-side-scenario','/user/references/link-accounts-client-side-scenario'],
    to: '/users/user-initiated-account-linking-client-side-implementation'
  },
  {
    from: ['/users/references/link-accounts-server-side-scenario'],
    to: '/users/suggested-account-linking-server-side-implementation'
  },
  {
    from: ['/connections/database/migrating-okta', '/users/migrations/okta','/users/references/user-migration-scenarios','/users/migrations'],
    to: '/users/user-migration-scenarios'
  },
  {
    from: ['/user-profile/user-profile-structure','/users/references/user-profile-structure'],
    to: '/users/user-profile-structure'
  },
  {
    from: ['/dashboard/guides/connections/configure-connection-sync','/api/management/guides/connections/configure-connection-sync'],
    to: '/users/configure-connection-sync-with-auth0'
  },
  {
    from: ['/api/management/guides/users/set-root-attributes-user-import'],
    to: '/users/set-root-attributes-during-user-import'
  },
  {
    from: ['/api/management/guides/users/set-root-attributes-user-signup'],
    to: '/users/set-root-attributes-during-user-sign-up'
  },
  {
    from: ['/api/management/guides/users/update-root-attributes-users'],
    to: '/users/update-root-attributes-for-users'
  },
  {
    from: ['/users/search/v3','/users/normalized/auth0/retrieve-user-profiles','/users/search','/users-search'],
    to: '/users/user-search'
  },
  {
    from: ['/users/search/v3/query-syntax'],
    to: '/users/user-search/user-search-query-syntax'
  },
  {
    from: ['/api/management/v2/user-search','/users/search/v2', '/api/v2/user-search'],
    to: '/users/user-search/v2'
  },
  {
    from: ['/api/management/v2/query-string-syntax', '/users/search/v2/query-syntax'],
    to: '/users/user-search/v2/query-syntax'
  },
  {
    from: ['/users/search/v3/migrate-search-v2-v3','/users/user-search/migrate-search-v2-v3'],
    to: '/users/user-search/migrate-v2-v3'
  },
  {
    from: ['/users/search/v3/get-users-by-email-endpoint'],
    to: '/users/user-search/retrieve-users-with-get-users-by-email-endpoint'
  },
  {
    from: ['/users/search/v3/get-users-by-id-endpoint'],
    to: '/users/user-search/retrieve-users-with-get-users-by-id-endpoint'
  },
  {
    from: ['/users/search/v3/get-users-endpoint','/users/user-search/retrieve-users-with-the-get-users-endpoint'],
    to: '/users/user-search/retrieve-users-with-get-users-endpoint'
  },
  {
    from: ['/users/search/v3/sort-search-results'],
    to: '/users/user-search/sort-search-results'
  },
  {
    from: ['/users/search/v3/view-search-results-by-page'],
    to: '/users/user-search/view-search-results-by-page'
  },
  {
    from: ['/dashboard/guides/users/assign-permissions-users','/api/management/guides/users/assign-permissions-users'],
    to: '/users/assign-permissions-to-users'
  },
  {
    from: ['/dashboard/guides/users/assign-roles-users','/api/management/guides/users/assign-roles-users'],
    to: '/users/assign-roles-to-users'
  },
  {
    from: ['/dashboard/guides/users/remove-user-permissions','/api/management/guides/users/remove-user-permissions'],
    to: '/users/remove-permissions-from-users'
  },
  {
    from: ['/dashboard/guides/users/remove-user-roles','/dashboard/guides/roles/remove-role-users','/api/management/guides/users/remove-user-roles'],
    to: '/users/remove-roles-from-users'
  },
  {
    from: ['/dashboard/guides/users/view-user-permissions','/api/management/guides/users/view-user-permissions'],
    to: '/users/view-user-permissions'
  },
  {
    from: ['/dashboard/guides/users/view-user-roles','/api/management/guides/users/view-user-roles'],
    to: '/users/view-user-roles'
  },
  {
    from: ['/users/concepts/overview-progressive-profiling'],
    to: '/users/progressive-profiling'
  },
  {
    from: ['/link-accounts/auth-api','/link-accounts','/users/concepts/overview-user-account-linking','/users/guide/concepts/overview-user-account-linking'],
    to: '/users/user-account-linking'
  },
  {
    from: ['/users/guides/get-user-information-with-unbounce-landing-pages'],
    to: '/users/get-user-information-on-unbounce-landing-pages'
  },

  /* Videos */

  {
    from: ['/video-series/main/videos'],
    to: '/videos'
  },
  {
    from: ['/videos/learn-identity'],
    to: '/videos/learn-identity-series'
  },
  {
    from: ['/videos/learn-identity/01-introduction-to-identity','/videos/learn-identity-series/learn-identity-series/introduction-to-identity'],
    to: '/videos/learn-identity-series/introduction-to-identity'
  },
  {
    from: ['/videos/learn-identity/02-oidc-and-oauth'],
    to: '/videos/learn-identity-series/openid-connect-and-oauth2'
  },
  {
    from: ['/videos/learn-identity/03-web-sign-in'],
    to: '/videos/learn-identity-series/web-sign-in'
  },
  {
    from: ['/videos/learn-identity/04-calling-an-api'],
    to: '/videos/learn-identity-series/calling-an-api'
  },
  {
    from: ['/videos/learn-identity/05-desktop-and-mobile-apps'],
    to: '/videos/learn-identity-series/desktop-and-mobile-apps'
  },
  {
    from: ['/videos/learn-identity/06-single-page-apps'],
    to: '/videos/learn-identity-series/single-page-apps'
  },
  {
    from: ['/videos/get-started'],
    to: '/videos/get-started-series'
  },
  {
    from: ['/videos/get-started/01-architecture-your-tenant'],
    to: '/videos/get-started-series/architect-your-tenant'
  },
  {
    from: ['/videos/get-started/02-provision-user-stores'],
    to: '/videos/get-started-series/provision-user-stores'
  },
  {
    from: ['/videos/get-started/03-provision-import-users'],
    to: '/videos/get-started-series/provision-import-users'
  },
  {
    from: ['/videos/get-started/04_01-authenticate-how-it-works'],
    to: '/videos/get-started-series/authenticate-how-it-works'
  },
  {
    from: ['/videos/get-started/04_02-authenticate-spa-example','/videos/get-started/04_01-authenticate-spa-example'],
    to: '/videos/get-started-series/authenticate-spa-example'
  },
  {
    from: ['/videos/get-started/05_01-authorize-id-tokens-access-control'],
    to: '/videos/get-started-series/authorize-id-tokens-and-access-control'
  },
  {
    from: ['/videos/get-started/05_02-authorize-get-validate-id-tokens'],
    to: '/videos/get-started-series/authorize-get-and-validate-id-tokens'
  },
  {
    from: ['/videos/get-started/06-user-profiles'],
    to: '/videos/get-started-series/learn-user-profiles'
  },
  {
    from: ['/videos/get-started/07_01-brand-how-it-works'],
    to: '/videos/get-started-series/brand-how-it-works'
  },
  {
    from: ['/videos/get-started/07_02-brand-signup-login-pages'],
    to: '/videos/get-started-series/brand-signup-and-login-pages'
  },
  {
    from: ['/videos/get-started/08-brand-emails-error-pages'],
    to: '/videos/get-started-series/brand-emails-and-error-pages'
  },
  {
    from: ['/videos/get-started/10-logout'],
    to: '/videos/get-started-series/learn-logout'
  },


  /* Support */

  {
    from: ['/support/support-overview'],
    to: '/support/support-plans'
  }
];<|MERGE_RESOLUTION|>--- conflicted
+++ resolved
@@ -91,9 +91,6 @@
     from: [
       '/quickstart/webapp/aspnet',
       '/aspnet-tutorial', 
-<<<<<<< HEAD
-      '/mvc3-tutorial'
-=======
       '/mvc3-tutorial',
       '/servicestack-tutorial',
       '/quickstart/webapp/servicestack',
@@ -101,7 +98,6 @@
       '/quickstart/webapp/scala',
       '/symfony-tutorial',
       '/quickstart/webapp/symfony'
->>>>>>> bd6d9e3b
     ],
     to: '/quickstart/webapp'
   },
@@ -117,18 +113,6 @@
       '/tutorials/aspnet-mvc4-enterprise-providers',
       '/webapi',
       '/mvc-tutorial-enterprise',
-<<<<<<< HEAD
-      '/quickstart/backend/aspnet-webapi'
-    ],
-    to: '/quickstart/backend'
-  },
-  {
-    from: [
-      '/quickstart/native/chrome-extension',
-      '/quickstart/native/chrome'
-    ],
-    to: '/quickstart/native'
-=======
       '/quickstart/backend/aspnet-webapi',
       '/wcf-tutorial',
       '/quickstart/backend/wcf-service',
@@ -140,7 +124,6 @@
       '/quickstart/backend/symfony'
     ],
     to: '/quickstart/backend'
->>>>>>> bd6d9e3b
   },
   {
     from: [
@@ -169,9 +152,6 @@
   {
     from: [
       '/ionic-tutorial',
-<<<<<<< HEAD
-      '/quickstart/native/ionic'
-=======
 /*      '/quickstart/native/ionic',*/
 /*      '/quickstart/native/ionic4',*/
       '/quickstart/native/ionic/00-intro',
@@ -182,7 +162,6 @@
       '/quickstart/native/ionic/06-authorization',
       '/quickstart/native/ionic/08-mfa',
       '/quickstart/native/ionic/09-customizing-lock'
->>>>>>> bd6d9e3b
     ],
     to: '/quickstart/native/ionic-angular'
   },
@@ -206,12 +185,8 @@
   {
     from: [
       '/laravelapi-tutorial',
-<<<<<<< HEAD
-      '/quickstart/backend/php-laravel'
-=======
 /*      '/quickstart/backend/php-laravel',*/
       '/quickstart/backend/laravel/00-getting-started'
->>>>>>> bd6d9e3b
     ],
     to: '/quickstart/backend/laravel'
   },
@@ -283,14 +258,10 @@
   {
     from: [
       '/server-apis/ruby',
-<<<<<<< HEAD
-      '/quickstart/backend/ruby'
-=======
       '/quickstart/backend/ruby/00-getting-started',
 /*      '/quickstart/backend/ruby',*/
       '/rubyapi-tutorial',
       '/quickstart/backend/rails/00-getting-started',
->>>>>>> bd6d9e3b
     ],
     to: '/quickstart/backend/rails'
   },
@@ -303,23 +274,6 @@
     to: '/quickstart/webapp/php'
   },
   {
-<<<<<<< HEAD
-    from: [
-      '/phonegap-tutorial',
-      '/quickstart/native/phonegap'
-    ],
-    to: '/quickstart/native'
-  },
-  {
-    from: [
-      '/servicestack-tutorial',
-      '/quickstart/webapp/servicestack'
-    ],
-    to: '/quickstart/webapp'
-  },
-  {
-=======
->>>>>>> bd6d9e3b
     from: [
       '/singlepageapp-tutorial',
       '/client-platforms/vanillajs',
@@ -328,30 +282,6 @@
     to: '/quickstart/spa/vanillajs'
   },
   {
-<<<<<<< HEAD
-    from: [
-      '/quickstart/webapp/play-2-scala',
-      '/quickstart/webapp/scala'
-    ],
-    to: '/quickstart/webapp'
-  },
-  {
-    from: [
-      '/symfony-tutorial',
-      '/quickstart/webapp/symfony'
-    ],
-    to: '/quickstart/webapp'
-  },
-  {
-    from: [
-      '/wcf-tutorial',
-      '/quickstart/backend/wcf-service'
-    ],
-    to: '/quickstart/backend'
-  },
-  {
-=======
->>>>>>> bd6d9e3b
     from: [
       '/win8-cs-tutorial',
       '/windowsstore-auth0-tutorial',
@@ -362,26 +292,6 @@
     to: '/quickstart/native/windows-uwp-csharp'
   },
   {
-<<<<<<< HEAD
-    from: [
-      '/win8-tutorial',
-      '/windowsstore-js-auth0-tutorial',
-      '/native-platforms/windows-store-javascript',
-      '/quickstart/native-mobile/windows8/:client',
-      '/quickstart/native/windows-uwp-javascript'
-    ],
-    to: '/quickstart/native'
-  },
-  {
-    from: [
-      '/windowsphone-tutorial',
-      '/quickstart/native/windowsphone'
-    ],
-    to: '/quickstart/native'
-  },
-  {
-=======
->>>>>>> bd6d9e3b
     from: '/wpf-winforms-tutorial',
     to: '/quickstart/native/wpf-winforms'
   },
@@ -394,66 +304,6 @@
     to: '/quickstart/spa/react/02-calling-an-api'
   },
   {
-<<<<<<< HEAD
-    from: [
-      '/quickstart/backend/webapi-owin/04-authentication-rs256-deprecated',
-      '/quickstart/backend/webapi-owin/04-authentication-rs256-legacy'
-    ],
-    to: '/quickstart/backend/webapi-owin'
-  },
-  {
-    from: [
-      '/quickstart/backend/webapi-owin/05-authentication-hs256-deprecated',
-      '/quickstart/backend/webapi-owin/05-authentication-hs256-legacy'
-    ],
-    to: '/quickstart/backend/webapi-owin'
-  },
-  {
-    from: [
-      '/quickstart/backend/webapi-owin/06-authorization-deprecated',
-      '/quickstart/backend/webapi-owin/06-authorization-legacy'
-    ],
-    to: '/quickstart/backend/webapi-owin'
-  },
-  {
-    from: [
-      '/quickstart/backend/aspnet-core-webapi/04-authentication-rs256-deprecated',
-      '/quickstart/backend/aspnet-core-webapi/04-authentication-rs256-legacy'
-    ],
-    to: '/quickstart/backend/aspnet-core-webapi'
-  },
-  {
-    from: [
-      '/quickstart/backend/aspnet-core-webapi/05-authentication-hs256-deprecated',
-      '/quickstart/backend/aspnet-core-webapi/05-authentication-hs256-legacy'
-    ],
-    to: '/quickstart/backend/aspnet-core-webapi'
-  },
-  {
-    from: [
-      '/quickstart/backend/aspnet-core-webapi/06-authorization-deprecated',
-      '/quickstart/backend/aspnet-core-webapi/06-authorization-legacy'
-    ],
-    to: '/quickstart/backend/aspnet-core-webapi'
-  },
-  {
-    from: '/quickstart/webapp/aspnet-core-3',
-    to: '/quickstart/webapp/aspnet-core'
-  },
-  {
-    from: [
-      '/quickstart/spa/react/03-user-profile',
-      '/quickstart/spa/react/04-user-profile'
-    ],
-    to: '/quickstart/spa/react'
-  },
-  {
-    from: '/quickstart/webapp/nodejs/02-user-profile',
-    to: '/quickstart/webapp/nodejs/01-login'
-  },
-  {
-=======
->>>>>>> bd6d9e3b
     from: [
       '/quickstart/backend/webapi-owin/04-authentication-rs256-deprecated',
       '/quickstart/backend/webapi-owin/04-authentication-rs256-legacy',
@@ -467,27 +317,6 @@
   },
   {
     from: [
-<<<<<<< HEAD
-      '/quickstart/hybrid/:platform',
-      '/quickstart/native-mobile/:platform',
-      `/quickstart/hybrid/:platform/${apis}`,
-      `/quickstart/native-mobile/:platform/${apis}`,
-      `/quickstart/native/:platform/${apis}`,
-      '/quickstart/native/:platform'
-    ],
-    to: '/quickstart/native'
-  },
-  {
-    from: [
-      `/quickstart/spa/:platform/${apis}`,
-      '/quickstart/spa/:platform'
-    ],
-    to: '/quickstart/spa'
-  },
-  {
-    from: ['/quickstart/backend/:platform',`/quickstart/backend/:platform/${apis}`],
-    to: '/quickstart/backend'
-=======
       '/quickstart/backend/aspnet-core-webapi/04-authentication-rs256-deprecated',
       '/quickstart/backend/aspnet-core-webapi/04-authentication-rs256-legacy',
       '/quickstart/backend/aspnet-core-webapi/05-authentication-hs256-deprecated',
@@ -501,7 +330,6 @@
   {
     from: '/quickstart/webapp/aspnet-core-3',
     to: '/quickstart/webapp/aspnet-core'
->>>>>>> bd6d9e3b
   },
   {
     from: '/quickstart/webapp/nodejs/02-user-profile',
@@ -525,166 +353,17 @@
     to: '/'
   },
   {
-<<<<<<< HEAD
-    from: '/quickstart/backend/java',
-    to: '/quickstart/backend/java-spring-security5',
-  },
-  {
-    from: '/quickstart/native/ios',
-    to: '/quickstart/native/ios-swift'
-  },
-  {
-    from: '/quickstart/native/ionic4',
-    to: '/quickstart/native/ionic-angular'
-  },
-  {
-    from: '/quickstart/native/ionic/00-intro',
-    to: '/quickstart/native/ionic'
-  },
-  {
-    from: '/quickstart/native/ionic/02-custom-login',
-    to: '/quickstart/native/ionic'
-  },
-  {
-    from: '/quickstart/native/ionic/03-user-profile',
-    to: '/quickstart/native/ionic'
-  },
-  {
-    from: '/quickstart/native/ionic/04-linking-accounts',
-    to: '/quickstart/native/ionic'
-  },
-  {
-    from: '/quickstart/native/ionic/05-rules',
-    to: '/quickstart/native/ionic'
-  },
-  {
-    from: '/quickstart/native/ionic/06-authorization',
-    to: '/quickstart/native/ionic'
-  },
-  {
-    from: '/quickstart/native/ionic/08-mfa',
-    to: '/quickstart/native/ionic'
-  },
-  {
-    from: '/quickstart/native/ionic/09-customizing-lock',
-    to: '/quickstart/native/ionic'
-  },
-  {
-    from: '/quickstart/backend/nodejs/00-getting-started',
-    to: '/quickstart/backend/nodejs'
-  },
-  {
-    from: '/quickstart/backend/aspnet-core-webapi/00-getting-started',
-    to: '/quickstart/backend/aspnet-core-webapi'
-  },
-  {
-    from: [
-      '/quickstart/backend/falcor/00-getting-started',
-      '/quickstart/backend/falcor'
-    ],
-    to: '/quickstart/backend'
-  },
-  {
-=======
->>>>>>> bd6d9e3b
     from: '/quickstart/backend/golang/00-getting-started',
     to: '/quickstart/backend/golang'
   },
   {
     from: [
-<<<<<<< HEAD
-      '/quickstart/backend/hapi/00-getting-started',
-      '/quickstart/backend/hapi'
-    ],
-    to: '/quickstart/backend'
-  },
-  {
-    from: [
-      '/quickstart/backend/java-spring-security',
-      '/quickstart/backend/java-spring-security/00-getting-started'
-    ],
-    to: '/quickstart/backend/java-spring-security5'
-  },
-  {
-    from: '/quickstart/backend/laravel/00-getting-started',
-    to: '/quickstart/backend/laravel'
-  },
-  {
-    from: '/quickstart/backend/php/00-getting-started',
-    to: '/quickstart/backend/php'
-  },
-  {
-    from: '/quickstart/backend/python/00-getting-started',
-    to: '/quickstart/backend/python'
-  },
-  {
-    from: '/quickstart/backend/rails/00-getting-started',
-    to: '/quickstart/backend/rails'
-  },
-  {
-    from: '/quickstart/backend/ruby/00-getting-started',
-    to: '/quickstart/backend/ruby'
-  },
-  {
-    from: [
-      '/quickstart/backend/symfony/00-getting-started',
-      '/quickstart/backend/symfony'
-    ],
-    to: '/quickstart/backend'
-  },
-  {
-    from: '/quickstart/backend/webapi-owin/00-getting-started',
-    to: '/quickstart/backend/webapi-owin'
-  },
-  {
-    from: '/quickstart/webapp/rails/00-introduction',
-    to: '/quickstart/webapp/rails'
-  },
-  {
-    from: '/quickstart/webapp/rails/02-custom-login',
-    to: '/quickstart/webapp/rails'
-  },
-  {
-    from: [
-      '/quickstart/webapp/rails/03-session-handling',
-      '/quickstart/webapp/rails/02-session-handling'
-    ],
-    to: '/quickstart/webapp/rails'
-  },
-  {
-    from: [
-      '/quickstart/webapp/rails/04-user-profile',
-      '/quickstart/webapp/rails/03-user-profile'
-    ],
-    to: '/quickstart/webapp/rails'
-  },
-  {
-    from: '/quickstart/webapp/rails/05-linking-accounts',
-    to: '/quickstart/webapp/rails'
-  },
-  {
-    from: '/quickstart/webapp/rails/06-rules',
-    to: '/quickstart/webapp/rails'
-  },
-  {
-    from: '/quickstart/webapp/rails/07-authorization',
-    to: '/quickstart/webapp/rails'
-  },
-  {
-    from: '/quickstart/webapp/rails/08-mfa',
-    to: '/quickstart/webapp/rails'
-  },
-  {
-    from: '/quickstart/webapp/rails/09-customizing-lock',
-    to: '/quickstart/webapp/rails'
-=======
       '/javaapi-tutorial',
 /*      '/quickstart/backend/java',*/
 /*      '/quickstart/backend/java-spring-security',*/
       '/quickstart/backend/java-spring-security/00-getting-started'
     ],
     to: '/quickstart/backend/java-spring-security5'
->>>>>>> bd6d9e3b
   },
   {
     from: [
@@ -696,43 +375,11 @@
   {
     from: [
       '/quickstart/webapp/java-spring-mvc/getting-started',
-<<<<<<< HEAD
-      '/quickstart/webapp/java-spring-mvc'
-    ],
-    to: '/quickstart/webapp/java-spring-boot'
-  },
-  {
-    from: [
-=======
       '/quickstart/webapp/java-spring-mvc',
->>>>>>> bd6d9e3b
       '/quickstart/webapp/java-spring-security-mvc/00-intro',
       '/quickstart/webapp/java-spring-security-mvc'
     ],
     to: '/quickstart/webapp/java-spring-boot'
-<<<<<<< HEAD
-  },
-  {
-    from: '/quickstart/spa/angular2/00-login',
-    to: '/quickstart/spa/angular'
-  },
-  {
-    from: '/quickstart/spa/angular2/03-user-profile',
-    to: '/quickstart/spa/angular'
-  },
-  {
-    from: '/quickstart/spa/angular2/04-calling-an-api',
-    to: '/quickstart/spa/angular'
-  },
-  {
-    from: '/quickstart/spa/angular2/05-authorization',
-    to: '/quickstart/spa/angular'
-  },
-  {
-    from: '/quickstart/spa/angular2/06-token-renewal',
-    to: '/quickstart/spa/angular'
-=======
->>>>>>> bd6d9e3b
   },
 
 
@@ -1587,7 +1234,6 @@
       '/applications/enable-universal-links-support-in-apple-xcode'
     ],
     to: '/configure/applications/enable-universal-links-support-in-apple-xcode'
-<<<<<<< HEAD
   },
   {
     from: [
@@ -1699,132 +1345,15 @@
       '/applications/work-with-auth0-locally'
     ],
     to: '/configure/applications/work-with-auth0-locally'
-=======
-  },
-  {
-    from: [
-      '/dashboard/guides/applications/enable-sso-app',
-      '/sso/enable-sso-for-applications'
-    ],
-    to: '/configure/applications/enable-sso-for-applications'
-  },
-  {
-    from: '/applications/configure-application-metadata',
-    to: '/configure/applications/configure-application-metadata'
-  },
-  {
-    from: [
-      '/applications/reference/grant-types-available',
-      '/applications/reference/grant-types-auth0-mapping',
-      '/clients/client-grant-types',
-      '/applications/concepts/application-grant-types',
-      '/applications/concepts/grant-types-legacy',
-      '/applications/application-grant-types'
-    ],
-    to: '/configure/applications/application-grant-types'
-  },
-  {
-    from: [
-      '/api-auth/config/using-the-auth0-dashboard',
-      '/api-auth/config/using-the-management-api',
-      '/api/management/guides/applications/update-grant-types',
-      '/dashboard/guides/applications/update-grant-types',
-      '/applications/update-grant-types'
-    ],
-    to: '/configure/applications/update-grant-types'
-  },
-  {
-    from: [
-      '/dashboard/guides/applications/rotate-client-secret',
-      '/api/management/guides/applications/rotate-client-secret',
-      '/get-started/dashboard/rotate-client-secret',
-      '/applications/rotate-client-secret'
-    ],
-    to: '/configure/applications/rotate-client-secret'
-  },
-  {
-    from: [
-      '/dashboard/guides/applications/update-signing-algorithm',
-      '/tokens/guides/update-signing-algorithm-application',
-      '/applications/change-application-signing-algorithms'
-    ],
-    to: '/configure/applications/change-application-signing-algorithms'
-  },
-  {
-    from: ['/applications/set-up-cors','/dashboard/guides/applications/set-up-cors'],
-    to: '/configure/applications/set-up-cors'
-  },
-  {
-    from: ['/applications/update-application-connections','/dashboard/guides/applications/update-app-connections'],
-    to: '/configure/applications/update-application-connections'
-  },
-  {
-    from: ['/applications/concepts/app-types-confidential-public','/applications/confidential-and-public-applications'],
-    to: '/configure/applications/confidential-public-apps'
-  },
-  {
-    from: [
-      '/dashboard/guides/applications/view-app-type-confidential-public',
-      '/applications/view-application-type'
-    ],
-    to: '/configure/applications/confidential-public-apps/view-application-type'
-  },
-  {
-    from: [
-      '/applications/first-party-and-third-party-applications',
-      '/applications/concepts/app-types-first-third-party'
-    ],
-    to: '/configure/applications/confidential-public-apps/first-party-and-third-party-applications'
-  },
-  {
-    from: ['/applications/view-application-ownership','/api/management/guides/applications/view-ownership'],
-    to: '/configure/applications/confidential-public-apps/view-application-ownership'
-  },
-  {
-    from: [
-      '/api/management/guides/applications/update-ownership',
-      '/api/management/guides/applications/remove-app',
-      '/applications/update-application-ownership'
-    ],
-    to: '/configure/applications/confidential-public-apps/update-application-ownership'
-  },
-  {
-    from: [
-      '/applications/guides/enable-third-party-applications',
-      '/applications/guides/enable-third-party-apps',
-      '/applications/enable-third-party-applications'
-    ],
-    to: '/configure/applications/confidential-public-apps/enable-third-party-applications'
-  },
-  {
-    from: ['/applications/wildcards-for-subdomains','/applications/reference/wildcard-subdomains'],
-    to: '/configure/applications/wildcards-for-subdomains'
-  },
-  {
-    from: ['/applications/remove-applications','/dashboard/guides/applications/remove-app'],
-    to: '/configure/applications/remove-applications'
-  },
-  {
-    from: [
-      '/dev-lifecycle/work-with-auth0-locally',
-      '/dev-lifecycle/local-testing-and-development',
-      '/applications/work-with-auth0-locally'
-    ],
-    to: '/configure/applications/work-with-auth0-locally'
   },
   {
     from: ['/applications/set-up-database-connections','/dashboard/guides/connections/set-up-connections-database'],
     to: '/configure/applications/set-up-database-connections'
->>>>>>> bd6d9e3b
   },
 
   /* APIs */
 
   {
-<<<<<<< HEAD
-    from: ['/applications/set-up-database-connections','/dashboard/guides/connections/set-up-connections-database'],
-    to: '/configure/applications/set-up-database-connections'
-=======
     from: [
       '/api-auth/references/dashboard/api-settings',
       '/dashboard/reference/settings-api',
@@ -1832,25 +1361,12 @@
       '/config/api-settings'
     ],
     to: '/configure/api-settings'
->>>>>>> bd6d9e3b
   },
 
   /* APIs */
 
   {
     from: [
-<<<<<<< HEAD
-      '/api-auth/references/dashboard/api-settings',
-      '/dashboard/reference/settings-api',
-      '/get-started/dashboard/api-settings',
-      '/config/api-settings'
-    ],
-    to: '/configure/api-settings'
-  },
-  {
-    from: [
-=======
->>>>>>> bd6d9e3b
       '/dashboard/guides/apis/add-permissions-apis',
       '/api/management/guides/apis/update-permissions-apis',
       '/scopes/current/guides/define-scopes-using-dashboard',
@@ -1859,7 +1375,6 @@
       '/config/api-settings/add-api-permissions'
     ],
     to: '/configure/api-settings/add-api-permissions'
-<<<<<<< HEAD
   },
   {
     from: [
@@ -2428,672 +1943,6 @@
   {
     from: [
       '/flows/concepts/device-auth',
-      '/flows/guides/device-auth/call-api-device-auth',
-      '/flows/device-authorization-flow'
-    ],
-    to: '/authorization/authorization-flows/device-authorization-flow'
-  },
-  {
-    from: [
-      '/api-auth/grant/password',
-      '/api-auth/tutorials/adoption/password',
-      '/flows/resource-owner-password-flow'
-    ],
-    to: '/authorization/authorization-flows/resource-owner-password-flow'
-  },
-  {
-    from: [
-      '/authorization/revoke-access-to-apis-using-blacklists-or-application-grants',
-      '/api-auth/blacklists-vs-grants','/blacklists-vs-application-grants'
-    ],
-    to: '/authorization/revoke-api-access'
-  },
-  {
-    from: [
-      '/authorization/rbac/roles/view-users-assigned-to-roles',
-      '/api/management/guides/roles/view-role-users',
-      '/dashboard/guides/roles/view-role-users'
-    ],
-    to: '/authorization/auth-core-features/roles/view-users-assigned-to-roles'
-  },
-  {
-    from: [
-      '/authorization/rbac/roles/delete-roles',
-      '/dashboard/guides/roles/delete-roles',
-      '/api/management/guides/roles/delete-roles'
-    ],
-    to: '/authorization/auth-core-features/roles/delete-roles'
-  },
-  {
-    from: [
-      '/authorization/rbac/roles/edit-role-definitions',
-      '/authorization/rbac/roles/edit-role-definitions',
-      '/dashboard/guides/roles/edit-role-definitions',
-      '/api/management/guides/roles/edit-role-definitions',
-      '/authorization/guides/api/edit-role-definitions'
-    ],
-    to: '/authorization/auth-core-features/roles/edit-role-definitions'
-  },
-  {
-    from: [
-      '/authorization/rbac/roles/remove-permissions-from-roles',
-      '/dashboard/guides/roles/remove-role-permissions',
-      '/api/management/guides/roles/remove-role-permissions'
-    ],
-    to: '/authorization/auth-core-features/roles/remove-permissions-from-roles'
-  },
-  {
-    from: [
-      '/authorization/rbac/roles/view-role-permissions',
-      '/dashboard/guides/roles/view-role-permissions',
-      '/api/management/guides/roles/view-role-permissions'
-    ],
-    to: '/authorization/auth-core-features/roles/view-role-permissions'
-  },
-  {
-    from: [
-      '/api/management/guides/apis/enable-rbac',
-      '/dashboard/guides/apis/enable-rbac',
-      '/authorization/guides/dashboard/enable-rbac',
-      '/authorization/rbac/enable-role-based-access-control-for-apis'
-    ],
-    to: '/authorization/auth-core-features/enable-role-based-access-control-for-apis'
-=======
-  },
-  {
-    from: [
-      '/dashboard/guides/apis/delete-permissions-apis',
-      '/get-started/dashboard/delete-api-permissions',
-      '/config/api-settings/delete-api-permissions'
-    ],
-    to: '/configure/api-settings/delete-api-permissions'
-  },
-  {
-    from: [
-      '/authorization/set-logical-api',
-      '/authorization/represent-multiple-apis-using-a-single-logical-api',
-      '/api-auth/tutorials/represent-multiple-apis'
-    ],
-    to: '/configure/api-settings/set-logical-api'
->>>>>>> bd6d9e3b
-  },
-
-  /* Single Sign-On */
-
-  {
-    from: [
-<<<<<<< HEAD
-      '/authorization/rbac/roles/add-permissions-to-roles',
-      '/dashboard/guides/roles/add-permissions-roles',
-      '/api/management/guides/roles/add-permissions-roles'
-    ],
-    to: '/authorization/auth-core-features/roles/add-permissions-to-roles'
-  },
-  {
-    from: [
-      '/authorization/rbac/roles/create-roles',
-      '/dashboard/guides/roles/create-roles',
-      '/api/management/guides/roles/create-roles'
-    ],
-    to: '/authorization/auth-core-features/roles/create-roles'
-=======
-      '/api-auth/tutorials/adoption/single-sign-on',
-      '/sso/legacy',
-      '/sso/legacy/single-page-apps',
-      '/sso/legacy/regular-web-apps-sso',
-      '/sso/legacy/single-page-apps-sso',
-      '/sso/current/single-page-apps-sso',
-      '/sso/current/single-page-apps',
-      '/sso/current/sso-auth0',
-      '/sso/current/introduction',
-      '/sso/single-sign-on',
-      '/sso/current',
-      '/sso/current/setup',
-      '/sso/current/index_old',
-      '/sso'
-    ],
-    to: '/configure/sso'
-  },
-  {
-    from: ['/sso/inbound-single-sign-on','/sso/current/inbound'],
-    to: '/configure/sso/inbound-single-sign-on'
->>>>>>> bd6d9e3b
-  },
-  {
-    from: ['/sso/outbound-single-sign-on','/sso/current/outbound'],
-    to: '/configure/sso/outbound-single-sign-on'
-  },
-  {
-    from: [
-      '/single-sign-on/api-endpoints-for-single-sign-on',
-      '/sso/current/relevant-api-endpoints',
-      '/sso/api-endpoints-for-single-sign-on'
-    ],
-    to: '/configure/sso/api-endpoints-for-single-sign-on'
-  },
-
-  /* SAML */
-
-  {
-    from: [
-      '/saml-apps',
-      '/protocols/saml/identity-providers',
-      '/samlp-providers',
-      '/protocols/saml/samlp-providers',
-      '/protocols/saml',
-      '/protocols/saml-protocol',
-      '/configure/saml-protocol',
-      '/protocols/saml-configuration-options',
-      '/protocols/saml/saml-apps',
-      '/protocols/saml/saml-configuration/supported-options-and-bindings',
-      '/protocols/saml/saml-configuration/design-considerations',
-      '/protocols/saml/saml-configuration-options',
-      '/saml-configuration'
-   ],
-    to: '/configure/saml-configuration'
-  },
-  {
-    from: [
-      '/protocols/saml/saml-configuration',
-      '/protocols/saml/saml-configuration/special-configuration-scenarios',
-      '/protocols/saml-protocol/saml-configuration-options/special-saml-configuration-scenarios'
-    ],
-    to: '/configure/saml-configuration/saml-sso-integrations'
-  },
-  {
-    from: [
-      '/protocols/saml/idp-initiated-sso',
-      '/protocols/saml-configuration-options/identity-provider-initiated-single-sign-on',
-      '/protocols/saml/saml-configuration/special-configuration-scenarios/idp-initiated-sso',
-      '/protocols/saml-protocol/saml-configuration-options/identity-provider-initiated-single-sign-on'
-    ],
-    to: '/configure/saml-configuration/saml-sso-integrations/identity-provider-initiated-single-sign-on'
-  },
-  {
-    from: [
-      '/protocols/saml-configuration-options/sign-and-encrypt-saml-requests',
-      '/protocols/saml/saml-configuration/special-configuration-scenarios/signing-and-encrypting-saml-requests',
-      '/protocols/saml-protocol/saml-configuration-options/sign-and-encrypt-saml-requests'
-    ],
-    to: '/configure/saml-configuration/saml-sso-integrations/sign-and-encrypt-saml-requests'
-  },
-  {
-    from: '/protocols/saml-protocol/saml-configuration-options/work-with-certificates-and-keys-as-strings',
-    to: '/configure/saml-configuration/saml-sso-integrations/work-with-certificates-and-keys-as-strings'
-  },
-  {
-<<<<<<< HEAD
-    from: ['/authorization/how-to-use-auth0s-core-authorization-feature-set','/authorization/guides/how-to'],
-    to: '/authorization/auth-core-features'
-=======
-    from: [
-      '/protocols/saml/adfs',
-      '/protocols/saml-protocol/saml-configuration-options/configure-adfs-saml-connections'
-    ],
-    to: '/configure/saml-configuration/saml-sso-integrations/configure-adfs-saml-connections'
->>>>>>> bd6d9e3b
-  },
-  {
-    from: [
-      '/protocols/saml/identity-providers/okta',
-      '/okta', 
-      '/saml/identity-providers/okta',
-      '/protocols/saml-configuration-options/configure-okta-as-saml-identity-provider',
-      '/protocols/saml-protocol/saml-configuration-options/configure-okta-as-saml-identity-provider'
-    ],
-    to: '/configure/saml-configuration/saml-sso-integrations/configure-okta-as-saml-identity-provider'
-  },
-  {
-<<<<<<< HEAD
-    from: ['/authorization/rbac/roles','/authorization/guides/manage-roles'],
-    to: '/authorization/auth-core-features/roles'
-=======
-    from: [
-      '/onelogin', 
-      '/saml/identity-providers/onelogin',
-      '/protocols/saml/identity-providers/onelogin',
-      '/protocols/saml-configuration-options/configure-onelogin-as-saml-identity-provider',
-
-    ],
-    to: '/configure/saml-configuration/saml-sso-integrations/configure-onelogin-as-saml-identity-provider'
->>>>>>> bd6d9e3b
-  },
-  {
-    from: [
-      '/ping7', 
-      '/saml/identity-providers/ping7',
-      '/protocols/saml/identity-providers/ping7', 
-      '/protocols/saml-configuration-options/configure-pingfederate-as-saml-identity-provider',
-      '/protocols/saml-protocol/saml-configuration/configure-pingfederate-as-saml-identity-provider'
-    ],
-    to: '/configure/saml-configuration/saml-sso-integrations/configure-pingfederate-as-saml-identity-provider'
-  },
-  {
-    from: [
-      '/saml/identity-providers/salesforce',
-      '/protocols/saml/identity-providers/salesforce',
-      '/protocols/saml-configuration-options/configure-salesforce-as-saml-identity-provider',
-      '/protocols/saml-protocol/saml-configuration-options/configure-salesforce-as-saml-identity-provider'
-    ],
-    to: '/configure/saml-configuration/saml-sso-integrations/configure-salesforce-as-saml-identity-provider'
-  },
-  {
-    from: [
-      '/siteminder', 
-      '/saml/identity-providers/siteminder',
-      '/protocols/saml/identity-providers/siteminder',
-      '/protocols/saml-configuration-options/configure-siteminder-as-saml-identity-provider',
-      '/protocols/saml-protocol/saml-configuration-options/configure-siteminder-as-saml-identity-provider'
-    ],
-    to: '/configure/saml-configuration/saml-sso-integrations/configure-siteminder-as-saml-identity-provider'
-  },
-  {
-    from: [
-      '/ssocircle',
-      '/saml/identity-providers/ssocircle',
-      '/protocols/saml/identity-providers/ssocircle', 
-      '/protocols/saml-configuration-options/configure-ssocircle-as-saml-identity-provider',
-      '/protocols/saml-protocol/saml-configuration-options/configure-ssocircle-as-saml-identity-provider'
-    ],
-    to: '/configure/saml-configuration/saml-sso-integrations/configure-ssocircle-as-saml-identity-provider'
-  },
-  {
-    from: [
-      '/saml2webapp-tutorial',
-      '/protocols/saml/saml2webapp-tutorial',
-      '/protocols/saml-protocol/saml-configuration-options/enable-saml2-web-app-addon'
-    ],
-    to: '/configure/saml-configuration/saml-sso-integrations/enable-saml2-web-app-addon'
-  },
-  {
-    from: [
-      '/configure/saml-configuration-options/configure-saml2-web-app-addon-for-aws',
-      '/dashboard/guides/applications/set-up-addon-saml2-aws',
-      '/protocols/saml-protocol/saml-configuration-options/configure-saml2-web-app-addon-for-aws'
-    ],
-    to: '/configure/saml-configuration/saml-sso-integrations/configure-saml2-web-app-addon-for-aws'
-  },
-  {
-    from: [
-      '/protocols/saml/saml-apps/atlassian',
-      '/protocols/saml-protocol/saml-configuration-options/configure-auth0-as-identity-provider-for-atlassian'
-    ],
-    to: '/configure/saml-configuration/saml-sso-integrations/configure-auth0-as-identity-provider-for-atlassian'
-  },
-  {
-    from: [
-      '/saml-apps/cisco-webex',
-      '/protocols/saml/saml-apps/cisco-webex',
-      '/protocols/saml-configuration-options/configure-auth0-as-identity-provider-for-cisco-webex',
-      '/protocols/saml-protocol/saml-configuration-options/configure-auth0-as-identity-provider-for-cisco-webex'
-    ],
-    to: '/configure/saml-configuration/saml-sso-integrations/configure-auth0-as-identity-provider-for-cisco-webex'
-  },
-  {
-    from: [
-      '/saml-apps/datadog',
-      '/protocols/saml/saml-apps/datadog',
-      '/protocols/saml-configuration-options/configure-auth0-as-identity-provider-for-datadog',
-      '/protocols/saml-protocol/saml-configuration-options/configure-auth0-as-identity-provider-for-datadog'
-    ],
-    to: '/configure/saml-configuration/saml-sso-integrations/configure-auth0-as-identity-provider-for-datadog'
-  },
-  {
-    from: [
-      '/protocols/saml/saml-apps/egencia',
-      '/protocols/saml-protocol/saml-configuration-options/configure-auth0-as-identity-provider-for-egencia'
-    ],
-    to: '/configure/saml-configuration/saml-sso-integrations/configure-auth0-as-identity-provider-for-egencia'
-  },
-  {
-    from: [
-      '/saml-apps/freshdesk',
-      '/protocols/saml/saml-apps/freshdesk',
-      '/protocols/saml-configuration-options/configure-auth0-as-identity-provider-for-freshdesk',
-      '/protocols/saml-protocol/saml-configuration-options/configure-auth0-as-identity-provider-for-freshdesk'
-    ],
-    to:  '/configure/saml-configuration/saml-sso-integrations/configure-auth0-as-identity-provider-for-freshdesk'
-  },
-  {
-    from: [
-      '/protocols/saml/saml-apps/github-cloud',
-      '/protocols/saml-protocol/saml-configuration-options/configure-saml2-web-app-addon-for-github-enterprise-cloud'
-    ],
-    to: '/configure/saml-configuration/saml-sso-integrations/configure-saml2-web-app-addon-for-github-enterprise-cloud'
-  },
-  {
-    from: [
-      '/integrations/using-auth0-as-an-identity-provider-with-github-enterprise',
-      '/protocols/saml/saml-apps/github-server',
-      '/tutorials/using-auth0-as-an-identity-provider-with-github-enterprise',
-      '/scenarios/github',
-      '/protocols/saml-protocol/saml-configuration-options/configure-saml2-web-app-addon-for-github-enterprise-server'
-    ],
-    to: '/configure/saml-configuration/saml-sso-integrations/configure-saml2-web-app-addon-for-github-enterprise-server'
-  },
-  {
-    from: [
-      '/protocols/saml/saml-apps/google-apps',
-      '/protocols/saml-protocol/saml-configuration-options/configure-auth0-as-idp-for-google-g-suite'
-    ],
-    to: '/configure/saml-configuration/saml-sso-integrations/configure-auth0-as-idp-for-google-g-suite'
-  },
-  {
-    from: [
-      '/protocols/saml/saml-apps/heroku','/saml-apps/heroku-sso',
-      '/protocols/saml-protocol/saml-configuration-options/configure-saml2-web-app-addon-for-heroku'
-    ],
-    to: '/configure/saml-configuration/saml-sso-integrations/configure-saml2-web-app-addon-for-heroku'
-  },
-  {
-    from: [
-      '/protocols/saml/saml-apps/hosted-graphite',
-      '/protocols/saml-protocol/saml-configuration-options/configure-auth0-as-identity-provider-for-hosted-graphite'
-    ],
-    to: '/configure/saml-configuration/saml-sso-integrations/configure-auth0-as-identity-provider-for-hosted-graphite'
-  },
-  {
-    from: [
-      '/protocols/saml/saml-apps/litmos',
-      '/protocols/saml-configuration-options/configure-auth0-as-identity-provider-for-litmos',
-      '/protocols/saml-protocol/saml-configuration-options/configure-auth0-as-identity-provider-for-litmos'
-    ],
-    to: '/configure/saml-configuration/saml-sso-integrations/configure-auth0-as-identity-provider-for-litmos'
-  },
-  {
-    from: [
-      '/protocols/saml/saml-idp-eloqua',
-      '/protocols/saml/saml-apps/eloqua',
-      '/protocols/saml-protocol/saml-configuration-options/configure-saml2-addon-eloqua'
-    ],
-    to: '/configure/saml-configuration/saml-sso-integrations/configure-saml2-addon-eloqua'
-  },
-  {
-    from: [
-      '/protocols/saml/saml-apps/pluralsight',
-      '/protocols/saml-protocol/saml-configuration-options/configure-auth0-as-identity-provider-for-pluralsight'
-    ],
-    to: '/configure/saml-configuration/saml-sso-integrations/configure-auth0-as-identity-provider-for-pluralsight'
-  },
-  {
-    from: [
-      '/protocols/saml/saml-apps/sprout-video',
-      '/saml-apps/sprout-video',
-      '/protocols/saml-configuration-options/configure-auth0-as-identity-provider-for-sprout-video',
-      '/protocols/saml-protocol/saml-configuration-options/configure-auth0-as-identity-provider-for-sprout-video'
-    ],
-    to: '/configure/saml-configuration/saml-sso-integrations/configure-auth0-as-identity-provider-for-sprout-video'
-  },
-  {
-    from: [
-      '/protocols/saml/saml-apps/tableau-online',
-      '/protocols/saml-protocol/saml-configuration-options/configure-auth0-as-identity-provider-for-tableau-online'
-    ],
-    to: '/configure/saml-configuration/saml-sso-integrations/configure-auth0-as-identity-provider-for-tableau-online'
-  },
-  {
-    from: [
-      '/protocols/saml/saml-apps/tableau-server',
-      '/protocols/saml-protocol/saml-configuration-options/configure-auth0-as-identity-provider-for-tableau-server'
-    ],
-    to: '/configure/saml-configuration/saml-sso-integrations/configure-auth0-as-identity-provider-for-tableau-server'
-  },
-  {
-    from: [
-      '/protocols/saml/saml-apps/workday',
-      '/protocols/saml-protocol/saml-configuration-options/configure-auth0-as-identity-provider-for-workday'
-    ],
-    to: '/configure/saml-configuration/saml-sso-integrations/configure-auth0-as-identity-provider-for-workday'
-  },
-  {
-    from: [
-      '/protocols/saml/saml-apps/workpath',
-      '/protocols/saml-protocol/saml-configuration-options/configure-auth0-as-identity-provider-for-workpath'
-    ],
-    to: '/configure/saml-configuration/saml-sso-integrations/configure-auth0-as-identity-provider-for-workpath'
-  },
-  {
-    from: [
-      '/protocols/saml-configuration-options/configure-auth0-saml-service-provider',
-      '/protocols/saml/saml-sp-generic',
-      '/saml-sp-generic',
-      '/protocols/saml/saml-configuration/auth0-as-service-provider',
-      '/protocols/saml-protocol/configure-auth0-saml-service-provider'
-    ],
-    to: '/configure/saml-configuration/configure-auth0-saml-service-provider'
-  },
-  {
-    from: [
-      '/protocols/saml-configuration-options/configure-auth0-as-saml-identity-provider',
-      '/saml-idp-generic','/protocols/saml/saml-idp-generic',
-      '/protocols/saml/saml-configuration/auth0-as-identity-provider',
-      '/protocols/saml-protocol/configure-auth0-as-saml-identity-provider'
-    ],
-    to: '/configure/saml-configuration/configure-auth0-as-saml-identity-provider'
-  },
-  {
-    from: [
-      '/protocols/saml-configuration-options/saml-identity-provider-configuration-settings',
-      '/samlp', 
-      '/protocols/saml/samlp',
-      '/protocols/saml-protocol/saml-identity-provider-configuration-settings'
-    ],
-    to: '/configure/saml-configuration/saml-identity-provider-configuration-settings'
-  },
-  {
-    from: [
-      '/protocols/saml-configuration-options/customize-saml-assertions',
-      '/protocols/saml/saml-configuration/saml-assertions',
-      '/protocols/saml-protocol/customize-saml-assertions'
-    ],
-    to: '/configure/saml-configuration/customize-saml-assertions'
-  },
-  {
-    from: [
-      '/protocols/saml-configuration-options/test-saml-sso-with-auth0-as-service-and-identity-provider',
-      '/protocols/saml/samlsso-auth0-to-auth0',
-      '/samlsso-auth0-to-auth0',
-      '/protocols/saml-configuration-options/configure-auth0-as-service-and-identity-provider',
-      '/protocols/saml/saml-configuration/auth0-as-identity-and-service-provider',
-      '/protocols/saml-protocol/configure-auth0-as-service-and-identity-provider'
-    ],
-    to: '/configure/saml-configuration/configure-auth0-as-service-and-identity-provider'
-  },
-  {
-    from: [
-      '/protocols/saml-configuration-options/deprovision-users-in-saml-integrations',
-      '/protocols/saml/saml-configuration/deprovision-users',
-      '/protocols/saml-protocol/deprovision-users-in-saml-integrations'
-    ],
-    to: '/configure/saml-configuration/deprovision-users-in-saml-integrations'
-  },
-
-  /* Signing Keys */
-
-  {
-    from: [
-      '/actions/build-actions-flows',
-      '/actions/edit-actions',
-      '/actions/troubleshoot-actions'
-    ],
-    to: '/actions/write-your-first-action'
-  },
-  {
-    from: [
-      '/actions/actions-context-object',
-      '/actions/actions-event-object',
-      '/actions/blueprints'
-    ],
-    to: '/actions/triggers'
-  },
-  {
-    from: [
-      '/actions/manage-action-versions'
-    ],
-    to: '/actions/manage-versions'
-  },
-
-  /* Anomaly Detection */
-
-  {
-    from: [
-      '/anomaly-',
-      '/anomaly',
-      '/anomaly-detection/references/anomaly-detection-faqs',
-      '/anomaly-detection/references/anomaly-detection-restrictions-limitations',
-      '/anomaly-detection/guides/set-anomaly-detection-preferences',
-      '/anomaly-detection/set-anomaly-detection-preferences',
-      '/attack-protection/set-attack-protection-preferences',
-      '/anomaly-detection',
-      '/attack-protection'
-    ],
-    to: '/configure/attack-protection'
-  },
-  {
-    from: [
-      '/anomaly-detection/references/breached-password-detection-triggers-actions',
-      '/anomaly-detection/concepts/breached-passwords',
-      '/anomaly-detection/breached-passwords',
-      '/anomaly-detection/breached-password-security',
-      '/attack-protection/breached-password-detection'
-    ],
-    to: '/configure/attack-protection/breached-password-detection'
-  },
-  {
-    from: [
-      '/anomaly-detection/bot-protection',
-      '/anomaly-detection/guides/prevent-credential-stuffing-attacks',
-      '/anomaly-detection/bot-and-credential-stuffing-protection',
-      '/anomaly-detection/bot-detection',
-      '/attack-protection/bot-detection'
-    ],
-    to: '/configure/attack-protection/bot-detection'
-  },
-  {
-    from: '/anomaly-detection/bot-detection/configure-recaptcha-enterprise',
-    to: '/configure/anomaly-detection/bot-detection/configure-recaptcha-enterprise'
-  },
-  {
-    from: '/anomaly-detection/bot-detection/bot-detection-custom-login-pages',
-    to: '/configure/anomaly-detection/bot-detection/bot-detection-custom-login-pages'
-  },
-  {
-    from: '/anomaly-detection/bot-detection/bot-detection-native-apps',
-    to: '/configure/anomaly-detection/bot-detection/bot-detection-native-apps'
-  },
-  {
-    from: [
-      '/anomaly-detection/references/brute-force-protection-triggers-actions',
-      '/anomaly-detection/guides/enable-disable-brute-force-protection',
-      '/anomaly-detection/concepts/brute-force-protection',
-      '/anomaly-detection/enable-and-disable-brute-force-protection',
-      '/anomaly-detection/brute-force-protection',
-      '/attack-protection/brute-force-protection'
-    ],
-    to: '/configure/attack-protection/brute-force-protection'
-  },
-  {
-    from: '/anomaly-detection/suspicious-ip-throttling',
-    to: '/configure/anomaly-detection/suspicious-ip-throttling'
-  },
-  {
-    from: [
-      '/anomaly-detection/guides/use-tenant-data-for-anomaly-detection',
-      '/anomaly-detection/view-anomaly-detection-events',
-      '/attack-protection/view-attack-protection-events'
-    ],
-    to: '/configure/attack-protection/view-attack-protection-events'
-  },
-
-  /* API */
-
-  {
-    from: ['/auth-api', '/api/authentication/reference'],
-    to: '/api/authentication'
-  },
-  {
-    from: ['/apiv2', '/api/v2','/api/management'],
-    to: '/api/management/v2'
-  },
-  {
-    from: ['/auth0-apis', '/api/info'],
-    to: '/api'
-  },
-  {
-    from: ['/api/management/v1','/api-reference','/api/v1/reference','/api/management/v1/reference'],
-    to: '/api/management-api-v1-deprecated'
-  },
-  {
-    from: ['/api/management/v2/changes','/apiv2Changes', '/api/v2/changes'],
-    to: '/api/management-api-changes-v1-to-v2'
-  },
-  {
-    from: ['/api/use-auth0-apis-with-postman-collections','/api/postman'],
-    to: '/api'
-  },
-
-
-
-  /* Authorization */
-
-  {
-    from: ['/apis'],
-    to: '/authorization/apis'
-  },
-  {
-    from: [
-      '/flows/concepts/auth-code',
-      '/flows/concepts/regular-web-app-login-flow',
-      '/api-auth/grant/authorization-code',
-      '/api-auth/tutorials/adoption/authorization-code',
-      '/api-auth/adoption/authorization-code',
-      '/flows/authorization-code-flow'
-    ],
-    to: '/authorization/authorization-flows/authorization-code-flow'
-  },
-  {
-    from: [
-      '/flows/concepts/auth-code-pkce',
-      '/api-auth/grant/authorization-code-pkce',
-      '/flows/concepts/mobile-login-flow',
-      '/flows/concepts/single-page-login-flow',
-      '/flows/authorization-code-flow-with-proof-key-for-code-exchange-pkce'
-    ],
-    to: '/authorization/authorization-flows/authorization-code-flow-with-proof-key-for-code-exchange-pkce'
-  },
-  {
-    from: [
-      '/flows/guides/implicit/call-api-implicit',
-      '/flows/guides/implicit/includes/sample-use-cases-call-api',
-      '/flows/guides/implicit/includes/call-api',
-      '/flows/guides/implicit/includes/authorize-user-call-api',
-      '/flows/guides/single-page-login-flow/call-api-using-single-page-login-flow',
-      '/api-auth/grant/implicit',
-      '/api-auth/tutorials/adoption/implicit',
-      '/api-auth/tutorials/implicit-grant',
-      '/protocols/oauth2/oauth-implicit-protocol',
-      '/flows/concepts/implicit',
-      '/flows/implicit-flow-with-form-post'
-    ],
-    to: '/authorization/authorization-flows/implicit-flow-with-form-post'
-  },
-  {
-    from: ['/flows/hybrid-flow','/api-auth/grant/hybrid'],
-    to: '/authorization/authorization-flows/hybrid-flow'
-  },
-  {
-    from: [
-      '/flows/concepts/client-credentials',
-      '/flows/concepts/m2m-flow',
-      '/api-auth/grant/client-credentials',
-      '/api-auth/tutorials/adoption/client-credentials',
-      '/flows/client-credentials-flow'
-    ],
-    to: '/authorization/authorization-flows/client-credentials-flow'
-  },
-  {
-    from: [
-      '/flows/concepts/device-auth',
       '/flows/device-authorization-flow'
     ],
     to: '/authorization/authorization-flows/device-authorization-flow'
@@ -3521,244 +2370,6 @@
     to: '/brand-and-customize/email/smtp-email-providers/configure-custom-external-smtp-email-provider'
   },
   {
-<<<<<<< HEAD
-      from: [
-        '/best-practices/custom-db-connections/security',
-        '/best-practices/custom-database-connection-and-action-script-best-practices/custom-db-connection-security-best-practices'
-      ],
-      to: '/best-practices/custom-database-connections-scripts/connection-security'
-  },
-  {
-      from: ['/best-practices/connection-settings'],
-      to: '/best-practices/connection-settings-best-practices'
-  },
-  {
-      from: ['/best-practices/debugging'],
-      to: '/best-practices/debugging-best-practices'
-  },
-  {
-      from: ['/best-practices/deployment'],
-      to: '/best-practices/deployment-best-practices'
-  },
-  {
-      from: ['/best-practices/error-handling'],
-      to: '/best-practices/error-handling-best-practices'
-  },
-  {
-      from: ['/best-practices/operations'],
-      to: '/best-practices/general-usage-and-operations-best-practices'
-  },
-  {
-      from: ['/best-practices/performance'],
-      to: '/best-practices/performance-best-practices'
-  },
-  {
-      from: ['/best-practices/rules'],
-      to: '/best-practices/rules-best-practices'
-  },
-  {
-    from: ['/best-practices/search-best-practices','/users/search/best-practices'],
-    to: '/best-practices/user-search-best-practices'
-  },
-  {
-    from: ['/best-practices/testing'],
-    to: '/best-practices/rules-best-practices/rules-testing-best-practices'
-  },
-  {
-    from: ['/tokens/concepts/token-best-practices','/design/web-apps-vs-web-apis-cookies-vs-tokens'],
-    to: '/best-practices/token-best-practices'
-  },
-  {
-      from: ['/design/using-auth0-with-multi-tenant-apps','/applications/concepts/multiple-tenants','/tutorials/using-auth0-with-multi-tenant-apps','/saas-apps'],
-      to: '/best-practices/multi-tenant-apps-best-practices'
-  },
-
-  /* Brand and Customize */
-
-  {
-    from: ['/branding-customization'],
-    to: '/brand-and-customize'
-  },
-  {
-    from: ['/universal-login/new-experience/universal-login-page-templates','/universal-login/page-templates'],
-    to: '/brand-and-customize/universal-login-page-templates'
-  },
-  {
-    from: [
-      '/universal-login/classic-experience/customization-classic',
-      '/universal-login/customization-classic',
-      '/universal-login/advanced-customization'
-    ],
-    to: '/brand-and-customize/customization-classic'
-  },
-  {
-    from: [
-      '/universal-login/version-control-universal-login-pages',
-      '/universal-login/version-control',
-      '/hosted-pages/version-control'
-    ],
-    to: '/brand-and-customize/version-control-universal-login-pages'
-  },
-
-  /* Custom Domains */
-
-  {
-    from: '/custom-domains',
-    to: '/brand-and-customize/custom-domains'
-  },
-  {
-    from: ['/custom-domains/configure-custom-domains-with-auth0-managed-certificates','/custom-domains/auth0-managed-certificates'],
-    to: '/brand-and-customize/custom-domains/auth0-managed-certificates'
-  },
-  {
-    from: ['/custom-domains/self-managed-certificates','/custom-domains/configure-custom-domains-with-self-managed-certificates'],
-    to: '/brand-and-customize/custom-domains/self-managed-certificates'
-  },
-  {
-    from: '/custom-domains/tls-ssl',
-    to: '/brand-and-customize/custom-domains/self-managed-certificates/tls-ssl'
-  },
-  {
-    from: '/custom-domains/configure-custom-domains-with-self-managed-certificates/configure-gcp-as-reverse-proxy',
-    to: '/brand-and-customize/custom-domains/self-managed-certificates/configure-gcp-as-reverse-proxy'
-  },
-  {
-    from: [
-      '/custom-domains/set-up-cloudfront',
-      '/custom-domains/configure-custom-domains-with-self-managed-certificates/configure-aws-cloudfront-for-use-as-reverse-proxy'
-    ],
-    to: '/brand-and-customize/custom-domains/self-managed-certificates/configure-aws-cloudfront-for-use-as-reverse-proxy'
-  },
-  {
-    from: [
-      '/custom-domains/set-up-cloudflare',
-      '/custom-domains/configure-custom-domains-with-self-managed-certificates/configure-cloudflare-for-use-as-reverse-proxy'
-    ],
-    to: '/brand-and-customize/custom-domains/self-managed-certificates/configure-cloudflare-for-use-as-reverse-proxy'
-  },
-  {
-    from: [
-      '/custom-domains/configure-custom-domains-with-self-managed-certificates/configure-azure-cdn-for-use-as-reverse-proxy',
-      '/custom-domains/set-up-azure-cdn'
-    ],
-    to: '/brand-and-customize/custom-domains/self-managed-certificates/configure-azure-cdn-for-use-as-reverse-proxy'
-  },
-  {
-    from: '/custom-domains/configure-custom-domains-with-self-managed-certificates/configure-akamai-for-use-as-reverse-proxy',
-    to: '/brand-and-customize/custom-domains/self-managed-certificates/configure-akamai-for-use-as-reverse-proxy'
-  },
-  {
-    from: ['/custom-domains/configure-features-to-use-custom-domains','/custom-domains/additional-configuration'],
-    to: '/brand-and-customize/custom-domains/configure-features-to-use-custom-domains'
-  },
-
-  /* Email */
-
-  {
-    from: ['/email','/auth0-email-services'],
-    to: '/brand-and-customize/email'
-  },
-  {
-    from: [
-      '/email/custom',
-      '/auth0-email-services/manage-email-flow',
-      '/email/manage-email-flow'
-    ],
-    to: '/brand-and-customize/email/manage-email-flow'
-  },
-  {
-    from: [
-      '/email/templates',
-      '/auth0-email-services/customize-email-templates',
-      '/email/spa-redirect',
-      '/auth0-email-services/spa-redirect',
-      '/email/customize-email-templates'
-    ],
-    to: '/brand-and-customize/email/customize-email-templates'
-  },
-  {
-    from: [
-      '/email/customize-email-templates/email-template-descriptions',
-      '/auth0-email-services/email-template-descriptions'
-    ],
-    to: '/brand-and-customize/email/email-template-descriptions'
-  },
-  {
-    from: [
-      '/anomaly-detection/guides/customize-blocked-account-emails',
-      '/anomaly-detection/customize-blocked-account-emails',
-      '/attack-protection/customize-blocked-account-emails'
-    ],
-    to: '/brand-and-customize/email/customize-blocked-account-emails'
-  },
-  {
-    from: [
-      '/email/liquid-syntax',
-      '/auth0-email-services/customize-email-templates/use-liquid-syntax-in-email-templates',
-      '/email/customize-email-templates/use-liquid-syntax-in-email-templates'
-    ],
-    to: '/brand-and-customize/email/use-liquid-syntax-in-email-templates'
-  },
-  {
-    from: [
-      '/design/creating-invite-only-applications',
-      '/invite-only',
-      '/tutorials/creating-invite-only-applications',
-      '/auth0-email-services/send-email-invitations-for-application-signup',
-      '/email/send-email-invitations-for-application-signup'
-    ],
-    to: '/brand-and-customize/email/send-email-invitations-for-application-signup'
-  },
-  {
-    from: '/email/send-email-invitations-for-application-signup',
-    to: '/brand-and-customize/email/send-email-invitations-for-application-signup'
-  },
-  {
-    from: [
-      '/auth0-email-services/configure-external-smtp-email-providers',
-      '/email/providers',
-      '/email/configure-external-smtp-email-providers'
-    ],
-    to: '/brand-and-customize/email/smtp-email-providers'
-  },
-  {
-    from: '/email/configure-external-smtp-email-providers/configure-amazon-ses-as-external-smtp-email-provider',
-    to: '/brand-and-customize/email/smtp-email-providers/configure-amazon-ses-as-external-smtp-email-provider'
-=======
-    from: [
-      '/email/testing',
-      '/auth0-email-services/configure-external-smtp-email-providers/configure-test-smtp-email-servers',
-      '/email/configure-test-smtp-email-servers'
-    ],
-    to: '/brand-and-customize/email/configure-test-smtp-email-servers'
->>>>>>> bd6d9e3b
-  },
-
-  {
-<<<<<<< HEAD
-    from: '/email/configure-external-smtp-email-providers/configure-mandrill-as-external-smtp-email-provider',
-    to: '/brand-and-customize/email/smtp-email-providers/configure-mandrill-as-external-smtp-email-provider'
-  },
-  {
-    from: '/email/configure-external-smtp-email-providers/configure-sendgrid-as-external-smtp-email-provider',
-    to: '/brand-and-customize/email/smtp-email-providers/configure-sendgrid-as-external-smtp-email-provider'
-  },
-  {
-    from: '/email/configure-external-smtp-email-providers/configure-sparkpost-as-external-smtp-email-provider',
-    to: '/brand-and-customize/email/smtp-email-providers/configure-sparkpost-as-external-smtp-email-provider'
-  },
-  {
-    from: '/email/configure-external-smtp-email-providers/configure-mailgun-as-external-smtp-email-provider',
-    to: '/brand-and-customize/email/smtp-email-providers/configure-mailgun-as-external-smtp-email-provider'
-  },
-  {
-    from: [
-      '/auth0-email-services/configure-external-smtp-email-providers/configure-custom-external-smtp-email-provider',
-      '/email/configure-custom-external-smtp-email-provider'
-    ],
-    to: '/brand-and-customize/email/smtp-email-providers/configure-custom-external-smtp-email-provider'
-  },
-  {
     from: [
       '/email/testing',
       '/auth0-email-services/configure-external-smtp-email-providers/configure-test-smtp-email-servers',
@@ -3846,86 +2457,6 @@
     to: '/brand-and-customize/i18n/lock-android-internationalization'
   },
   {
-=======
-    from: [
-      '/universal-login/new-experience/text-customization-new-universal-login',
-      '/universal-login/text-customization'
-    ],
-    to: '/brand-and-customize/text-customization-new-universal-login'
-  },
-  {
-    from: ['/scopes/customize-consent-prompts','/scopes/current/guides/customize-consent-prompt'],
-    to: '/brand-and-customize/customize-consent-prompts'
-  },
-  {
-    from: ['/universal-login/custom-error-pages','/error-pages/custom', '/hosted-pages/custom-error-pages'],
-    to: '/brand-and-customize/custom-error-pages'
-  },
-  {
-    from: [
-      '/libraries/lock/customize-lock-error-messages',
-      '/libraries/lock/v11/customizing-error-messages',
-      '/libraries/lock/customizing-error-messages'
-    ],
-    to: '/brand-and-customize/customize-lock-error-messages'
-  },
-  {
-    from: [
-      '/universal-login/customize-password-reset-page',
-      '/universal-login/password-reset',
-      '/hosted-pages/password-reset'
-    ],
-    to: '/brand-and-customize/customize-password-reset-page'
-  },
-  {
-    from: [
-      '/multifactor-authentication/administrator/sms-templates',
-      '/mfa/guides/guardian/customize-sms-messages',
-      '/multifactor-authentication/sms-templates',
-      '/mfa/guides/customize-phone-messages',
-      '/mfa/customize-sms-or-voice-messages'
-    ],
-    to: '/brand-and-customize/customize-sms-or-voice-messages'
-  },
-
-    /* Internationalization and Localization */
-
-  {
-    from: ['/i18n','/i18n/i18n-custom-login-page'],
-    to: '/brand-and-customize/i18n'
-  },
-  {
-    from: [
-      '/i18n/universal-login-internationalization',
-      '/universal-login/i18n',
-      '/universal-login/universal-login-internationalization'
-    ],
-    to: '/brand-and-customize/i18n/universal-login-internationalization'
-  },
-  {
-    from: ['/libraries/lock/v11/i18n', '/libraries/lock/v10/i18n', '/libraries/lock/lock-internationalization'],
-    to: '/brand-and-customize/i18n/lock-internationalization'
-  },
-  {
-    from: [
-      '/libraries/lock-swift/lock-swift-internationalization',
-      '/i18n/i18n-guide-ios',
-      '/libraries/lock-ios/v2/internationalization',
-      '/libraries/lock-swift/lock-swift-internationalization'
-    ],
-    to: '/brand-and-customize/i18n/lock-swift-internationalization'
-  },
-  {
-    from: [
-      '/i18n/i18n-guide-android',
-      '/libraries/lock-android/v2/internationalization',
-      '/libraries/lock-android/v1/internationalization',
-      '/libraries/lock-android/lock-android-internationalization'
-    ],
-    to: '/brand-and-customize/i18n/lock-android-internationalization'
-  },
-  {
->>>>>>> bd6d9e3b
     from: [
       '/i18n/password-options-translation',
       '/i18n/password-options', 
@@ -4266,7 +2797,6 @@
   {
     from: ['/connector/client-certificates','/ad-ldap-connector/configure-ad-ldap-connector-authentication-with-client-certificates'],
     to: '/extensions/ad-ldap-connector/configure-ad-ldap-connector-client-certificates'
-<<<<<<< HEAD
   },
   {
     from: ['/connector/kerberos','/ad-ldap-connector/configure-ad-ldap-connector-authentication-with-kerberos'],
@@ -4345,86 +2875,6 @@
     to: '/extensions/log-export-extensions/export-logs-to-segment'
   },
   {
-=======
-  },
-  {
-    from: ['/connector/kerberos','/ad-ldap-connector/configure-ad-ldap-connector-authentication-with-kerberos'],
-    to: '/extensions/ad-ldap-connector/configure-ad-ldap-connector-with-kerberos'
-  },
-  {
-    from: ['/connector/high-availability','/ad-ldap-connector/ad-ldap-high-availability'],
-    to: '/extensions/ad-ldap-connector/ad-ldap-high-availability'
-  },
-  {
-    from: ['/extensions/adldap-connector','/extensions/ad-ldap-connector-health-monitor'],
-    to: '/extensions/ad-ldap-connector/ad-ldap-connector-health-monitor'
-  },
-  {
-    from: ['/dashboard/guides/connections/disable-cache-ad-ldap'],
-    to: '/extensions/ad-ldap-connector/disable-credential-caching'
-  },
-  {
-    from: ['/connector/scom-monitoring','/ad-ldap-connector/ad-ldap-connector-scorm'],
-    to: '/extensions/ad-ldap-connector/ad-ldap-connector-scom'
-  },
-  {
-    from: ['/connector/modify','/ad-ldap-connector/ad-ldap-connectors-to-auth0'],
-    to: '/extensions/ad-ldap-connector/ad-ldap-connector-to-auth0'
-  },
-  {
-    from: ['/connector/test-dc','/ad-ldap-connector/ad-ldap-connector-test-environment'],
-    to: '/extensions/ad-ldap-connector/ad-ldap-connector-test-environment'
-  },
-  {
-    from: ['/connector/update','/ad-ldap-connector/update-ad-ldap-connectors'],
-    to: '/extensions/ad-ldap-connector/update-ad-ldap-connectors'
-  },
-  {
-    from: ['/extensions/account-link'],
-    to: '/extensions/account-link-extension'
-  },
-  {
-    from: ['/logs/export-log-events-with-extensions', '/logs/log-export-extensions'],
-    to: '/extensions/log-export-extensions'
-  },
-  {
-    from: ['/extensions/export-logs-to-application-insights','/extensions/application-insight'],
-    to: '/extensions/log-export-extensions/export-logs-to-application-insights'
-  },
-  {
-    from: ['/extensions/export-logs-to-cloudwatch','/extensions/cloudwatch'],
-    to: '/extensions/log-export-extensions/export-logs-to-cloudwatch'
-  },
-  {
-    from: ['/extensions/export-logs-to-azure-blob-storage','/extensions/azure-blob-storage'],
-    to: '/extensions/log-export-extensions/export-logs-to-azure-blob-storage'
-  },
-  {
-    from: ['/extensions/export-logs-to-logentries','/extensions/logentries'],
-    to: '/extensions/log-export-extensions/export-logs-to-logentries'
-  },
-  {
-    from: ['/extensions/export-logs-to-loggly','/extensions/loggly'],
-    to: '/extensions/log-export-extensions/export-logs-to-loggly'
-  },
-  {
-    from: ['/extensions/export-logs-to-logstash','/extensions/logstash'],
-    to: '/extensions/log-export-extensions/export-logs-to-logstash'
-  },
-  {
-    from: ['/extensions/export-logs-to-mixpanel','/extensions/mixpanel'],
-    to: '/extensions/log-export-extensions/export-logs-to-mixpanel'
-  },
-  {
-    from: ['/extensions/export-logs-to-papertrail','/extensions/papertrail'],
-    to: '/extensions/log-export-extensions/export-logs-to-papertrail'
-  },
-  {
-    from: ['/extensions/export-logs-to-segment','/extensions/segment'],
-    to: '/extensions/log-export-extensions/export-logs-to-segment'
-  },
-  {
->>>>>>> bd6d9e3b
     from: ['/extensions/export-logs-to-splunk','/extensions/splunk'],
     to: '/extensions/log-export-extensions/export-logs-to-splunk'
   },
@@ -5543,157 +3993,6 @@
     to: '/login/logout/log-users-out-of-idps'
   },
   {
-<<<<<<< HEAD
-=======
-    from: ['/libraries/auth0-php/management-api'],
-    to: '/libraries/auth0-php/using-the-management-api-with-auth0-php'
-  },
-  {
-    from: ['/libraries/auth0-php/troubleshooting'],
-    to: '/libraries/auth0-php/troubleshoot-auth0-php-library'
-  },
-
-
-
-  /* Login */
-
-  {
-    from: ['/flows/login'],
-    to: '/login'
-  },
-  {
-    from: ['/login/embedded', '/flows/login/embedded', '/flows/login/embedded-login'],
-    to: '/login/embedded-login'
-  },
-  {
-    from: ['/cross-origin-authentication', '/flows/login/embedded-login/cross-origin-authentication'],
-    to: '/login/embedded-login/cross-origin-authentication'
-  },
-  {
-    from: ['/authorization/configure-silent-authentication','/api-auth/tutorials/silent-authentication'],
-    to: '/login/configure-silent-authentication'
-  },
-  {
-    from: '/flows',
-    to: '/login/flows'
-  },
-  {
-    from: [
-      '/flows/guides/auth-code/add-login-auth-code',
-      '/flows/guides/auth-code/includes/authorize-user-add-login',
-      '/flows/guides/auth-code/includes/sample-use-cases-add-login',
-      '/flows/guides/auth-code/includes/refresh-tokens',
-      '/flows/guides/auth-code/includes/request-tokens',
-      '/flows/guides/regular-web-app-login-flow/add-login-using-regular-web-app-login-flow',
-      '/oauth-web-protocol', 
-      '/protocols/oauth-web-protocol', 
-      '/protocols/oauth2/oauth-web-protocol',
-      '/application-auth/current/server-side-web',
-      '/client-auth/server-side-web',
-      '/application-auth/legacy/server-side-web',
-      '/flows/add-login-auth-code-flow'
-    ],
-    to: '/login/flows/add-login-auth-code-flow'
-  },
-  {
-    from: [
-      '/authorization/flows/call-your-api-using-the-authorization-code-flow',
-      '/flows/guides/auth-code/call-api-auth-code',
-      '/flows/guides/auth-code/includes/authorize-user-call-api',
-      '/flows/guides/auth-code/includes/sample-use-cases-call-api',
-      '/flows/guides/auth-code/includes/call-api',
-      '/flows/guides/regular-web-app-login-flow/call-api-using-regular-web-app-login-flow',
-      '/api-auth/tutorials/authorization-code-grant',
-      '/flows/call-your-api-using-the-authorization-code-flow'
-    ],
-    to: '/login/flows/call-your-api-using-the-authorization-code-flow'
-  },
-  {
-    from: [
-      '/flows/guides/auth-code-pkce/add-login-auth-code-pkce',
-      '/flows/guides/auth-code-pkce/includes/sample-use-cases-add-login',
-      '/flows/guides/auth-code-pkce/includes/request-tokens',
-      '/flows/guides/auth-code-pkce/includes/refresh-tokens',
-      '/flows/guides/auth-code-pkce/includes/create-code-verifier',
-      '/flows/guides/auth-code-pkce/includes/create-code-challenge',
-      '/flows/guides/auth-code-pkce/includes/authorize-user-add-login',
-      '/application-auth/current/mobile-desktop',
-      '/application-auth/legacy/mobile-desktop',
-      '/application-auth/legacy/mobile-desktop',
-      '/flows/guides/mobile-login-flow/add-login-using-mobile-login-flow',
-      '/flows/add-login-using-the-authorization-code-flow-with-pkce'
-    ],
-    to: '/login/flows/add-login-using-the-authorization-code-flow-with-pkce'
-  },
-  {
-    from: [
-      '/flows/guides/auth-code-pkce/call-api-auth-code-pkce',
-      '/flows/guides/auth-code-pkce/includes/sample-use-cases-call-api',
-      '/flows/guides/auth-code-pkce/includes/call-api',
-      '/flows/guides/auth-code-pkce/includes/authorize-user-call-api',
-      '/flows/guides/mobile-login-flow/call-api-using-mobile-login-flow',
-      '/api-auth/tutorials/authorization-code-grant-pkce',
-      '/flows/call-your-api-using-the-authorization-code-flow-with-pkce'
-    ],
-    to: '/login/flows/call-your-api-using-the-authorization-code-flow-with-pkce'
-  },
-  {
-    from: [
-      '/flows/guides/implicit/add-login-implicit',
-      '/flows/guides/implicit/includes/sample-use-cases-add-login',
-      '/flows/guides/implicit/includes/refresh-tokens',
-      '/flows/guides/implicit/includes/request-tokens',
-      '/flows/guides/implicit/includes/authorize-user-add-login',
-      '/application-auth/current/client-side-web',
-      '/flows/guides/single-page-login-flow/add-login-using-single-page-login-flow',
-      '/client-auth/client-side-web','/application-auth/legacy/client-side-web',
-      '/flows/add-login-using-the-implicit-flow-with-form-post'
-    ],
-    to: '/login/flows/add-login-using-the-implicit-flow-with-form-post'
-  },
-  {
-    from: ['/api-auth/tutorials/hybrid-flow','/flows/call-api-hybrid-flow'],
-    to: '/login/flows/call-api-hybrid-flow'
-  },
-  {
-    from: [
-      '/flows/guides/client-credentials/call-api-client-credentials',
-      '/flows/guides/client-credentials/includes/sample-use-cases',
-      '/flows/guides/client-credentials/includes/call-api',
-      '/flows/guides/client-credentials/includes/request-token',
-      '/flows/guides/m2m-flow/call-api-using-m2m-flow',
-      '/api-auth/tutorials/client-credentials',
-      '/api-auth/config/asking-for-access-tokens',
-      '/flows/call-your-api-using-the-client-credentials-flow'
-    ],
-    to: '/login/flows/call-your-api-using-the-client-credentials-flow'
-  },
-  {
-    from: ['/flows/guides/device-auth/call-api-device-auth'],
-    to: '/login/flows/call-your-api-using-the-device-authorization-flow'
-  },
-  {
-    from: ['/flows/call-your-api-using-resource-owner-password-flow','/api-auth/tutorials/password-grant'],
-    to: '/login/flows/call-your-api-using-resource-owner-password-flow'
-  },
-
-
-  /* Logout */
-
-  {
-    from: ['/logout/log-users-out-of-applications','/logout/guides/logout-applications'],
-    to: '/login/logout/log-users-out-of-applications'
-  },
-  {
-    from: ['/logout/log-users-out-of-auth0','/logout/guides/logout-auth0'],
-    to: '/login/logout/log-users-out-of-auth0'
-  },
-  {
-    from: ['/logout/log-users-out-of-idps','/logout/guides/logout-idps'],
-    to: '/login/logout/log-users-out-of-idps'
-  },
-  {
->>>>>>> bd6d9e3b
     from: ['/logout/log-users-out-of-saml-idps','/protocols/saml/saml-configuration/logout','/logout/guides/logout-saml-idps'],
     to: '/login/logout/log-users-out-of-saml-idps'
   },
@@ -6094,7 +4393,6 @@
   {
     from: ['/migrations/guides/account-linking','/users/guides/link-user-accounts-auth-api'],
     to: '/product-lifecycle/deprecations-and-migrations/link-user-accounts-with-access-tokens-migration'
-<<<<<<< HEAD
   },
   {
     from: ['/migrations/guides/calling-api-with-idtokens'],
@@ -6174,103 +4472,16 @@
   {
     from: ['/deprecations-and-migrations/migrate-tenant-member-roles'],
     to: '/product-lifecycle/deprecations-and-migrations/migrate-tenant-member-roles'
-=======
-  },
-  {
-    from: ['/migrations/guides/calling-api-with-idtokens'],
-    to: '/product-lifecycle/deprecations-and-migrations/migrate-to-calling-api-with-access-tokens'
-  },
-  {
-    from: ['/guides/login/migration-embedded-universal','/guides/login/migration-embedded-centralized','/guides/login/migrating-lock-v10-webapp','/guides/login/migrating-lock-v9-spa','/guides/login/migrating-lock-v9-spa-popup','/guides/login/migrating-lock-v9-webapp','/guides/login/migrating-lock-v10-spa','/guides/login/migrating-lock-v8','/guides/login/migration-sso'],
-    to: '/product-lifecycle/deprecations-and-migrations/migrate-from-embedded-login-to-universal-login'
-  },
-  {
-    from: ['/guides/migration-legacy-flows'],
-    to: '/product-lifecycle/deprecations-and-migrations/migrate-from-legacy-auth-flows'
-  },
-  {
-    from: ['/migrations/guides/clickjacking-protection'],
-    to: '/product-lifecycle/deprecations-and-migrations/clickjacking-protection-for-universal-login'
-  },
-  {
-    from: ['/migrations/guides/extensibility-node12'],
-    to: '/product-lifecycle/deprecations-and-migrations/migrate-to-nodejs-12'
-  },
-  {
-    from: ['/migrations/guides/facebook-graph-api-deprecation'],
-    to: '/product-lifecycle/deprecations-and-migrations/facebook-graph-api-changes'
-  },
-  {
-    from: ['/migrations/guides/facebook-social-context'],
-    to: '/product-lifecycle/deprecations-and-migrations/facebook-social-context-field-deprecation'
-  },
-  {
-    from: ['/migrations/guides/google_cloud_messaging'],
-    to: '/product-lifecycle/deprecations-and-migrations/google-firebase-migration'
-  },
-  {
-    from: ['/migrations/guides/instagram-deprecation'],
-    to: '/product-lifecycle/deprecations-and-migrations/instagram-connection-deprecation'
-  },
-  {
-    from: [
-      '/product-lifecycle/deprecations-and-migrations/migrate-to-management-api-v2',
-      '/api/management-api-v1-deprecated',
-      '/api/management-api-changes-v1-to-v2',
-      '/migrations/guides/management-api-v1-v2',
-      '/api/management/v1/use-cases',
-      '/api/v1'
-    ],
-    to: '/product-lifecycle/deprecations-and-migrations/past-migrations'
-  },
-  {
-    from: ['/migrations/guides/migration-oauthro-oauthtoken'],
-    to: '/product-lifecycle/deprecations-and-migrations/migration-oauthro-oauthtoken'
-  },
-  {
-    from: ['/migrations/guides/migration-oauthro-oauthtoken-pwdless'],
-    to: '/product-lifecycle/deprecations-and-migrations/resource-owner-passwordless-credentials-exchange'
-  },
-  {
-    from: ['/migrations/guides/passwordless-start'],
-    to: '/product-lifecycle/deprecations-and-migrations/migrate-to-passwordless'
-  },
-  {
-    from: ['/migrations/guides/unpaginated-requests'],
-    to: '/product-lifecycle/deprecations-and-migrations/migrate-to-paginated-queries'
-  },
-  {
-    from: ['/migrations/guides/yahoo-userinfo-updates'],
-    to: '/product-lifecycle/deprecations-and-migrations/yahoo-api-changes'
-  },
-  {
-    from: ['/migrations/past-migrations'],
-    to: '/product-lifecycle/deprecations-and-migrations/past-migrations'
->>>>>>> bd6d9e3b
   },
 
 
   /* Professional Services */
 
   {
-<<<<<<< HEAD
     from: ['/services','/auth0-professional-services','/services/auth0-advanced','/services/auth0-introduction','/services/discover-and-design','/services/maintain-and-improve'],
     to: '/professional-services'
-=======
-    from: ['/logs/guides/migrate-logs-v2-v3'],
-    to: '/product-lifecycle/deprecations-and-migrations/migrate-to-tenant-log-search-v3'
-  },
-  {
-    from: ['/deprecations-and-migrations/migrate-tenant-member-roles'],
-    to: '/product-lifecycle/deprecations-and-migrations/migrate-tenant-member-roles'
->>>>>>> bd6d9e3b
-  },
-
-
-  /* Professional Services */
-
-  {
-<<<<<<< HEAD
+  },
+  {
     from: ['/services/architectural-design','/professional-services/architectural-design-services','/professional-services/solution-design-services','/services/solution-design'],
     to: '/professional-services/discover-design'
   },
@@ -6285,56 +4496,20 @@
   {
     from: ['/services/packages'],
     to: '/professional-services/packages'
-=======
-    from: ['/services','/auth0-professional-services','/services/auth0-advanced','/services/auth0-introduction','/services/discover-and-design','/services/maintain-and-improve'],
-    to: '/professional-services'
-  },
-  {
-    from: ['/services/architectural-design','/professional-services/architectural-design-services','/professional-services/solution-design-services','/services/solution-design'],
-    to: '/professional-services/discover-design'
-  },
-  {
-    from: ['/professional-services/custom-implementation-services','/services/custom-implementation','/services/implement'],
-    to: '/professional-services/implement'
-  },
-  {
-    from: ['/services/performance-scalability','/professional-services/performance-and-scalability-services','/professional-services/advisory-sessions','/services/scenario-guidance','/services/code-review','/services/pair-programming'],
-    to: '/professional-services/maintain-improve'
->>>>>>> bd6d9e3b
   },
 
 
   /* Protocols */
 
   {
-<<<<<<< HEAD
     from: ['/tutorials/openid-connect-discovery','/protocols/oidc/openid-connect-discovery','/oidc-rs256-owin'],
     to: '/protocols/configure-applications-with-oidc-discovery'
-=======
-    from: ['/services/packages'],
-    to: '/professional-services/packages'
->>>>>>> bd6d9e3b
-  },
-
-
-  /* Protocols */
-
-  {
-<<<<<<< HEAD
+  },
+  {
     from: ['/protocols/oidc/identity-providers/okta','/protocols/configure-okta-as-oidc-identity-provider'],
     to: '/protocols/configure-okta-as-oauth2-identity-provider'
   },
   {
-=======
-    from: ['/tutorials/openid-connect-discovery','/protocols/oidc/openid-connect-discovery','/oidc-rs256-owin'],
-    to: '/protocols/configure-applications-with-oidc-discovery'
-  },
-  {
-    from: ['/protocols/oidc/identity-providers/okta','/protocols/configure-okta-as-oidc-identity-provider'],
-    to: '/protocols/configure-okta-as-oauth2-identity-provider'
-  },
-  {
->>>>>>> bd6d9e3b
     from: ['/integrations/configure-wsfed-application','/tutorials/configure-wsfed-application'],
     to: '/protocols/configure-ws-fed-applications'
   },
