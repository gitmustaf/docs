--- conflicted
+++ resolved
@@ -841,13 +841,12 @@
     "to": "/tokens/refresh-token"
   },
   {
-<<<<<<< HEAD
     "from": "/tokens/refresh_token",
     "to": "/tokens/refresh-token"
-=======
+  },
+  {
     "from": "/tokens/access_token",
     "to": "/tokens/access-token"
->>>>>>> f0054800
   },
   {
     "from": "/salesforce-community",
