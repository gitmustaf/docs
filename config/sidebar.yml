## ------------------------------------------------------------
## Sidebar Nav Configuration
## This document contains configuration for the sidebar
##
## ------------------------------------------------------------

articles:

## ------------------------------------------------------------
## Get Started
## ------------------------------------------------------------

  - title: "Get Started"
    url: "/getting-started"
    children:

      - title: "Auth0 Overview"
        url: "/getting-started/overview"

      - title: "Learn the Basics"
        url: "/getting-started/the-basics"

      - title: "Dashboard Overview"
        url: "/getting-started/dashboard-overview"

      - title: "Create a Tenant"
        url: "/getting-started/create-tenant"

      - title: "Set Up An App"
        url: "/getting-started/set-up-app"
        children:

          - title: "Regular Web App"
            url: "/dashboard/guides/applications/register-app-regular-web"

          - title: "Native App"
            url: "/dashboard/guides/applications/register-app-native"

          - title: "Single-Page App"
            url: "/dashboard/guides/applications/register-app-spa"

          - title: "Backend/Service"
            url: "/dashboard/guides/applications/register-app-m2m"

      - title: "Set Up an API"
        url: "/getting-started/set-up-api"

      - title: "Set Up Multiple Environments"
        url: "/dev-lifecycle/setting-up-env"
        hidden: true

      - title: "Deployment Models"
        url: "/getting-started/deployment-models"

## ------------------------------------------------------------
## Architecture Scenarios
## ------------------------------------------------------------

  - title: Architecture Scenarios
    url: /architecture-scenarios

    children:

      - title: Business to Consumer
        url: /architecture-scenarios/b2c
        children:
            - title: Architecture
              url: /architecture-scenarios/implementation/b2c/b2c-architecture

            - title: Provisioning
              url: /architecture-scenarios/implementation/b2c/b2c-provisioning

            - title: Authentication
              url: /architecture-scenarios/implementation/b2c/b2c-authentication

            - title: Branding
              url: /architecture-scenarios/implementation/b2c/b2c-branding

            - title: Deployment Automation
              url: /architecture-scenarios/implementation/b2c/b2c-deployment

            - title: Quality Assurance
              url: /architecture-scenarios/implementation/b2c/b2c-qa

            - title: Profile Management
              url: /architecture-scenarios/implementation/b2c/b2c-profile-mgmt

            - title: Authorization
              url: /architecture-scenarios/implementation/b2c/b2c-authorization

            - title: Logout
              url: /architecture-scenarios/implementation/b2c/b2c-logout

            - title: Operations
              url: /architecture-scenarios/implementation/b2c/b2c-operations

            - title: Launch Preparation
              url: /architecture-scenarios/implementation/b2c/b2c-launch 

      - title: Business to Business
        url: /architecture-scenarios/b2b
        children:
            - title: Architecture
              url: /architecture-scenarios/implementation/b2b/b2b-architecture

            - title: Provisioning
              url: /architecture-scenarios/implementation/b2b/b2b-provisioning

            - title: Authentication
              url: /architecture-scenarios/implementation/b2b/b2b-authentication

            - title: Branding
              url: /architecture-scenarios/implementation/b2b/b2b-branding

            - title: Deployment Automation
              url: /architecture-scenarios/implementation/b2b/b2b-deployment

            - title: Quality Assurance
              url: /architecture-scenarios/implementation/b2b/b2b-qa

            - title: Profile Management
              url: /architecture-scenarios/implementation/b2b/b2b-profile-mgmt

            - title: Authorization
              url: /architecture-scenarios/implementation/b2b/b2b-authorization

            - title: Logout
              url: /architecture-scenarios/implementation/b2b/b2b-logout

            - title: Operations
              url: /architecture-scenarios/implementation/b2b/b2b-operations
              
            - title: Launch Preparation
              url: /architecture-scenarios/implementation/b2b/b2b-launch 

      - title: Business to Employees
        url: /architecture-scenarios/b2e
      # - title: SAML for Regular Web Apps
      #   url: /architecture-scenarios/web-saml

      # - title: B2B + B2E
      #   url: /architecture-scenarios/b2b-b2e

      # - title: B2E
      #   url: /architecture-scenarios/b2e

      - title: SSO for Regular Web Apps
        url: /architecture-scenarios/web-app-sso
        children:
            - title: Solution Overview
              url: /architecture-scenarios/web-app-sso/part-1

            - title: Configuration
              url: /architecture-scenarios/web-app-sso/part-2

            - title: Implementation
              url: /architecture-scenarios/web-app-sso/part-3

            - title: Conclusion
              url: /architecture-scenarios/web-app-sso/part-4

      - title: Server Application + API
        url: /architecture-scenarios/server-api
        children:
            - title: Solution Overview
              url: /architecture-scenarios/server-api/part-1

            - title: Configuration
              url: /architecture-scenarios/server-api/part-2

            - title: Implementation
              url: /architecture-scenarios/server-api/part-3

            - title: Conclusion
              url: /architecture-scenarios/server-api/part-4

      - title: SPA + API
        url: /architecture-scenarios/spa-api
        children:
            - title: Solution Overview
              url: /architecture-scenarios/spa-api/part-1

            - title: Configuration
              url: /architecture-scenarios/spa-api/part-2

            - title: Implementation
              url: /architecture-scenarios/spa-api/part-3

            - title: Conclusion
              url: /architecture-scenarios/spa-api/part-4

      - title: Mobile + API
        url: /architecture-scenarios/mobile-api
        children:
            - title: Solution Overview
              url: /architecture-scenarios/mobile-api/part-1

            - title: Configuration
              url: /architecture-scenarios/mobile-api/part-2

            - title: Implementation
              url: /architecture-scenarios/mobile-api/part-3

            - title: Conclusion
              url: /architecture-scenarios/mobile-api/part-4

      - title: Implementation Checklists
        url: /architecture-scenarios/checklists

      - title: Implementation Resources
        url: /architecture-scenarios/implementation-resources

## ------------------------------------------------------------
## LOGIN
## ------------------------------------------------------------

  - title: "Login"
    url: "/login"
    children:

      - title: "Universal Login"
        url: "/universal-login"
        children:

          - title: "New Experience"
            url: "/universal-login/new"

          - title: "Classic Experience"
            url: "/universal-login/classic"

          - title: "Password Reset"
            url: "/universal-login/password-reset"

          - title: "Multi-factor Authentication"
            url: "/universal-login/multifactor-authentication"

          - title: "Passwordless"
            url: "/dashboard/guides/universal-login/configure-login-page-passwordless"
            
          - title: "Error Pages"
            url: "/universal-login/error-pages"

          - title: "Text Customization"
            url: "/universal-login/text-customization"

          - title: "Internationalization"
            url: "/universal-login/i18n"

          - title: "Default Login URL"
            url: "/universal-login/default-login-url"

          - title: "Version Control"
            url: "/universal-login/version-control"

      - title: Universal vs. Embedded Login
        url: /guides/login/universal-vs-embedded

      - title: Embedded Login
        url: "/login/embedded"
        children:

          - title: Lock for Web
            url: /libraries/lock/v11

          - title: Auth0.js
            url: /libraries/auth0js/v9

          - title: Cross-Origin Authentication
            url: /cross-origin-authentication

      - title: Authentication Flows
        url: /flows
        children:

          - title: Regular Web App
            url: /flows/guides/auth-code/add-login-auth-code

          - title: Single-Page App
            url: /flows/guides/implicit/add-login-implicit

          - title: Native App
            url: /flows/guides/auth-code-pkce/add-login-auth-code-pkce

      - title: Multi-factor Authentication
        url: /mfa
        children:

          - title: Factors
            url: /mfa/concepts/mfa-factors

          - title: Enable MFA
            url: /mfa/guides/enable-mfa

          - title: Guardian
            url: /mfa/concepts/guardian
            children: 

              - title: Configure Guardian
                url: /mfa/guides/guardian/configure-guardian
                hidden: true 

              - title: Create Custom Enrollment Ticket
                url: /mfa/guides/guardian/create-enrollment-ticket
                hidden: true 

              - title: Customize SMS Messages
                url: /mfa/guides/guardian/customize-sms-messages
                hidden: true 

              - title: Install Guardian SDK
                url: /mfa/guides/guardian/install-guardian-sdk
                hidden: true 

              - title: Guardian for Android SDK
                url: /mfa/guides/guardian/guardian-android-sdk
                hidden: true 

              - title: Guardian for iOS SDK
                url: /mfa/guides/guardian/guardian-ios-sdk
                hidden: true 

          - title: Customize MFA
            url: /mfa/guides/customize-mfa-universal-login
          
          - title: Reset MFA
            url: /mfa/guides/reset-user-mfa

          - title: Step-up Authentication
            url: /mfa/concepts/step-up-authentication
            children:

              - title: For APIs
                url: /mfa/guides/configure-step-up-apis
                hidden: true 

              - title: For Web Apps
                url: /mfa/guides/configure-step-up-web-apps
                hidden: true 

          - title: MFA Developer Resources
            url: /mfa/concepts/mfa-developer-resources
            children:

              - title: MFA Theme Language Dictionary
                url: /mfa/references/language-dictionary
                hidden: true 

              - title: MFA Widget Theme Options
                url: /mfa/references/mfa-widget-reference
                hidden: true 

          - title: Troubleshoot MFA
            url: /mfa/references/troubleshoot-mfa

      - title: Silent Authentication
        url: /api-auth/tutorials/silent-authentication

      - title: Redirect After Login
        url: /users/guides/redirect-users-after-login

      - title: Logout
        url: /logout
        children:

            - title: Apps
              url: /logout/guides/logout-applications

            - title: Auth0
              url: /logout/guides/logout-auth0

            - title: Identity Providers
              url: /logout/guides/logout-idps

            - title: SAML Identity Providers
              url: /logout/guides/logout-saml-idps

            - title: Redirect After Logout
              url: /logout/guides/redirect-users-after-logout

## ------------------------------------------------------------
## Identity Providers / Connections
## ------------------------------------------------------------

  - title: Connections
    url: /connections
    children:

      - title: Social Identity Providers
        url: "/connections/identity-providers-social"

      - title: Enterprise Identity Providers
        url: "/connections/identity-providers-enterprise"

      - title: Legal Identity Providers
        url: "/connections/identity-providers-legal"

      - title: Database
        url: /connections/database
        children:

          - title: Auth0 User Store
            url: /connections/database#using-the-auth0-user-store

          - title: Your User Store
            url: /connections/database/custom-db
            children:

              - title: Overview
                url: /connections/database/custom-db/overview-custom-db-connections
                hidden: true

              - title: Create Connections
                url: /connections/database/custom-db/create-db-connections
                hidden: true

              - title: Scripts
                url: /connections/database/custom-db/templates
                hidden: true

          - title: Password Policies
            url: /connections/database/password-options

          - title: Password Strength
            url: /connections/database/password-strength

      - title: SAML Identity Providers
        url: /protocols/saml/identity-providers/

      - title: Pass Parameters to Identity Providers
        url: /connections/pass-parameters-to-idps

      - title: Passwordless
        url: /connections/passwordless
        children:
          - title: Authentication Factors
            url: /connections/passwordless
            children:
              - title: Email
                url: /connections/passwordless/guides/email-otp
              - title: Magic Link
                url: /connections/passwordless/guides/email-magic-link
              - title: SMS
                url: /connections/passwordless/guides/sms-otp
          - title: Universal Login
            url: /connections/passwordless/guides/universal-login
          - title: Embedded Login
            url: /connections/passwordless/guides/embedded-login
            children:
              - title: Passwordless APIs
                url: /connections/passwordless/reference/relevant-api-endpoints
              - title: Native Apps
                url: /connections/passwordless/guides/embedded-login-native
              - title: Web Apps
                url: /connections/passwordless/guides/embedded-login-webapps
              - title: SPAs
                url: /connections/passwordless/guides/embedded-login-spa
          - title: Best Practices
            url: /connections/passwordless/guides/best-practices

## ------------------------------------------------------------
## Authorization
## ------------------------------------------------------------

  - title: "Authorization"
    url: "/authorization"
    children:

      - title: Authorization Flows
        url: /flows
        children:

          - title: Authorization Code
            url: /flows/guides/auth-code/call-api-auth-code

          - title: Authorization Code with PKCE
            url: /flows/guides/auth-code-pkce/call-api-auth-code-pkce

          - title: Client Credentials
            url: /flows/guides/client-credentials/call-api-client-credentials

          - title: Device Authorization
            url: /flows/guides/device-auth/call-api-device-auth

          - title: Implicit
            url: /flows/guides/implicit/call-api-implicit
            children:

              - title: Mitigate Replay Attacks
                url: /api-auth/tutorials/nonce
                hidden: true

      - title: "Role-based Access Control (RBAC)"
        url: "/authorization/concepts/rbac"

      - title: "Authorization Policies"
        url: "/authorization/concepts/policies"

      - title: "Rules for Authorization Policies"
        url: "/authorization/concepts/authz-rules"

      - title: "Sample Use Cases - RBAC"
        url: "/authorization/concepts/sample-use-cases-rbac"

      - title: "Sample Use Cases - Rules"
        url: "/authorization/concepts/sample-use-cases-rules"

      - title: "Authz Core vs. Authz Extension"
        url: "/authorization/concepts/core-vs-extension"

      - title: "How to Configure Core RBAC"
        url: "/authorization/guides/how-to"
        children:

          - title: "Manage Roles"
            url: "/authorization/guides/manage-roles"

          - title: "Manage RBAC Users"
            url: "/authorization/guides/manage-users"

          - title: "Manage RBAC Permissions"
            url: "/authorization/guides/manage-permissions"

          - title: "Enable RBAC for APIs"
            url: "/dashboard/guides/apis/enable-rbac"

## ------------------------------------------------------------
## Configuration
## ------------------------------------------------------------

  - title: Configuration
    url: /configure
    children:

      - title: Tenant Configuration
        url: /dashboard/dashboard-tenant-settings
        children:

          - title: Manage Tenant Administrators
            url: /dashboard/manage-dashboard-admins

          - title: Manage Signing Keys
            url: /tokens/guides/manage-signing-keys

          - title: Configure Session Lifetime Settings
            url: /dashboard/guides/tenants/configure-session-lifetime-settings

          - title: Enable SSO for Tenants
            url: /dashboard/guides/tenants/enable-sso-tenant

          - title: Configure Device User Code Settings
            url: /dashboard/guides/tenants/configure-device-user-code-settings

          - title: Recommended Settings
            url: /best-practices/tenant-settings

          - title: Dynamic Client Registration
            url: /api-auth/dynamic-client-registration

          - title: Create Multiple Tenants
            url: /dashboard/guides/tenants/create-multiple-tenants
            hidden: true

          - title: Child Tenant Request Process
            url: /dev-lifecycle/child-tenants
            hidden: true

      - title: Application Configuration
        url: /dashboard/reference/settings-application
        children:

          - title: Enable SSO for Applications
            url: /dashboard/guides/applications/enable-sso-app

          - title: Update Grant Types
            url: /dashboard/guides/applications/update-grant-types

          - title: Android App Links
            url: /dashboard/guides/applications/enable-android-app-links

          - title: Apple Universal Links
            url: /dashboard/guides/applications/enable-universal-links

          - title: Set Up Add-ons
            url: /dashboard/guides/applications/set-up-addons

          - title: Remove Applications
            url: /dashboard/guides/applications/remove-app

          - title: Check App Type
            url: /dashboard/guides/applications/view-app-type-confidential-public

          - title: Rotate Client Secret
            url: /dashboard/guides/applications/rotate-client-secret

          - title: Wildcards for Subdomains
            url: /applications/reference/wildcard-subdomains

          - title: Recommended Settings
            url: /best-practices/application-settings

      - title: API Configuration
        url: /dashboard/reference/settings-api
        children:

          - title: Signing Algorithms
            url: /applications/concepts/signing-algorithms

          - title: Represent Multiple APIs with a Single API
            url: /api-auth/tutorials/represent-multiple-apis

          - title: Dashboard Views for APIs
            url: /dashboard/reference/views-api

      - title: Single Sign-On
        url: /sso/current
        children:

          - title: Inbound SSO
            url: /sso/current/inbound

          - title: Outbound SSO
            url: /sso/current/outbound

          - title: Relevant API Endpoints
            url: /sso/current/relevant-api-endpoints

          - title: Single Sign-On with Auth0
            url: /sso/current/sso-auth0
            hidden: true

      - title: "Anomaly Detection"
        url: "/anomaly-detection"
        children:

          - title: "Breached Password Security"
            url: "/anomaly-detection/concepts/breached-passwords"

          - title: "Set Preferences"
            url: "/anomaly-detection/guides/set-anomaly-detection-preferences"

          - title: "Customize Emails"
            url: "/anomaly-detection/guides/customize-blocked-account-emails"

          - title: "Enable/Disable Brute Force Protection"
            url: "/anomaly-detection/guides/enable-disable-brute-force-protection"

          - title: "Breached Password Triggers"
            url: "/anomaly-detection/references/breached-password-detection-triggers-actions"

          - title: "Brute-Force Protection Triggers"
            url: "/anomaly-detection/references/brute-force-protection-triggers-actions"

          - title: "View Anomaly Detection Events"
            url: "/anomaly-detection/guides/use-tenant-data-for-anomaly-detection"

      - title: SAML Configuration
        url: /protocols/saml
        children:

          - title: Overview
            url: /protocols/saml/saml-configuration

          - title: Configure Auth0 as a Service Provider
            url: /protocols/saml/saml-configuration/auth0-as-service-provider

          - title: Configure Auth0 as an Identity Provider
            url: /protocols/saml/saml-configuration/auth0-as-identity-provider

          - title: Configure Auth0 as Both Service and Identity Provider
            url: /protocols/saml/saml-configuration/auth0-as-identity-and-service-provider

          - title: SAML Design Considerations
            url: /protocols/saml/saml-configuration/design-considerations

          - title: Supported SAML Options and Bindings
            url: /protocols/saml/saml-configuration/supported-options-and-bindings

          - title: Customize SAML Assertions
            url: /protocols/saml/saml-configuration/saml-assertions

          - title: Logout
            url: /protocols/saml/saml-configuration/logout

          - title: Deprovision Users
            url: /protocols/saml/saml-configuration/deprovision-users

          - title: SAML Configurations for SSO Integrations
            url: /protocols/saml/saml-apps

          - title: Special SAML Configuration Scenarios
            url: /protocols/saml/saml-configuration/special-configuration-scenarios
            children:

              - title: IdP-Initiated Single Sign-On
                url: /protocols/saml/saml-configuration/special-configuration-scenarios/idp-initiated-sso
                hidden: true

              - title: Signing and Encrypting SAML Requests
                url: /protocols/saml/saml-configuration/special-configuration-scenarios/signing-and-encrypting-saml-requests
                hidden: true

      - title: Whitelist IP Addresses
        url: /guides/ip-whitelist

## ------------------------------------------------------------
## Manage Users
## ------------------------------------------------------------

  - title: Manage Users
    url: /users
    children:

      - title: User Profiles
        url: /users/concepts/overview-user-profile
        children:

          - title: Normalized User Profile
            url: /users/normalized/auth0

          - title: Update Profiles Using Your Database
            url: /users/guides/update-user-profiles-using-your-database

          - title: Progressive Profiling
            url: /users/concepts/overview-progressive-profiling

          - title: User Profile Structure
            url: /users/references/user-profile-structure

      - title: Metadata
        url: /users/concepts/overview-user-metadata
        children:

          - title: Manage User Metadata
            url: /users/guides/manage-user-metadata

          - title: Read Metadata
            url: /users/guides/read-metadata

          - title: Set Metadata Properties on Creation
            url: /users/guides/set-metadata-properties-on-creation

          - title: Update Metadata with the Management API
            url: /users/guides/update-metadata-properties-with-management-api

          - title: Metadata Best Practices
            url: /best-practices/metadata-best-practices

      - title: Sessions & Cookies
        url: /sessions

      - title: Using the Dashboard
        url: /users/guides/manage-users-using-the-dashboard

      - title: Using the API
        url: /users/guides/manage-users-using-the-management-api

      - title: Link User Accounts
        url: /users/concepts/overview-user-account-linking
        children:

          - title: Link User Accounts
            url: /users/guides/link-user-accounts

          - title: Unlink User Accounts
            url: /users/guides/unlink-user-accounts

          - title: Link Accounts using Authentication API
            url: /users/guides/link-user-accounts-auth-api
            hidden: true 

          - title: Client-Side SPA Scenario 
            url: /users/references/link-accounts-client-side-scenario
          
          - title: Server-Side Regular Web App Scenario
            url: /users/references/link-accounts-server-side-scenario

      - title: Blacklist User Attributes
        url: /security/blacklisting-attributes

      - title: Import & Export Users
        url: /users/concepts/overview-user-migration
        children:

          - title: File Schema
            url: /users/references/bulk-import-database-schema-examples

          - title: Automatic
            url: /users/guides/configure-automatic-migration

          - title: Bulk Import
            url: /users/guides/bulk-user-imports

          - title: Bulk Export
            url: /users/guides/bulk-user-exports

          - title: User Import/Export Extension
            url: /extensions/user-import-export

          - title: Examples
            url: /users/references/user-migration-scenarios

      - title: "User Search"
        url: "/users/search/v3"
        children:

          - title: "Get Users"
            url: "/users/search/v3/get-users-endpoint"

          - title: "Get Users by Email"
            url: "/users/search/v3/get-users-by-email-endpoint"

          - title: "Get Users by ID"
            url: "/users/search/v3/get-users-by-id-endpoint"

          - title: "Sort Search Results"
            url: "/users/search/v3/sort-search-results"

          - title: "View Search Results"
            url: "/users/search/v3/view-search-results-by-page"

          - title: "Query Syntax"
            url: "/users/search/v3/query-syntax"

          - title: "Best Practices"
            url: "/best-practices/search-best-practices"

          - title: "Migrate from Search v2 to V3"
            url: "/users/search/v3/migrate-search-v2-v3"
            hidden: true

      - title: "User Search"
        url: "/users/search/v2"
        hidden: true
        children:

          - title: "Query Syntax"
            url: "/users/search/v2/query-syntax"
            hidden: true

          - title: "Best Practices"
            url: "/best-practices/search-best-practices"
            hidden: true

## ------------------------------------------------------------
## Brand & Customize
## ------------------------------------------------------------

  - title: Brand & Customize
    url: /branding-customization
    children:

      - title: Custom Domains
        url: /custom-domains
        children:

          - title: Auth0-Managed Certificates
            url: /custom-domains/auth0-managed-certificates

          - title: Self-Managed Certificates
            url: /custom-domains/self-managed-certificates
            children:

              - title: Cloudflare Reverse Proxy
                url: /custom-domains/set-up-cloudflare

              - title: Cloudfront Reverse Proxy
                url: /custom-domains/set-up-cloudfront

              - title: Azure CDN Reverse Proxy
                url: /custom-domains/set-up-azure-cdn

          - title: Specific Features
            url: /custom-domains/additional-configuration

          - title: Troubleshooting
            url: /custom-domains/troubleshoot

      - title: Email
        url: /email
        children:

          - title: Custom Email Handling
            url: /email/custom

          - title: Customizing Your Emails
            url: /email/templates

          - title: Use your own SMTP Email Provider
            url: /email/providers

          - title: Liquid Syntax in Email Templates
            url: /email/liquid-syntax

          - title: Set up a Test SMTP Provider
            url: /email/testing

      - title: Consent Prompt
        url: /scopes/current/guides/customize-consent-prompt

      - title: Internationalization
        url: /i18n

## ------------------------------------------------------------
## Rules
## ------------------------------------------------------------

  - title: Rules
    url: /rules
    children:

      - title: Create a New Rule
        url: /dashboard/guides/rules/create-rules

      - title: Rules Use Cases
        url: /rules/references/use-cases

      - title: Store Configuration for Rules
        url: /rules/guides/configuration

      - title: Cache Expensive Resources
        url: /rules/guides/cache-resources

      - title: Debug Rules
        url: /rules/guides/debug

      - title: Management API in Rules
        url: /rules/guides/management-api

      - title: Metadata in Rules
        url: /rules/guides/metadata

      - title: Redirect Users from Rules
        url: /rules/guides/redirect

      - title: User Object
        url: /rules/references/user-object

      - title: Context Object
        url: /rules/references/context-object

      - title: Available Node.js Modules
        url: /rules/references/modules

      - title: Deploy Rules with Bitbucket
        url: /extensions/bitbucket-deploy
        hidden: true

      - title: Deploy Rules with GitLab
        url: /extensions/gitlab-deploy
        hidden: true

      - title: Deploy Rules with Github
        url: /extensions/github-deploy
        hidden: true

## ------------------------------------------------------------
## Hooks
## ------------------------------------------------------------

  - title: Hooks
    url: /hooks
    children:

      - title: Create Hooks
        url: /hooks/create

      - title: Update Hooks
        url: /hooks/update

      - title: Delete Hooks
        url: /hooks/delete

      - title: Enable/Disable Hooks
        url: /hooks/enable-disable

      - title: View Hooks
        url: /hooks/view

      - title: View Logs
        url: /hooks/view-logs

      - title: Extensibility Points
        url: /hooks/extensibility-points
        children:

        - title: Client Credentials Exchange
          url: /hooks/extensibility-points/client-credentials-exchange

        - title: Post Change Password
          url: /hooks/extensibility-points/post-change-password

        - title: Post User Registration
          url: /hooks/extensibility-points/post-user-registration

        - title: Pre User Registration
          url: /hooks/extensibility-points/pre-user-registration    

        - title: Send Phone Message
          url: /hooks/extensibility-points/send-phone-message 

      - title: Hook Secrets
        url: /hooks/secrets
        children:

          - title: Create Secrets
            url: /hooks/secrets/create

          - title: Update Secrets
            url: /hooks/secrets/update

          - title: Delete Secrets
            url: /hooks/secrets/delete

          - title: View Secrets
            url: /hooks/secrets/view

## ------------------------------------------------------------
## Extensions
## ------------------------------------------------------------

  - title: Extensions
    url: /extensions
    children:

      - title: Authorization Extension
        url: /extensions/authorization-extension/v2

      - title: Delegated Administration
        url: /extensions/delegated-admin/v3

      - title: Custom Social Connections
        url: /extensions/custom-social-extensions

      - title: SSO Dashboard Extension
        url: /extensions/sso-dashboard

      - title: Authentication API Webhooks
        url: /extensions/authentication-api-webhooks

      - title: Management API Webhooks
        url: /extensions/management-api-webhooks

      - title: GitHub Deployments
        url: /extensions/github-deploy
      
      - title: Bitbucket Deployments
        url: /extensions/bitbucket-deploy

      - title: GitLab Deployments
        url: /extensions/gitlab-deploy

      - title: Visual Studio Team Services Deployments
        url: /extensions/visual-studio-team-services-deploy

      - title: Authentication API Debugger
        url: /extensions/authentication-api-debugger

      - title: AD/LDAP Connector Health Monitor
        url: /extensions/adldap-connector

      - title: Real-time Webtask Logs
        url: /extensions/realtime-webtask-logs

      - title: Auth0 Logs to Application Insights
        url: /extensions/application-insight

      - title: Auth0 Logs to AWS Cloudwatch
        url: /extensions/cloudwatch

      - title: Auth0 Logs to Azure Blob Storage
        url: /extensions/azure-blog-storage

      - title: Auth0 Logs to Logentries
        url: /extensions/logentries

      - title: Auth0 Logs to Loggly
        url: /extensions/loggly

      - title: Auth0 Logs to Logstash
        url: /extensions/logstash

      - title: Auth0 Logs to Mixpanel
        url: /extensions/mixpanel

      - title: Auth0 Logs to Papertrail
        url: /extensions/papertrail

      - title: Auth0 Logs to Sumo Logic
        url: /extensions/sumologic

      - title: Auth0 Logs to Splunk
        url: /extensions/splunk

      - title: Add-ons
        url: /addons

## ------------------------------------------------------------
## Integrations
## ------------------------------------------------------------

  - title: Integrations
    url: /integrations
    children:

      - title: Analytics
        url: /analytics
        children:

          - title: Facebook Analytics
            url: /analytics/guides/facebook-analytics
            
          - title: Google Analytics
            url: /analytics/guides/google-analytics

      - title: Amazon Web Services (AWS)
        url: /integrations/aws

      - title: AWS API Gateway
        url: /integrations/aws-api-gateway/custom-authorizers

      - title: Azure API Management
        url: /integrations/azure-api-management

      - title: Google Cloud Endpoints
        url: /integrations/google-cloud-platform

      - title: Single Sign-On
        url: /integrations/sso
        children:

          - title: Active Directory RMS
            url: /integrations/sso/ad-rms

          - title: Box
            url: /integrations/sso/box

          - title: CloudBees
            url: /integrations/sso/cloudbees

          - title: Concur
            url: /integrations/sso/concur

          - title: Dropbox
            url: /integrations/sso/dropbox

          - title: Microsoft Dynamics CRM
            url: /integrations/sso/dynamics-crm

          - title: Adobe Echosign
            url: /integrations/sso/echosign

          - title: Egnyte
            url: /integrations/sso/egnyte

          - title: New Relic
            url: /integrations/sso/new-relic

          - title: Office 365
            url: /integrations/sso/office-365

          - title: Salesforce
            url: /integrations/sso/salesforce

          - title: Sentry
            url: /integrations/sso/sentry

          - title: SharePoint
            url: /integrations/sso/sharepoint

          - title: Slack
            url: /integrations/sso/slack

          - title: SpringCM
            url: /integrations/sso/springcm

          - title: Zendesk
            url: /integrations/sso/zendesk

          - title: Zoom
            url: /integrations/sso/zoom

      - title: Marketing
        url: /integrations/marketing
        children:

          - title: Adobe Campaign
            url: /integrations/marketing/adobe-campaign

          - title: Alterian
            url: /integrations/marketing/alterian

          - title: Constant Contact
            url: /integrations/marketing/constant-contact

          - title: Oracle Eloqua
            url: /integrations/marketing/eloqua

          - title: MailChimp
            url: /integrations/marketing/mailchimp

          - title: Marketo
            url: /integrations/marketing/marketo

          - title: Sailthru
            url: /integrations/marketing/sailthru

          - title: Salesforce
            url: /integrations/marketing/salesforce

          - title: Salesforce Marketing Cloud
            url: /integrations/marketing/salesforce-marketing-cloud

          - title: Watson Campaign Automation
            url: /integrations/marketing/watson-campaign-automation

## ------------------------------------------------------------
## Logs
## ------------------------------------------------------------

  - title: Logs
    url: /logs
    children:

      - title: Log Streams
        url: /logs/streams
        children:

          - title: HTTP Event Streams
            url: /logs/streams/http-event

          - title: AWS EventBridge
            url: /logs/streams/aws-eventbridge

<<<<<<< HEAD
              - title: AWS EventBridge
                url: /logs/streams/aws-eventbridge
                
              - title: Datadog Event Streams
                url: /logs/streams/datadog
=======
      - title: Log Data Retention
        url: /logs/references/log-data-retention
>>>>>>> 59ca45e5

      - title: View Log Data in the Dashboard
        url: /logs/guides/view-log-data-dashboard

      - title: Log Event Filters
        url: /logs/references/log-event-filters

      - title: Retrieve Logs Using the Management API
        url: /logs/guides/retrieve-logs-mgmt-api

      - title: Log Event Type Codes
        url: /logs/references/log-event-type-codes

      - title: Log Search Query Syntax
        url: /logs/references/query-syntax

      - title: Log Usage Examples
        url: /logs/concepts/logs-admins-devs

      - title: Migrate from Logs Search v2 to v3
        url: /monitor/logs/migrate-logs-v2-v3
        hidden: true

## ------------------------------------------------------------
## Monitor
## ------------------------------------------------------------

  - title: Monitor
    url: /monitoring
    children:

      - title: Check Auth0 Status
        url: /monitoring/guides/check-status

      - title: Check Supporting Services Status
        url: /monitoring/guides/test-testall-endpoints

      - title: Check External Services Status
        url: /monitoring/guides/check-external-services

      - title: Monitor Applications
        url: /monitoring/guides/monitor-applications

      - title: Monitor Using SCOM
        url: /monitoring/guides/monitor-using-SCOM

      - title: Monitoring the AD/LDAP Connector with System Center Operations Manager
        url: /connector/scom-monitoring
        hidden: true

      - title: AD/LDAP Connector Health Monitor
        url: /extensions/adldap-connector
        hidden: true

      - title: Send Events to Keen
        url: /monitoring/guides/send-events-to-keenio
        hidden: true

      - title: Send Events to Segment
        url: /monitoring/guides/send-events-to-segmentio
        hidden: true

      - title: Send Events to Splunk
        url: /monitoring/guides/send-events-to-splunk
        hidden: true

      - title: Track New Leads in Salesforce
        url: /monitoring/guides/track-leads-salesforce
        hidden: true

      - title: Track New Sign-ups in Salesforce
        url: /monitoring/guides/track-signups-salesforce
        hidden: true

## ------------------------------------------------------------
## Deploy
## ------------------------------------------------------------

  - title: Deploy
    url: /deploy
    children:
      - title: Deployment Options
        url: /getting-started/deployment-models

      - title: Deploy Checklist
        url: /deploy/checklist

      - title: "Pre-Deployment"
        url: "/pre-deployment"
        children:

          - title: "Run Checks"
            url: "/pre-deployment/how-to-run-test"

          - title: "Pre-Launch Tips"
            url: "/pre-deployment/prelaunch-tips"

      - title: "Deploy CLI Tool"
        url: "/extensions/deploy-cli"
        children:

          - title: "Install Deploy CLI"
            url: "/extensions/deploy-cli/guides/install-deploy-cli"

          - title: "Call Deploy CLI"
            url: "/extensions/deploy-cli/guides/call-deploy-cli-programmatically"

          - title: "Incorporate into Build"
            url: "/extensions/deploy-cli/guides/incorporate-deploy-cli-into-build-environment"

          - title: "Import/Export Directory Structure"
            url: "/extensions/deploy-cli/guides/import-export-directory-structure"

          - title: "Import/Export YAML File"
            url: "/extensions/deploy-cli/guides/import-export-yaml-file"

          - title: "Environment Variables"
            url: "/extensions/deploy-cli/references/environment-variables-keyword-mappings"

          - title: "Deploy CLI Options"
            url: "/extensions/deploy-cli/references/deploy-cli-options"

          - title: "What's New"
            url: "/extensions/deploy-cli/references/whats-new"

          - title: "Troubleshoot Deploy CLI"
            url: "/extensions/deploy-cli/references/troubleshooting"
            hidden: true

## ------------------------------------------------------------
## Troubleshoot
## ------------------------------------------------------------

  - title: Troubleshoot
    url: /troubleshoot
    children:

      - title: Basic Issues
        url: /troubleshoot/concepts/basics
        children:

          - title: Verify Platform
            url: /troubleshoot/guides/verify-platform

          - title: Verify Connections
            url: /troubleshoot/guides/verify-connections

          - title: Verify Domain
            url: /troubleshoot/guides/verify-domain

          - title: Verify Rules
            url: /troubleshoot/guides/verify-rules

          - title: Check Error Messages
            url: /troubleshoot/guides/check-error-messages
            children:

              - title: Deprecation Errors
                url: "/troubleshoot/guides/check-deprecation-errors"
                hidden: true 

      - title: Authentication Issues
        url: /troubleshoot/concepts/auth-issues
        children:

          - title: API Calls
            url: /troubleshoot/guides/check-api-calls

          - title: Login and Logout Issues
            url: /troubleshoot/guides/check-login-logout-issues

          - title: User Profiles
            url: /troubleshoot/guides/check-user-profiles

          - title: RBAC
            url: /authorization/concepts/troubleshooting

          - title: MFA
            url: /mfa/references/troubleshooting

          - title: SAML
            url: /protocols/saml/saml-configuration/troubleshoot

          - title: Authorization Extension
            url: /extensions/authorization-extension/v2/troubleshooting

      - title: Integration and Extensibility Issues
        url: /troubleshoot/concepts/integration-extensibility-issues
        children:

          - title: Test Partner Connections
            url: /connections/how-to-test-partner-connection

          - title: Sign in With Apple
            url: "/connections/apple-siwa/troubleshooting"

          - title: Custom Databases
            url: /connections/database/custom-db/error-handling

          - title: Active Directory/LDAP Connector
            url: /connector/troubleshooting

          - title: Extensions
            url: /extensions/troubleshoot

          - title: Auth0 PHP SDK
            url: /libraries/auth0-php/troubleshooting

      - title: Generate and Analyze HAR Files
        url: /troubleshoot/guides/generate-har-files

      - title: Authentication API Debugger
        url: /extensions/authentication-api-debugger


  # - title: "Applications"
  #   url: "/applications"
  #   children:

  #     - title: Grant Types
  #       url: "/applications/concepts/application-grant-types"

  #     - title: "Available Grant Types"
  #       url: "/applications/reference/grant-types-available"

  # - title: "Authentication"
  #   url: "/application-auth/current"
  #   children:

  #     - title: "Native/Mobile Apps"
  #       url: "/flows/guides/auth-code-pkce/add-login-auth-code-pkce"

  #     - title: "Single-Page Apps"
  #       url: "/flows/guides/implicit/add-login-implicit"

  #     - title: "Regular Web Apps"
  #       url: "/flows/guides/auth-code/add-login-auth-code"

  #     - title: "Old-Current"
  #       url: "/application-auth/current"
  #       hidden: true
  #       children:
  #         - title: "Server-side App"
  #           url: "/application-auth/current/server-side-web"
  #           hidden: true

  #         - title: "Client-side App"
  #           url: "/application-auth/current/client-side-web"
  #           hidden: true

  #         - title: "Mobile App"
  #           url: "/application-auth/current/mobile-desktop"
  #           hidden: true

  #     - title: "Legacy"
  #       url: "/application-auth/legacy"
  #       hidden: true
  #       children:
  #         - title: "Server-side App"
  #           url: "/application-auth/legacy/server-side-web"
  #           hidden: true

  #         - title: "Client-side App"
  #           url: "/application-auth/legacy/client-side-web"
  #           hidden: true

  #         - title: "Mobile App"
  #           url: "/application-auth/legacy/mobile-desktop"
  #           hidden: true

  # - title: "APIs"
  #   url: "/apis"
  #   children:

  #     - title: "Overview"
  #       url: "/apis"

  #     - title: "Authorization API Index"
  #       url: "/api-auth"

  #     - title: "OIDC Adoption Guide"
  #       url: "/api-auth/tutorials/adoption"

  #     - title: "Which OAuth Flow to Use"
  #       url: "/api-auth/which-oauth-flow-to-use"

  #     - title: "APIs & Mobile Apps"
  #       url: "/flows/concepts/auth-code-pkce"

  #     - title: "APIs & Single-Page Apps"
  #       url: "/flows/concepts/implicit"

  #     - title: "APIs & Regular Web Apps"
  #       url: "/flows/concepts/auth-code"

  #     - title: "APIs & M2M Apps"
  #       url: "/flows/concepts/client-credentials"

  #     - title: "APIs & Devices"
  #       url: "/flows/concepts/device-auth"

  #     - title: "APIs & Server-side Apps"
  #       url: "/api-auth/grant/authorization-code"
  #       hidden: true

  #     - title: "APIs & Mobile Apps"
  #       url: "/api-auth/grant/authorization-code-pkce"
  #       hidden: true

  #     - title: "APIs & Client-side Apps"
  #       url: "/api-auth/grant/implicit"
  #       hidden: true

  #     - title: "APIs & CLIs"
  #       url: "/api-auth/grant/client-credentials"
  #       hidden: true

  #     - title: "APIs & Trusted Applications"
  #       url: "/api-auth/grant/password"

  #     - title: "Dynamic Client Registration"
  #       url: "/api-auth/dynamic-client-registration"

  #     - title: "Verify Access Tokens"
  #       url: "/tokens/guides/validate-access-tokens"

  - title: "Private Cloud Deployments"
    url: "/private-cloud"
    children:
      - title: Enterprise Support
        url: /onboarding/enterprise-support

      - title: Release Notes
        url: https://auth0.com/releases/
        external: true
        forceFullReload: true

      - title: Private Cloud
        url: /private-cloud/standard-private-cloud

      - title: Managed Private Cloud
        url: /private-cloud/managed-private-cloud
        children:

          - title: Managed Private Cloud Zones
            url: /private-cloud/managed-private-cloud/zones

      - title: Add-Ons for Private Cloud Deployments
        url: /private-cloud/add-ons

      - title: Custom Domain Migration
        url: /private-cloud/custom-domain-migration

      - title: Onboarding
        url: /private-cloud/onboarding
        children:

          - title: Private Cloud Onboarding
            url: /private-cloud/onboarding/private-cloud

          - title: Managed Private Cloud Onboarding
            url: /private-cloud/onboarding/managed-private-cloud

  # - title: "Protocols"
  #   url: "/protocols"
  #   children:

  #     - title: "OAuth 2.0"
  #       url: "/protocols/oauth2"
  #       children:

  #       - title: "State Parameter"
  #         url: "/protocols/oauth2/oauth-state"
  #         hidden: true

  #     - title: "OpenID Connect"
  #       url: "/protocols/oidc"

  #     - title: "SAML"
  #       url: "/protocols/saml"

  #     - title: "WS-Fed"
  #       url: "/protocols/ws-fed"

  #     - title: "LDAP"
  #       url: "/protocols/ldap"

  - title: "Product Lifecycle"
    url: "/product-lifecycle"
    children:
      - title: "Product Release Stages"
        url: "/product-lifecycle/product-release-stages"

      - title: "Migration Process"
        url: "/product-lifecycle/migration-process"

      - title: "Active Migrations"
        url: "/product-lifecycle/migrations"

  - title: "Security"
    url: "/security"
    children:

      - title: "Bulletins"
        url: "/security/bulletins"
        children:
          - title: "CVE 2018-6874"
            url: "/security/bulletins/cve-2018-6874"
            hidden: true

          - title: "CVE 2018-6873"
            url: "/security/bulletins/cve-2018-6873"
            hidden: true

          - title: "CVE 2018-7307"
            url: "/security/bulletins/cve-2018-7307"
            hidden: true

          - title: "CVE 2017-16897"
            url: "/security/bulletins/cve-2017-16897"
            hidden: true

          - title: "CVE 2017-17068"
            url: "/security/bulletins/cve-2017-17068"
            hidden: true

      - title: "Tokens"
        url: "/tokens"
        children:

          - title: "ID Tokens"
            url: "/tokens/concepts/id-tokens"
            children:

              - title: "Get ID Tokens"
                url: "/tokens/guides/get-id-tokens"
                hidden: true 

              - title: "Validate ID Tokens"
                url: "/tokens/guides/validate-id-tokens"
                hidden: true 

              - title: "ID Token Structure"
                url: "/tokens/references/id-token-structure"
                hidden: true 

          - title: "Access Tokens"
            url: "/tokens/concepts/access-tokens"
            children:

              - title: "IDP Access Tokens"
                url: "/tokens/concepts/idp-access-tokens"
                hidden: true 

              - title: "Get Access Tokens"
                url: "/tokens/guides/get-access-tokens"
                hidden: true 

              - title: "Use Access Tokens"
                url: "/tokens/guides/use-access-tokens"
                hidden: true 

              - title: "Validate Access Tokens"
                url: "/tokens/guides/validate-access-tokens"
                hidden: true 

          - title: "Refresh Tokens"
            url: "/tokens/concepts/refresh-tokens"
            children:

              - title: "Get Refresh Tokens"
                url: "/tokens/guides/get-refresh-tokens"
                hidden: true 

              - title: "Use Refresh Tokens"
                url: "/tokens/guides/use-refresh-tokens"
                hidden: true 

              - title: "Revoke Refresh Tokens"
                url: "/tokens/guides/revoke-refresh-tokens"
                hidden: true 

          - title: "Refresh Token Rotation"
            url: "/tokens/concepts/refresh-token-rotation"
            children: 

              - title: "Configure Refresh Token Rotation"
                url: "/tokens/guides/configure-refresh-token-rotation"
                hidden: true 

              - title: "Use Refresh Token Rotation"
                url: "/tokens/guides/use-refresh-token-rotation"
                hidden: true 

              - title: "Disable Refresh Token Rotation"
                url: "/tokens/guides/disable-refresh-token-rotation"
                hidden: true 

          - title: "Delegation Tokens"
            url: "/tokens/concepts/delegation-tokens"
            hidden: true 

          - title: "JSON Web Tokens"
            url: "/tokens/concepts/jwts"
            hidden: true 
            children:

              - title: "Validate JSON Web Tokens"
                url: "/tokens/guides/validate-jwts"
                hidden: true 

              - title: "JSON Web Key Sets"
                url: "/tokens/concepts/jwks"
                hidden: true 
                children:

                  - title: "Locate JSON Web Key Sets"
                    url: "/tokens/guides/locate-jwks"
                    hidden: true 

                  - title: "JSON Web Key Set Properties"
                    url: "/tokens/references/jwks-properties"
                    hidden: true 

              - title: "JSON Web Token Claims"
                url: "/tokens/concepts/jwt-claims"
                hidden: true 
                children:

                  - title: "Create Namespaced Custom Claims"
                    url: "/tokens/guides/create-namespaced-custom-claims"
                    hidden: true 

              - title: "Signing Algorithms"
                url: "/tokens/concepts/signing-algorithms"
                hidden: true 

              - title: "JSON Web Token Structure"
                url: "/tokens/references/jwt-structure"
                hidden: true 

          - title: "Token Storage"
            url: "/tokens/concepts/token-storage"

          - title: "Revoke Tokens"
            url: "/tokens/guides/revoke-tokens"

      - title: "Cookies"
        url: "/sessions/concepts/cookies"

      - title: "Common Threats"
        url: "/security/common-threats"

      - title: "Blacklist User Attributes"
        url: "/security/blacklisting-attributes"

  - title: "Data Privacy"
    url: "/compliance"
    children:
      - title: "GDPR"
        url: "/compliance/gdpr"
        children:
          - title: "Terminology"
            hidden: true
            url: "/compliance/gdpr/definitions"

          - title: "Summary"
            hidden: true
            url: "/compliance/gdpr/gdpr-summary"

          - title: "Roles and Responsibilities"
            hidden: true
            url: "/compliance/gdpr/roles-responsibilities"

          - title: "Auth0 Data Processing"
            hidden: true
            url: "/compliance/gdpr/data-processing"

          - title: "How Auth0 can help"
            url: "/compliance/gdpr/features-aiding-compliance"
            children:

              - title: "User Consent"
                hidden: true
                url: "/compliance/gdpr/features-aiding-compliance/user-consent"
                children:

                  - title: "Track Consent with Lock"
                    hidden: true
                    url: "/compliance/gdpr/features-aiding-compliance/user-consent/track-consent-with-lock"

                  - title: "Track Consent with custom UI"
                    hidden: true
                    url: "/compliance/gdpr/features-aiding-compliance/user-consent/track-consent-with-custom-ui"

              - title: "Access, correct, and erase data"
                hidden: true
                url: "/compliance/gdpr/features-aiding-compliance/right-to-access-data"

              - title: "Data Minimization"
                hidden: true
                url: "/compliance/gdpr/features-aiding-compliance/data-minimization"

              - title: "Data Portability"
                hidden: true
                url: "/compliance/gdpr/features-aiding-compliance/data-portability"

              - title: "Protect and secure user data"
                hidden: true
                url: "/compliance/gdpr/features-aiding-compliance/protect-user-data"

          - title: "Security Advice"
            hidden: true
            url: "/compliance/gdpr/security-advice-for-customers"

  - title: "Best Practices"
    url: "/best-practices"
    children:
      - title: "General Usage and Operations"
        url: "/best-practices/operations"

      - title: "Application Settings"
        url: "/best-practices/application-settings"
        hidden: true

      - title: "Connection Settings"
        url: "/best-practices/connection-settings"

      - title: "Custom Databases and Scripts"
        url: "/best-practices/custom-db-connections"
        children:
          - title: "Custom Database Connection Anatomy"
            url: "/best-practices/custom-db-connections/anatomy"
            hidden: true 

          - title: "Custom Database Action Script Size"
            url: "/best-practices/custom-db-connections/size"
            hidden: true 

          - title: "Custom Database Action Script Environment"
            url: "/best-practices/custom-db-connections/environment"
            hidden: true 

          - title: "Error Handling"
            url: "/best-practices/error-handling"
            hidden: true 

          - title: "Debugging"
            url: "/best-practices/debugging"
            hidden: true 

          - title: "Testing"
            url: "/best-practices/testing"
            hidden: true 

          - title: "Deployment"
            url: "/best-practices/deployment"
            hidden: true 

          - title: "Performance"
            url: "/best-practices/performance"
            hidden: true 

          - title: "Security"
            url: "/best-practices/custom-db-connections/security"
            hidden: true 

      - title: "Metadata"
        url: "/best-practices/metadata-best-practices"

      - title: "Rules"
        url: "/best-practices/rules"

      - title: "Search"
        url: "/best-practices/search-best-practices"

      - title: "Tenant Settings"
        url: "/best-practices/tenant-settings"
        hidden: true

      - title: "Tokens"
        url: "/best-practices/token-best-practices"

      - title: "User Data Storage"
        url: "/best-practices/user-data-storage-best-practices"

  - title: "Support"
    url: "/support"
    children:
      - title: "Support Options"
        url: "/support"

      - title: "Support Matrix"
        url: "/support/matrix"

      - title: "SLA"
        url: "/support/sla"

      - title: "Tickets"
        url: "/support/tickets"

      - title: "Manage Subscription"
        url: "/support/subscription"

      - title: "Operational Policies"
        url: "/policies"

  - title: "Professional Services"
    url: "/services"
    children:
      - title: "Discover & Design"
        url: "/services/discover-and-design"

      - title: "Implement"
        url: "/services/implement"

      - title: "Maintain and Improve"
        url: "/services/maintain-and-improve"
        
      - title: "Packages"
        url: "/services/packages"

      - title: "Architectural Design Sessions"
        url: "/services/architectural-design"
        hidden: true

      - title: "Performance and Scalability"
        url: "/services/performance-scalability"
        hidden: true

      - title: "Scenario guidance"
        url: "/services/scenario-guidance"
        hidden: true

      - title: "Code Review"
        url: "/services/code-review"
        hidden: true

      - title: "Pair Programming"
        url: "/services/pair-programming"
        hidden: true

      - title: "Private Cloud reconfiguration"
        url: "/services/private-cloud-configuration"
        hidden: true

      - title: "Auth0 Introduction"
        url: "/services/auth0-introduction"
        hidden: true

      - title: "Auth0 Advanced Topics"
        url: "/services/auth0-advanced"
        hidden: true

      - title: "Private Cloud Management Workshop"
        url: "/services/private-cloud-management"
        hidden: true

## ------------------------------------------------------------
## About Auth0
## ------------------------------------------------------------

  # - title: About Auth0
  #   url: /about-auth0
  #   children:

  #     - title: Overview
  #       url: /about-auth0/overview

  #     - title: The Basics
  #       url: /about-auth0/the-basics

  #     - title: Auth0 & Data Privacy
  #       url: /about-auth0/auth0-and-data-privacy

  #     - title: Change Log
  #       external: true
  #       forceFullReload: true
  #       url: "https://auth0.com/changelog"

  - title: Auth0 Community
    external: true
    forceFullReload: true
    url: "https://community.auth0.com/"

  - title: Auth0 Blog
    external: true
    forceFullReload: true
    url: "https://auth0.com/blog/"


apis:

  - title: "Overview"
    url: "/api/info"

  - title: "Testing with Postman"
    url: "/api/postman"

  - title: Authentication API
    url: "/api/authentication"
    external: true
    forceFullReload: true

  - title: Management API
    url: "/api/management/v2/tokens"
    forceFullReload: true
    expanded: 1
    children:

      - title: API Tokens
        url: "/api/management/v2/tokens"
        forceFullReload: true
        children:
        - title: Changes
          url: "/api/management/v2/tokens-flows"

      - title: Changes in v2
        url: "/api/management/v2/changes"
        forceFullReload: true

      - title: API Explorer
        url: "/api/management/v2/"
        forceFullReload: true
        external: true

libraries:

  - title: "Overview"
    url: "/libraries"

  - title: "Auth0 Single Page App SDK"
    url: "/libraries/auth0-spa-js"
    children:

      - title: "Migrate from auth0.js"
        url: /libraries/auth0-spa-js/migrate-from-auth0js

  - title: "Lock for Web"
    url: "/libraries/lock/v11"
    children:

      - title: "Overview"
        url: "/libraries/lock/v11"

      - title: "Configuration Options"
        url: "/libraries/lock/v11/configuration"

      - title: "API Reference"
        url: "/libraries/lock/v11/api"

      - title: "UI Customization"
        url: "/libraries/lock/v11/ui-customization"

      - title: "Migration Guide"
        url: "/libraries/lock/v11/migration-guide"

      - title: "Internationalization"
        url: "/libraries/lock/v11/i18n"

      - title: "Customizing Errors"
        url: "/libraries/lock/v11/customizing-error-messages"

      - title: "Authentication Modes"
        url: "/libraries/lock/v11/authentication-modes"

  - title: "Lock for iOS"
    url: "/libraries/lock-ios/v2"
    children:

      - title: "Overview"
        url: "/libraries/lock-ios/v2"

      - title: "Styles Customization"
        url: "/libraries/lock-ios/v2/customization"

      - title: "Behavior Configuration"
        url: "/libraries/lock-ios/v2/configuration"

      - title: "Custom Fields"
        url: "/libraries/lock-ios/v2/custom-fields"

      - title: "Internationalization"
        url: "/libraries/lock-ios/v2/internationalization"

      - title: "Migration Guide"
        url: "/libraries/lock-ios/v2/migration"

  - title: "Lock for Android"
    url: "/libraries/lock-android/v2"
    children:

      - title: "Overview"
        url: "/libraries/lock-android/v2"

      - title: "Configuration Options"
        url: "/libraries/lock-android/v2/configuration"

      - title: "Custom Auth Providers"
        url: "/libraries/lock-android/v2/custom-authentication-providers"

      - title: "Android Dev Keystores"
        url: "/libraries/lock-android/v2/keystore"

      - title: "Custom Signup Fields"
        url: "/libraries/lock-android/v2/custom-fields"

      - title: "Custom Theming"
        url: "/libraries/lock-android/v2/custom-theming"

      - title: "Migration v1 to v2"
        url: "/libraries/lock-android/v2/migration-guide"

      - title: "Internationalization"
        url: "/libraries/lock-android/v2/internationalization"

  - title: "Lock vs. Custom UI"
    url: "/libraries/when-to-use-lock"

  - title: "Auth0 SDK for Web"
    url: "/libraries/auth0js/v9"
    children:

      - title: "Auth0.js"
        url: "/libraries/auth0js/v9"

      - title: "Migration Guide"
        url: "/libraries/auth0js/v9/migration-guide"

  - title: "Auth0 SDK for iOS"
    url: "/libraries/auth0-swift"
    children:

      - title: "Overview"
        url: "/libraries/auth0-swift"

      - title: "Database Authentication"
        url: "/libraries/auth0-swift/database-authentication"

      - title: "User Management"
        url: "/libraries/auth0-swift/user-management"

      - title: "Refresh Tokens"
        url: "/libraries/auth0-swift/save-and-refresh-jwt-tokens"

      - title: "TouchID"
        url: "/libraries/auth0-swift/touchid-authentication"

  - title: "Auth0 SDK for Android"
    url: "/libraries/auth0-android"
    children:

      - title: "Overview"
        url: "/libraries/auth0-android"

      - title: "Configuration"
        url: "/libraries/auth0-android/configuration"

      - title: "Database Authentication"
        url: "/libraries/auth0-android/database-authentication"

      - title: "User Management"
        url: "/libraries/auth0-android/user-management"

      - title: "Refresh Tokens"
        url: "/libraries/auth0-android/save-and-refresh-tokens"
videos:
  - title: Learn Identity
    url: "/videos/learn-identity"
    children:

      - title: "Introduction to Identity"
        url: "/videos/learn-identity/01-introduction-to-identity"

      - title: "OpenID Connect and OAuth2"
        url: "/videos/learn-identity/02-oidc-and-oauth"

      - title: "Web Sign-In"
        url: "/videos/learn-identity/03-web-sign-in"

      - title: "Calling an API"
        url: "/videos/learn-identity/04-calling-an-api"

      - title: "Desktop and Mobile Apps"
        url: "/videos/learn-identity/05-desktop-and-mobile-apps"

      - title: "Single Page Apps"
        url: "/videos/learn-identity/06-single-page-apps"

  - title: Get Started
    url: "/videos/get-started"
    children:

      - title: "Architect: Your Tenant"
        url: "/videos/get-started/01-architecture-your-tenant"

      - title: "Provision: User Stores"
        url: "/videos/get-started/02-provision-user-stores"

      - title: "Provision: Import Users"
        url: "/videos/get-started/03-provision-import-users"

      - title: "Authenticate: How It Works"
        url: "/videos/get-started/04_01-authenticate-how-it-works"

      - title: "Authenticate: SPA Example"
        url: "/videos/get-started/04_02-authenticate-spa-example"

      - title: "Authorize: ID Tokens and Access Control"
        url: "/videos/get-started/05_01-authorize-id-tokens-access-control"

      - title: "Authorize: Get and Validate ID Tokens"
        url: "/videos/get-started/05_02-authorize-get-validate-id-tokens"

      - title: "User Profiles"
        url: "/videos/get-started/06-user-profiles"

      - title: "Brand: How It Works"
        url: "/videos/get-started/07_01-brand-how-it-works"

      - title: "Brand: Sign Up and Login Pages"
        url: "/videos/get-started/07_02-brand-signup-login-pages"

      - title: "Brand: Emails and Error Pages"
        url: "/videos/get-started/08-brand-emails-error-pages"

      - title: "Logout"
        url: "/videos/get-started/10-logout"

## ------------------------------------------------------------
## Identity Labs
## ------------------------------------------------------------

identity-labs:
  - title: Digital Identity Labs
    url: "/identity-labs"
    children:

      - title: "Lab 1: Web Sign-In"
        url: "/identity-labs/01-web-sign-in"
        children:

          - title: "Exercise 1"
            url: "/identity-labs/01-web-sign-in/exercise-01"

          - title: "Exercise 2"
            url: "/identity-labs/01-web-sign-in/exercise-02"

      - title: "Lab 2: Calling an API"
        url: "/identity-labs/02-calling-an-api"
        children:

          - title: "Exercise 1"
            url: "/identity-labs/02-calling-an-api/exercise-01"

          - title: "Exercise 2"
            url: "/identity-labs/02-calling-an-api/exercise-02"

          - title: "Exercise 3"
            url: "/identity-labs/02-calling-an-api/exercise-03"

      - title: "Lab 3: Mobile Native App"
        url: "/identity-labs/03-mobile-native-app"
        children:

          - title: "Exercise 1"
            url: "/identity-labs/03-mobile-native-app/exercise-01"

          - title: "Exercise 2"
            url: "/identity-labs/03-mobile-native-app/exercise-02"

          - title: "Exercise 3"
            url: "/identity-labs/03-mobile-native-app/exercise-03"

      - title: "Lab 4: Single Page App"
        url: "/identity-labs/04-single-page-app"
        children:

          - title: "Exercise 1"
            url: "/identity-labs/04-single-page-app/exercise-01"

          - title: "Exercise 2"
            url: "/identity-labs/04-single-page-app/exercise-02"<|MERGE_RESOLUTION|>--- conflicted
+++ resolved
@@ -1231,16 +1231,13 @@
           - title: AWS EventBridge
             url: /logs/streams/aws-eventbridge
 
-<<<<<<< HEAD
-              - title: AWS EventBridge
-                url: /logs/streams/aws-eventbridge
-                
-              - title: Datadog Event Streams
-                url: /logs/streams/datadog
-=======
+
+          - title: Datadog Event Streams
+            url: /logs/streams/datadog
+
       - title: Log Data Retention
         url: /logs/references/log-data-retention
->>>>>>> 59ca45e5
+
 
       - title: View Log Data in the Dashboard
         url: /logs/guides/view-log-data-dashboard
