## ------------------------------------------------------------
## Sidebar Nav Configuration
## This document contains configuration for the sidebar
##
## ------------------------------------------------------------

articles:

  - title: Getting Started
    url: "/getting-started"
    children:
      - title: Auth0 Overview
        url: /getting-started/overview

      - title: The Basics
        url: /getting-started/the-basics

      - title: "Sessions"
        url: "/sessions"

      - title: Dashboard Overview
        url: /getting-started/dashboard-overview

      - title: Deployment Models
        url: /getting-started/deployment-models

  - title: Architecture Scenarios
    url: /architecture-scenarios

    children:
      - title: SSO for Regular Web Apps
        url: /architecture-scenarios/web-app-sso
        children:
           - title: Solution Overview
             url: /architecture-scenarios/web-app-sso/part-1

           - title: Configuration
             url: /architecture-scenarios/web-app-sso/part-2

           - title: Implementation
             url: /architecture-scenarios/web-app-sso/part-3

           - title: Conclusion
             url: /architecture-scenarios/web-app-sso/part-4

      - title: Server Application + API
        url: /architecture-scenarios/server-api
        children:
           - title: Solution Overview
             url: /architecture-scenarios/server-api/part-1

           - title: Configuration
             url: /architecture-scenarios/server-api/part-2

           - title: Implementation
             url: /architecture-scenarios/server-api/part-3

           - title: Conclusion
             url: /architecture-scenarios/server-api/part-4

      - title: SPA + API
        url: /architecture-scenarios/spa-api
        children:
           - title: Solution Overview
             url: /architecture-scenarios/spa-api/part-1

           - title: Configuration
             url: /architecture-scenarios/spa-api/part-2

           - title: Implementation
             url: /architecture-scenarios/spa-api/part-3

           - title: Conclusion
             url: /architecture-scenarios/spa-api/part-4

      - title: Mobile + API
        url: /architecture-scenarios/mobile-api
        children:
           - title: Solution Overview
             url: /architecture-scenarios/mobile-api/part-1

           - title: Configuration
             url: /architecture-scenarios/mobile-api/part-2

           - title: Implementation
             url: /architecture-scenarios/mobile-api/part-3

           - title: Conclusion
             url: /architecture-scenarios/mobile-api/part-4

      - title: Business to Consumer
        url: /architecture-scenarios/b2c
        children:
            - title: Architecture
              url: /architecture-scenarios/implementation/b2c/b2c-architecture

            - title: Provisioning
              url: /architecture-scenarios/implementation/b2c/b2c-provisioning

            - title: Authentication
              url: /architecture-scenarios/implementation/b2c/b2c-authentication

            - title: Branding
              url: /architecture-scenarios/implementation/b2c/b2c-branding

            - title: Deployment Automation
              url: /architecture-scenarios/implementation/b2c/b2c-deployment

            - title: Quality Assurance
              url: /architecture-scenarios/implementation/b2c/b2c-qa

            - title: Profile Management
              url: /architecture-scenarios/implementation/b2c/b2c-profile-mgmt

            - title: Authorization
              url: /architecture-scenarios/implementation/b2c/b2c-authorization

            - title: Logout
              url: /architecture-scenarios/implementation/b2c/b2c-logout

            - title: Operations
              url: /architecture-scenarios/implementation/b2c/b2c-operations

      - title: Business to Business
        url: /architecture-scenarios/b2b
        children:
            - title: Architecture
              url: /architecture-scenarios/implementation/b2b/b2b-architecture

            - title: Provisioning
              url: /architecture-scenarios/implementation/b2b/b2b-provisioning

            - title: Authentication
              url: /architecture-scenarios/implementation/b2b/b2b-authentication

            - title: Branding
              url: /architecture-scenarios/implementation/b2b/b2b-branding

            - title: Deployment Automation
              url: /architecture-scenarios/implementation/b2b/b2b-deployment

            - title: Quality Assurance
              url: /architecture-scenarios/implementation/b2b/b2b-qa

            - title: Profile Management
              url: /architecture-scenarios/implementation/b2b/b2b-profile-mgmt

            - title: Authorization
              url: /architecture-scenarios/implementation/b2b/b2b-authorization

            - title: Logout
              url: /architecture-scenarios/implementation/b2b/b2b-logout

            - title: Operations
              url: /architecture-scenarios/implementation/b2b/b2b-operations

      - title: Business to Employees
        url: /architecture-scenarios/b2e
      # - title: SAML for Regular Web Apps
      #   url: /architecture-scenarios/web-saml

      # - title: B2B + B2E
      #   url: /architecture-scenarios/b2b-b2e

      # - title: B2E
      #   url: /architecture-scenarios/b2e

      - title: Implementation Checklists
        url: /architecture-scenarios/checklists

      - title: Implementation Resources
        url: /architecture-scenarios/implementation-resources

  - title: "Applications"
    url: "/applications"
    children:

      - title: Grant Types
        url: "/applications/concepts/application-grant-types"

      - title: "Available Grant Types"
        url: "/applications/reference/grant-types-available"

      - title: "Multiple Tenants"
        url: "/applications/concepts/multiple-tenants"

  - title: "Authentication"
    url: "/application-auth/current"
    children:

      - title: "Native/Mobile Apps"
        url: "/flows/guides/auth-code-pkce/add-login-auth-code-pkce"

      - title: "Single-Page Apps"
        url: "/flows/guides/implicit/add-login-implicit"

      - title: "Regular Web Apps"
        url: "/flows/guides/auth-code/add-login-auth-code"

      - title: "Old-Current"
        url: "/application-auth/current"
        hidden: true
        children:
          - title: "Server-side App"
            url: "/application-auth/current/server-side-web"
            hidden: true

          - title: "Client-side App"
            url: "/application-auth/current/client-side-web"
            hidden: true

          - title: "Mobile App"
            url: "/application-auth/current/mobile-desktop"
            hidden: true

      - title: "Legacy"
        url: "/application-auth/legacy"
        hidden: true
        children:
          - title: "Server-side App"
            url: "/application-auth/legacy/server-side-web"
            hidden: true

          - title: "Client-side App"
            url: "/application-auth/legacy/client-side-web"
            hidden: true

          - title: "Mobile App"
            url: "/application-auth/legacy/mobile-desktop"
            hidden: true

  - title: "APIs"
    url: "/apis"
    children:

      - title: "Overview"
        url: "/apis"

      - title: "Authorization API Index"
        url: "/api-auth"

      - title: "OIDC Adoption Guide"
        url: "/api-auth/tutorials/adoption"

      - title: "Which OAuth Flow to Use"
        url: "/api-auth/which-oauth-flow-to-use"

      - title: "APIs & Mobile Apps"
        url: "/flows/concepts/auth-code-pkce"

      - title: "APIs & Single-Page Apps"
        url: "/flows/concepts/implicit"

      - title: "APIs & Regular Web Apps"
        url: "/flows/concepts/auth-code"

      - title: "APIs & M2M Apps"
        url: "/flows/concepts/client-credentials"

      - title: "APIs & Devices"
        url: "/flows/concepts/device-auth"

      - title: "APIs & Server-side Apps"
        url: "/api-auth/grant/authorization-code"
        hidden: true

      - title: "APIs & Mobile Apps"
        url: "/api-auth/grant/authorization-code-pkce"
        hidden: true

      - title: "APIs & Client-side Apps"
        url: "/api-auth/grant/implicit"
        hidden: true

      - title: "APIs & CLIs"
        url: "/api-auth/grant/client-credentials"
        hidden: true

      - title: "APIs & Trusted Applications"
        url: "/api-auth/grant/password"

      - title: "Dynamic Client Registration"
        url: "/api-auth/dynamic-client-registration"

      - title: "Verify Access Tokens"
        url: "/api-auth/tutorials/verify-access-token"

  - title: "Authorization"
    url: "/authorization"
    children:
      - title: "Role-based Access Control (RBAC)"
        url: "/authorization/concepts/rbac"

      - title: "Authorization Policies"
        url: "/authorization/concepts/policies"

      - title: "Rules for Authorization Policies"
        url: "/authorization/concepts/authz-rules"

      - title: "Sample Use Cases - RBAC"
        url: "/authorization/concepts/sample-use-cases-rbac"

      - title: "Sample Use Cases - Rules"
        url: "/authorization/concepts/sample-use-cases-rules"

      - title: "Authz Core vs. Authz Extension"
        url: "/authorization/concepts/core-vs-extension"

      - title: "How to Configure Core RBAC"
        url: "/authorization/guides/how-to"
<<<<<<< HEAD
        children: 
          - title: "Manage Groups"
            url: "/authorization/guides/manage-groups"

=======
        children:
>>>>>>> df1dad3a
          - title: "Manage Roles"
            url: "/authorization/guides/manage-roles"

          - title: "Manage RBAC Users"
            url: "/authorization/guides/manage-users"

          - title: "Manage RBAC Permissions"
            url: "/authorization/guides/manage-permissions"

          - title: "Enable RBAC for APIs"
            url: "/dashboard/guides/apis/enable-rbac"

  - title: "Private Cloud"
    url: "/private-cloud"
    children:
      - title: Enterprise Support
        url: /onboarding/enterprise-support

      - title: Release Notes
        url: https://auth0.com/releases/
        external: true
        forceFullReload: true

  - title: "Connections"
    url: "/connections"
    children:
      - title: "Overview"
        url: "/connections"

      - title: "Username/Password"
        url: "/connections/database"

      - title: "Social/Enterprise"
        url: "/identityproviders"
        children:
          - title: "Custom Social Extensions"
            url: "/extensions/custom-social-extensions"

      - title: "Your Database"
        url: "/connections/database/custom-db"

      - title: "Passwordless Authentication"
        url: "/connections/passwordless"
        children:

          - title: "Native Passwordless"
            url: "/connections/passwordless/native-passwordless-universal"

          - title: "Using Email"
            url: "/connections/passwordless/email"

          - title: "Using SMS"
            url: "/connections/passwordless/sms"

          - title: "FAQ"
            url: "/connections/passwordless/faq"

      - title: "Send extra parameters"
        url: "/connections/pass-parameters-to-idps"

  - title: "Universal Login"
    url: "/universal-login"
    children:

      - title: "Overview"
        url: "/universal-login"

      - title: "Classic Experience"
        url: "/universal-login/classic"

      - title: "New Experience"
        url: "/universal-login/new"

      - title: "Internationalization"
        url: "/universal-login/i18n"

      - title: "Advanced Customization"
        url: "/universal-login/advanced-customization"

      - title: "Password Reset Page"
        url: "/universal-login/password-reset"

      - title: "Guardian MFA"
        url: "/universal-login/guardian"

      - title: "Error Pages"
        url: "/universal-login/error-pages"

      - title: "Version Control"
        url: "/universal-login/version-control"

      - title: "Default Login Page"
        url: "/universal-login/default-login-url"

  - title: "Rules"
    url: "/rules"
    children:

      - title: "Create a New Rule"
        url: "/rules/guides/create"

      - title: "Store Configuration for Rules"
        url: "/rules/guides/configuration"

      - title: "Cache Expensive Resources"
        url: "/rules/guides/cache-resources"

      - title: "Debug Rules"
        url: "/rules/guides/debug"

      - title: "Management API in Rules"
        url: "/rules/guides/management-api"

      - title: "Metadata in Rules"
        url: "/rules/guides/metadata"

      - title: "C# in Rules"
        url: "/rules/guides/csharp"

      - title: "Redirect Users from Rules"
        url: "/rules/guides/redirect"

      - title: "User Object"
        url: "/rules/references/user-object"

      - title: "Context Object"
        url: "/rules/references/context-object"

      - title: "Available Node.js Modules"
        url: "/rules/references/modules"

      - title: "Deploy Rules with Bitbucket"
        url: "/extensions/bitbucket-deploy"

      - title: "Deploy Rules with GitLab"
        url: "/extensions/gitlab-deploy"

      - title: "Deploy Rules with Github"
        url: "/extensions/github-deploy"

  - title: "Hooks (Beta)"
    url: "/hooks"
    children:

      - title: "Overview"
        url: "/hooks"

      - title: "Extensibility Points"
        url: "/hooks/concepts/extensibility-points"
        children:

          - title: "Credentials Exchange"
            url: "/hooks/concepts/credentials-exchange-extensibility-point"

          - title: "Pre-User Registration"
            url: "/hooks/concepts/pre-user-registration-extensibility-point"

          - title: "Post-User Registration"
            url: "/hooks/concepts/post-user-registration-extensibility-point"

      - title: "Using the Auth0 CLI"
        url: "/hooks/guides/create-hooks-using-cli"
        children:

          - title: "Create Hooks"
            url: "/hooks/guides/create-hooks-using-cli"

          - title: "Edit Hooks"
            url: "/hooks/guides/edit-hooks-using-cli"

          - title: "Delete Hooks"
            url: "/hooks/guides/delete-hooks-using-cli"

          - title: "Enable/Disable Hooks"
            url: "/hooks/guides/enable-disable-hooks-using-cli"

          - title: "Get Log Info"
            url: "/hooks/guides/logging-hooks-using-cli"

      - title: "Using the Dashboard"
        url: "/hooks/guides/create-hooks-using-dashboard"
        children:

          - title: "Create Hooks"
            url: "/hooks/guides/create-hooks-using-dashboard"

          - title: "Edit Hooks"
            url: "/hooks/guides/edit-hooks-using-dashboard"

          - title: "Delete Hooks"
            url: "/hooks/guides/delete-hooks-using-dashboard"

          - title: "Enable/Disable Hooks"
            url: "/hooks/guides/enable-disable-hooks-using-dashboard"

  - title: "Email"
    url: "/email"
    children:
      - title: "Overview"
        url: "/email"

      - title: "Custom Email Handling"
        url: "/email/custom"

      - title: "Customizing Your Emails"
        url: "/email/templates"

      - title: "Use your own SMTP Email Provider"
        url: "/email/providers"

      - title: "Liquid Syntax in Email Templates"
        url: "/email/liquid-syntax"

      - title: "Set up a Test SMTP Provider"
        url: "/email/testing"

  - title: "Password Policies"
    url: "/connections/database/password-options"
    children:
      - title: "Password Options"
        url: "/connections/database/password-options"

      - title: "Password Strength"
        url: "/connections/database/password-strength"

  - title: "User Management"
    url: "/users"
    children:
      - title: "User Profiles"
        url: "/users/concepts/overview-user-profile"
        children:

          - title: "Structure"
            url: "/users/references/user-profile-structure"

          - title: "Normalized User Profiles"
            url: "/users/normalized/auth0"
            children:

              - title: "Identify Users"
                url: "/users/normalized/auth0/identify-users"
                hidden: true

              - title: "Retrieve Users"
                url: "/users/search"
                hidden: true

              - title: "Store User Data"
                url: "/users/normalized/auth0/store-user-data"
                hidden: true

              - title: "Normalized User Profile Schema"
                url: "/users/normalized/auth0/normalized-user-profile-schema"
                hidden: true

              - title: "Sample User Profiles"
                url: "/users/normalized/auth0/sample-user-profiles"
                hidden: true

              - title: "OIDC-Compliant Pipelines"
                url: "/users/normalized/oidc"
                hidden: true

          - title: "Link Accounts"
            url: "/link-accounts"
            hidden: true

          - title: "Custom Database"
            url: "/users/guides/update-user-profiles-using-your-database"

          - title: "Progressive Profiling"
            url: "/users/guides/implement-progressive-profiling"
            hidden: true

          - title: "Blacklist Attributes"
            url: "/security/blacklisting-attributes"
            hidden: true

      - title: "User Metadata"
        url: "/users/concepts/overview-user-metadata"

      - title: "User Impersonation"
        url: "/users/guides/impersonate-users-using-the-dashboard"
        hidden: true

      - title: "Delegated Administration"
        url: "/extensions/delegated-admin/v3"
        hidden: true

      - title: "Authorization Extension"
        url: "/extensions/authorization-extension/v2"
        children:

          - title: "Installation"
            url: "/extensions/authorization-extension/v2/implementation/installation"
            hidden: true

          - title: "Setup"
            url: "/extensions/authorization-extension/v2/implementation/setup"
            hidden: true

          - title: "Configuration"
            url: "/extensions/authorization-extension/v2/implementation/configuration"
            hidden: true

          - title: "API Access"
            url: "/extensions/authorization-extension/v2/api-access"
            hidden: true

          - title: "Rules"
            url: "/extensions/authorization-extension/v2/rules"
            hidden: true

          - title: "Troubleshooting"
            url: "/extensions/authorization-extension/v2/troubleshooting"
            hidden: true

          - title: "Import / Export Data"
            url: "/extensions/authorization-extension/v2/import-export-data"
            hidden: true

      - title: "Data Storage"
        url: "/best-practices/user-data-storage-best-practices"
        hidden: true
        children:
          - title: "User Data Storage Scenario"
            url: "/users/references/user-data-storage-scenario"
            hidden: true

      - title: "User Migration"
        url: "/users/concepts/overview-user-migration"
        children:
          - title: "Automatic Migration"
            url: "/users/guides/configure-automatic-migration"

          - title: "Bulk User Imports"
            url: "/users/guides/bulk-user-imports"

          - title: "Bulk User Exports"
            url: "/users/guides/bulk-user-exports"

          - title: "User Import/Export Extension"
            url: "/extensions/user-import-export"

          - title: "Scenarios"
            url: "/users/references/user-migration-scenarios"

          - title: "Azure Access Control"
            url: "/users/guides/azure-access-control"
            hidden: true

          - title: "Import File Schema"
            url: "/users/references/bulk-import-database-schema-examples"

      - title: "Redirect After Login"
        url: "/users/guides/redirect-users-after-login"
        children:
          - title: "Redirect Users from Rules"
            url: "/rules/current/redirect"
            hidden: true

      - title: "User Logout"
        url: "/logout"
        children:
          - title: "Applications"
            url: "/logout/guides/logout-applications"

          - title: "Auth0"
            url: "/logout/guides/logout-auth0"

          - title: "Identity Providers"
            url: "/logout/guides/logout-idps"
            hidden: true

          - title: "SAML Identity Providers"
            url: "/logout/guides/logout-saml-idps"

          - title: "Redirect After Logout"
            url: "/logout/guides/redirect-users-after-logout"

      - title: "User Search"
        url: "/users/search/v3"
        children:
          - title: "Get Users"
            url: "/users/search/v3/get-users-endpoint"

          - title: "Get Users by Email"
            url: "/users/search/v3/get-users-by-email-endpoint"

          - title: "Get Users by ID"
            url: "/users/search/v3/get-users-by-id-endpoint"

          - title: "Sort Search Results"
            url: "/users/search/v3/sort-search-results"

          - title: "View Search Results"
            url: "/users/search/v3/view-search-results-by-page"

          - title: "Query Syntax"
            url: "/users/search/v3/query-syntax"

          - title: "Best Practices"
            url: "/best-practices/search-best-practices"

          - title: "Migrate from Search v2 to V3"
            url: "/users/search/v3/migrate-search-v2-v3"
            hidden: true

      - title: "User Search"
        url: "/users/search/v2"
        hidden: true
        children:
          - title: "Query Syntax"
            url: "/users/search/v2/query-syntax"
            hidden: true

          - title: "Best Practices"
            url: "/best-practices/search-best-practices"
            hidden: true


  - title: "Multi-factor Authentication"
    url: "/multifactor-authentication"
    children:
      - title: "Overview"
        url: "/multifactor-authentication"

      - title: "Factors"
        url: "/multifactor-authentication/factors"
        children:
          - title: "Push"
            url: "/multifactor-authentication/factors/push"

          - title: "One Time Passwords"
            url: "/multifactor-authentication/factors/otp"

          - title: "SMS"
            url: "/multifactor-authentication/factors/sms"

          - title: "Duo"
            url: "/multifactor-authentication/factors/duo"

          - title: "Email"
            url: "/multifactor-authentication/factors/email"

      - title: "Custom MFA"
        url: "/multifactor-authentication/custom"

      - title: "Step-up Authentication"
        url: "/multifactor-authentication/step-up-authentication"
        children:
          - title: "Step-up Authentication for Web Apps"
            url: "/multifactor-authentication/step-up-authentication/step-up-for-web-apps"
            hidden: true

          - title: "Step-up Authentication for APIs"
            url: "/multifactor-authentication/step-up-authentication/step-up-for-apis"
            hidden: true

      - title: "MFA API"
        url: "/multifactor-authentication/api"
        children:
          - title: "Trigger MFA"
            url: "/multifactor-authentication/api/challenges"

          - title: "One-Time Password Challenge"
            url: "/multifactor-authentication/api/otp"

          - title: "SMS Message Challenge"
            url: "/multifactor-authentication/api/oob"

          - title: "Email Authenticator"
            url: "/multifactor-authentication/api/email"

          - title: "Manage Authenticators"
            url: "/multifactor-authentication/api/manage"

          - title: "FAQ"
            url: "/multifactor-authentication/api/faq"

      - title: "MFA Troubleshooting"
        url: "/multifactor-authentication/troubleshooting"

  - title: "Security"
    url: "/security"
    children:

      - title: "Bulletins"
        url: "/security/bulletins"
        children:
          - title: "CVE 2018-6874"
            url: "/security/bulletins/cve-2018-6874"
            hidden: true

          - title: "CVE 2018-6873"
            url: "/security/bulletins/cve-2018-6873"
            hidden: true

          - title: "CVE 2018-7307"
            url: "/security/bulletins/cve-2018-7307"
            hidden: true

          - title: "CVE 2017-16897"
            url: "/security/bulletins/cve-2017-16897"
            hidden: true

          - title: "CVE 2017-17068"
            url: "/security/bulletins/cve-2017-17068"
            hidden: true
      - title: "Where to Store Tokens"
        url: "/security/store-tokens"
        hidden: true

      - title: "Common Threats"
        url: "/security/common-threats"
        hidden: true

      - title: "Blacklist User Attributes"
        url: "/security/blacklisting-attributes"
        hidden: true

  - title: "Anomaly Detection"
    url: "/anomaly-detection"
    children:

      - title: "Overview"
        url: "/anomaly-detection"

      - title: "Breached Password Security"
        url: "/anomaly-detection/concepts/breached-passwords"

      - title: "Set Preferences"
        url: "/anomaly-detection/guides/set-anomaly-detection-preferences"

      - title: "Customize Emails"
        url: "/anomaly-detection/guides/customize-blocked-account-emails"

      - title: "Enable and Disable Brute Force Protection"
        url: "/anomaly-detection/guides/enable-disable-brute-force-protection"
        hidden: true

      - title: "Breached Password Detection Triggers"
        url: "/anomaly-detection/references/breached-password-detection-triggers-actions"
        hidden: true

      - title: "Brute-Force Protection Triggers"
        url: "/anomaly-detection/references/brute-force-protection-triggers-actions"
        hidden: true

      - title: "Restrictions and Limitations"
        url: "/anomaly-detection/references/anomaly-detection-restrictions-limitations"

      - title: "FAQs"
        url: "/anomaly-detection/references/anomaly-detection-faqs"

  - title: "Logs"
    url: "/logs"
    children:

      - title: "Overview"
        url: "/logs"

      - title: "Query Syntax"
        url: "/logs/query-syntax"

  - title: "Integrations"
    url: "/integrations"
    children:

      - title: "Marketing"
        url: "/integrations/marketing"
        children:

          - title: "Adobe Campaign"
            url: "/integrations/marketing/adobe-campaign"

          - title: "Alterian"
            url: "/integrations/marketing/alterian"

          - title: "Constant Contact"
            url: "/integrations/marketing/constant-contact"

          - title: "Oracle Eloqua"
            url: "/integrations/marketing/eloqua"

          - title: "MailChimp"
            url: "/integrations/marketing/mailchimp"

          - title: "Marketo"
            url: "/integrations/marketing/marketo"

          - title: "Sailthru"
            url: "/integrations/marketing/sailthru"

          - title: "Salesforce"
            url: "/integrations/marketing/salesforce"

          - title: "Salesforce Marketing Cloud"
            url: "/integrations/marketing/salesforce-marketing-cloud"

          - title: "Watson Campaign Automation"
            url: "/integrations/marketing/watson-campaign-automation"

      - title: "Single Sign On"
        url: "/integrations/sso"
        children:

          - title: "Active Directory RMS"
            url: "/integrations/sso/ad-rms"
            hidden: true

          - title: "Box"
            url: "/integrations/sso/box"
            hidden: true

          - title: "CloudBees"
            url: "/integrations/sso/cloudbees"
            hidden: true

          - title: "Concur"
            url: "/integrations/sso/concur"
            hidden: true

          - title: "Disqus"
            url: "/integrations/sso/disqus"
            hidden: true

          - title: "Dropbox"
            url: "/integrations/sso/dropbox"
            hidden: true

          - title: "Microsoft Dynamics CRM"
            url: "/integrations/sso/dynamics-crm"
            hidden: true

          - title: "EchoSign"
            url: "/integrations/sso/echosign"
            hidden: true

          - title: "Egnyte"
            url: "/integrations/sso/egnyte"
            hidden: true

          - title: "New Relic"
            url: "/integrations/sso/new-relic"
            hidden: true

          - title: "Microsoft Office 365"
            url: "/integrations/sso/office-365"
            hidden: true

          - title: "Salesforce"
            url: "/integrations/sso/salesforce"
            hidden: true

          - title: "Microsoft SharePoint"
            url: "/integrations/sso/sharepoint"
            hidden: true

          - title: "Slack"
            url: "/integrations/sso/slack"
            hidden: true

          - title: "SpringCM"
            url: "/integrations/sso/springcm"
            hidden: true

          - title: "Zendesk"
            url: "/integrations/sso/zendesk"
            hidden: true

          - title: "Zoom"
            url: "/integrations/sso/zoom"
            hidden: true

  - title: "Protocols"
    url: "/protocols"
    children:

      - title: "OAuth 2.0"
        url: "/protocols/oauth2"
        children:

        - title: "State Parameter"
          url: "/protocols/oauth2/oauth-state"
          hidden: true

      - title: "OpenID Connect"
        url: "/protocols/oidc"

      - title: "SAML"
        url: "/protocols/saml"

      - title: "WS-Fed"
        url: "/protocols/ws-fed"

      - title: "LDAP"
        url: "/protocols/ldap"

  - title: "Addons/Third-Party Apps"
    url: "/addons"
    children:

      - title: "Overview"
        url: "/addons"

  - title: "Auth0 Migrations"
    url: "/migrations"
    children:

      - title: "Past Migrations"
        url: "/migrations/past-migrations"
        hidden: true

      - title: "Management API and ID Tokens"
        url: "/migrations/guides/calling-api-with-idtokens"
        hidden: true

      - title: "Extensibility and Node.js v8"
        url: "/migrations/guides/extensibility-node8"
        hidden: true

  - title: "Data Privacy"
    url: "/compliance"
    children:
      - title: "GDPR"
        url: "/compliance/gdpr"
        children:
          - title: "Terminology"
            hidden: true
            url: "/compliance/gdpr/definitions"

          - title: "Summary"
            hidden: true
            url: "/compliance/gdpr/gdpr-summary"

          - title: "Roles and Responsibilities"
            hidden: true
            url: "/compliance/gdpr/roles-responsibilities"

          - title: "Auth0 Data Processing"
            hidden: true
            url: "/compliance/gdpr/data-processing"

          - title: "How Auth0 can help"
            url: "/compliance/gdpr/features-aiding-compliance"
            children:

              - title: "User Consent"
                hidden: true
                url: "/compliance/gdpr/features-aiding-compliance/user-consent"
                children:

                  - title: "Track Consent with Lock"
                    hidden: true
                    url: "/compliance/gdpr/features-aiding-compliance/user-consent/track-consent-with-lock"

                  - title: "Track Consent with custom UI"
                    hidden: true
                    url: "/compliance/gdpr/features-aiding-compliance/user-consent/track-consent-with-custom-ui"

              - title: "Access, correct, and erase data"
                hidden: true
                url: "/compliance/gdpr/features-aiding-compliance/right-to-access-data"

              - title: "Data Minimization"
                hidden: true
                url: "/compliance/gdpr/features-aiding-compliance/data-minimization"

              - title: "Data Portability"
                hidden: true
                url: "/compliance/gdpr/features-aiding-compliance/data-portability"

              - title: "Protect and secure user data"
                hidden: true
                url: "/compliance/gdpr/features-aiding-compliance/protect-user-data"

          - title: "Security Advice"
            hidden: true
            url: "/compliance/gdpr/security-advice-for-customers"

  - title: "Best Practices"
    url: "/best-practices"
    children:
      - title: "General Usage and Operations"
        url: "/best-practices/operations"

      - title: "Application Settings"
        url: "/best-practices/application-settings"

      - title: "Connection Settings"
        url: "/best-practices/connection-settings"

      - title: "Rules"
        url: "/best-practices/rules"

      - title: "Search"
        url: "/best-practices/search-best-practices"

      - title: "Tenant Settings"
        url: "/best-practices/tenant-settings"

      - title: "User Data Storage"
        url: "/best-practices/user-data-storage-best-practices"

  - title: "Troubleshoot"
    url: "/troubleshoot"
    children:
      - title: "Basics"
        url: "/troubleshoot/basics"

      - title: "Issues With ..."
        url: "/troubleshoot/issues"

      - title: "HTTP Archive (HAR)"
        url: "/troubleshoot/har"

      - title: "Monitor Auth0 Implementations"
        url: "/monitoring"
        children:
          - title: "Check Auth0 Status"
            url: "/monitoring/guides/check-status"

          - title: "Check Supporting Services Status"
            url: "/monitoring/guides/test-testall-endpoints"

          - title: "Check External Services Status"
            url: "/monitoring/guides/check-external-services"

          - title: "Monitor Using SCOM"
            url: "/monitoring/guides/monitor-using-SCOM"

          - title: "Monitor Applications"
            url: "/monitoring/guides/monitor-applications"

          - title: "Send Events to Keen"
            url: "/monitoring/guides/send-events-to-keenio"
            hidden: true

          - title: "Send Events to Segment"
            url: "/monitoring/guides/send-events-to-segmentio"
            hidden: true

          - title: "Send Events to Splunk"
            url: "/monitoring/guides/send-events-to-splunk"
            hidden: true

          - title: "Track New Leads in Salesforce"
            url: "/monitoring/guides/track-leads-salesforce"
            hidden: true

          - title: "Track New Sign-ups in Salesforce"
            url: "/monitoring/guides/track-signups-salesforce"
            hidden: true

  - title: "Support"
    url: "/support"
    children:
      - title: "Support Options"
        url: "/support"

      - title: "Support Matrix"
        url: "/support/matrix"

      - title: "SLA"
        url: "/support/sla"

      - title: "Tickets"
        url: "/support/tickets"

      - title: "Manage Subscription"
        url: "/support/subscription"

      - title: "Operational Policies"
        url: "/policies"

  - title: "Pre-Deployment"
    url: "/pre-deployment"
    children:
      - title: "Run Checks"
        url: "/pre-deployment/how-to-run-test"

      - title: "Pre-Launch Tips"
        url: "/pre-deployment/prelaunch-tips"

      - title: "Deploy CLI Tool"
        url: "/extensions/deploy-cli"
        children:
          - title: "Install Deploy CLI"
            url: "/extensions/deploy-cli/guides/install-deploy-cli"

          - title: "Call Deploy CLI"
            url: "/extensions/deploy-cli/guides/call-deploy-cli-programmatically"

          - title: "Incorporate into Build"
            url: "/extensions/deploy-cli/guides/incorporate-deploy-cli-into-build-environment"

          - title: "Import/Export Directory Structure"
            url: "/extensions/deploy-cli/guides/import-export-directory-structure"

          - title: "Import/Export YAML File"
            url: "/extensions/deploy-cli/guides/import-export-yaml-file"

          - title: "Environment Variables"
            url: "/extensions/deploy-cli/references/environment-variables-keyword-mappings"

          - title: "Deploy CLI Options"
            url: "/extensions/deploy-cli/references/deploy-cli-options"

          - title: "What's New in v2"
            url: "/extensions/deploy-cli/references/whats-new-v2"

          - title: "Troubleshooting Deploy CLI"
            url: "/extensions/deploy-cli/references/troubleshooting"

  - title: "Professional Services"
    url: "/services"
    children:
      - title: "Overview"
        url: "/services"

      - title: "Architectural Design Sessions"
        url: "/services/architectural-design"
        hidden: true

      - title: "Performance and Scalability"
        url: "/services/performance-scalability"
        hidden: true

      - title: "Scenario guidance"
        url: "/services/scenario-guidance"
        hidden: true

      - title: "Code Review"
        url: "/services/code-review"
        hidden: true

      - title: "Pair Programming"
        url: "/services/pair-programming"
        hidden: true

      - title: "Private Cloud reconfiguration"
        url: "/services/private-cloud-configuration"
        hidden: true

      - title: "Auth0 Introduction"
        url: "/services/auth0-introduction"
        hidden: true

      - title: "Auth0 Advanced Topics"
        url: "/services/auth0-advanced"
        hidden: true

      - title: "Private Cloud Management Workshop"
        url: "/services/private-cloud-management"
        hidden: true

apis:

  - title: "Overview"
    url: "/api/info"

  - title: "Testing with Postman"
    url: "/api/postman"

  - title: Authentication API
    url: "/api/authentication"
    external: true
    forceFullReload: true

  - title: Management API
    url: "/api/management/v2/tokens"
    forceFullReload: true
    expanded: 1
    children:

      - title: API Tokens
        url: "/api/management/v2/tokens"
        forceFullReload: true
        children:
        - title: Changes
          url: "/api/management/v2/tokens-flows"

      - title: Changes in v2
        url: "/api/management/v2/changes"
        forceFullReload: true

      - title: API Explorer
        url: "/api/management/v2/"
        forceFullReload: true
        external: true

libraries:

  - title: "Overview"
    url: "/libraries"

  - title: "Auth0 Single Page Application SDK"
    url: "/libraries/auth0-spa-js"

  - title: "Lock for Web"
    url: "/libraries/lock/v11"
    children:

      - title: "Overview"
        url: "/libraries/lock/v11"

      - title: "Configuration Options"
        url: "/libraries/lock/v11/configuration"

      - title: "API Reference"
        url: "/libraries/lock/v11/api"

      - title: "UI Customization"
        url: "/libraries/lock/v11/ui-customization"

      - title: "Migration Guide"
        url: "/libraries/lock/v11/migration-guide"

      - title: "Internationalization"
        url: "/libraries/lock/v11/i18n"

      - title: "Customizing Errors"
        url: "/libraries/lock/v11/customizing-error-messages"

      - title: "Authentication Modes"
        url: "/libraries/lock/v11/authentication-modes"

  - title: "Lock for iOS"
    url: "/libraries/lock-ios/v2"
    children:

      - title: "Overview"
        url: "/libraries/lock-ios/v2"

      - title: "Styles Customization"
        url: "/libraries/lock-ios/v2/customization"

      - title: "Behavior Configuration"
        url: "/libraries/lock-ios/v2/configuration"

      - title: "Custom Fields"
        url: "/libraries/lock-ios/v2/custom-fields"

      - title: "Internationalization"
        url: "/libraries/lock-ios/v2/internationalization"

      - title: "Passwordless"
        url: "/libraries/lock-ios/v2/passwordless"

      - title: "Migration Guide"
        url: "/libraries/lock-ios/v2/migration"

  - title: "Lock for Android"
    url: "/libraries/lock-android/v2"
    children:

      - title: "Overview"
        url: "/libraries/lock-android/v2"

      - title: "Configuration Options"
        url: "/libraries/lock-android/v2/configuration"

      - title: "Custom Auth Providers"
        url: "/libraries/lock-android/v2/custom-authentication-providers"

      - title: "Android Dev Keystores"
        url: "/libraries/lock-android/v2/keystore"

      - title: "Custom Signup Fields"
        url: "/libraries/lock-android/v2/custom-fields"

      - title: "Custom Theming"
        url: "/libraries/lock-android/v2/custom-theming"

      - title: "Migration v1 to v2"
        url: "/libraries/lock-android/v2/migration-guide"

      - title: "Passwordless Auth"
        url: "/libraries/lock-android/v2/passwordless"

      - title: "Internationalization"
        url: "/libraries/lock-android/v2/internationalization"

  - title: "Lock vs. Custom UI"
    url: "/libraries/when-to-use-lock"

  - title: "Auth0 SDK for Web"
    url: "/libraries/auth0js/v9"
    children:

      - title: "Auth0.js"
        url: "/libraries/auth0js/v9"

      - title: "Migration Guide"
        url: "/libraries/auth0js/v9/migration-guide"

  - title: "Auth0 SDK for iOS"
    url: "/libraries/auth0-swift"
    children:

      - title: "Overview"
        url: "/libraries/auth0-swift"

      - title: "Database Authentication"
        url: "/libraries/auth0-swift/database-authentication"

      - title: "User Management"
        url: "/libraries/auth0-swift/user-management"

      - title: "Passwordless Authentication"
        url: "/libraries/auth0-swift/passwordless"

      - title: "Refresh Tokens"
        url: "/libraries/auth0-swift/save-and-refresh-jwt-tokens"

      - title: "TouchID"
        url: "/libraries/auth0-swift/touchid-authentication"

  - title: "Auth0 SDK for Android"
    url: "/libraries/auth0-android"
    children:

      - title: "Overview"
        url: "/libraries/auth0-android"

      - title: "Configuration"
        url: "/libraries/auth0-android/configuration"

      - title: "Database Authentication"
        url: "/libraries/auth0-android/database-authentication"

      - title: "User Management"
        url: "/libraries/auth0-android/user-management"

      - title: "Passwordless"
        url: "/libraries/auth0-android/passwordless"

      - title: "Refresh Tokens"
        url: "/libraries/auth0-android/save-and-refresh-tokens"
videos:
  - title: Learn Identity
    url: "/videos/learn-identity"
    children:

      - title: "Introduction to Identity"
        url: "/videos/learn-identity/01-introduction-to-identity"

      - title: "OpenID Connect and OAuth2"
        url: "/videos/learn-identity/02-oidc-and-oauth"

      - title: "Web Sign-In"
        url: "/videos/learn-identity/03-web-sign-in"

      - title: "Calling an API"
        url: "/videos/learn-identity/04-calling-an-api"

      - title: "Desktop and Mobile Apps"
        url: "/videos/learn-identity/05-desktop-and-mobile-apps"

      - title: "Single Page Apps"
        url: "/videos/learn-identity/06-single-page-apps"<|MERGE_RESOLUTION|>--- conflicted
+++ resolved
@@ -308,14 +308,10 @@
 
       - title: "How to Configure Core RBAC"
         url: "/authorization/guides/how-to"
-<<<<<<< HEAD
         children: 
           - title: "Manage Groups"
             url: "/authorization/guides/manage-groups"
 
-=======
-        children:
->>>>>>> df1dad3a
           - title: "Manage Roles"
             url: "/authorization/guides/manage-roles"
 
